--- conflicted
+++ resolved
@@ -151,16 +151,14 @@
 }
 project.logger.lifecycle("TypeScript frontend is ${if (enableTypeScriptFrontend) "enabled" else "disabled"}")
 
-<<<<<<< HEAD
 val enableOpenQasmFrontend by extra {
     val enableOpenQasmFrontend: String by project
     enableOpenQasmFrontend.toBoolean()
 }
 project.logger.lifecycle("OpenQASM frontend is ${if (enableOpenQasmFrontend) "enabled" else "disabled"}")
-=======
+
 val enableRubyFrontend: Boolean by extra {
     val enableRubyFrontend: String? by project
     enableRubyFrontend.toBoolean()
 }
-project.logger.lifecycle("Ruby frontend is ${if (enableRubyFrontend) "enabled" else "disabled"}")
->>>>>>> cff462f7
+project.logger.lifecycle("Ruby frontend is ${if (enableRubyFrontend) "enabled" else "disabled"}")