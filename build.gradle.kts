--- conflicted
+++ resolved
@@ -155,14 +155,10 @@
     val enableOpenQasmFrontend: String by project
     enableOpenQasmFrontend.toBoolean()
 }
-<<<<<<< HEAD
-project.logger.lifecycle("OpenQASM frontend is ${if (enableOpenQasmFrontend) "enabled" else "disabled"}")
-=======
 project.logger.lifecycle("OpenQASM frontend is ${if (enableOpenQasmFrontend) "enabled" else "disabled"}")
 
 val enableRubyFrontend: Boolean by extra {
     val enableRubyFrontend: String? by project
     enableRubyFrontend.toBoolean()
 }
-project.logger.lifecycle("Ruby frontend is ${if (enableRubyFrontend) "enabled" else "disabled"}")
->>>>>>> 2373df5b
+project.logger.lifecycle("Ruby frontend is ${if (enableRubyFrontend) "enabled" else "disabled"}")