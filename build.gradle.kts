/*
 * Copyright (c) 2019-2021, Fraunhofer AISEC. All rights reserved.
 *
 *  Licensed under the Apache License, Version 2.0 (the "License");
 *  you may not use this file except in compliance with the License.
 *  You may obtain a copy of the License at
 *
 *       http://www.apache.org/licenses/LICENSE-2.0
 *
 *  Unless required by applicable law or agreed to in writing, software
 *  distributed under the License is distributed on an "AS IS" BASIS,
 *  WITHOUT WARRANTIES OR CONDITIONS OF ANY KIND, either express or implied.
 *  See the License for the specific language governing permissions and
 *  limitations under the License.
 *
 *                    $$$$$$\  $$$$$$$\   $$$$$$\
 *                   $$  __$$\ $$  __$$\ $$  __$$\
 *                   $$ /  \__|$$ |  $$ |$$ /  \__|
 *                   $$ |      $$$$$$$  |$$ |$$$$\
 *                   $$ |      $$  ____/ $$ |\_$$ |
 *                   $$ |  $$\ $$ |      $$ |  $$ |
 *                   \$$$$$   |$$ |      \$$$$$   |
 *                    \______/ \__|       \______/
 *
 */
import org.jetbrains.kotlin.gradle.tasks.KotlinCompile

import com.google.protobuf.gradle.*

plugins {
    // built-in
    //java
    //`java-library`
    jacoco
    signing

<<<<<<< HEAD
    id("org.sonarqube") version "3.1.1"
    id("com.diffplug.spotless") version "5.11.0"
    id("com.github.johnrengelman.shadow") version "6.1.0"
    id("com.google.protobuf") version "0.8.8"
    kotlin("jvm") version "1.4.20"
=======
    id("org.sonarqube") version "3.3"
    id("com.diffplug.spotless") version "5.14.0"
    id("com.github.johnrengelman.shadow") version "7.0.0" apply false
    kotlin("jvm") version "1.4.32" apply false
>>>>>>> e4ea0e38
}

group = "de.fraunhofer.aisec"

tasks.named("sonarqube") {
    subprojects.forEach {
        dependsOn(it.tasks.withType<JacocoReport>())
    }
}

subprojects {
    apply(plugin = "java")
    apply(plugin = "jacoco")
    apply(plugin = "org.jetbrains.kotlin.jvm")
    apply(plugin = "com.diffplug.spotless")

    repositories {
        mavenCentral()

        ivy {
            setUrl("https://download.eclipse.org/tools/cdt/releases/10.2/cdt-10.2.0/plugins")
            metadataSources {
                artifact()
            }
            patternLayout {
                artifact("/[organisation].[module]_[revision].[ext]")
            }
        }
    }

    tasks.withType<JavaCompile> {
        sourceCompatibility = "11"
        targetCompatibility = "11"

        //withSourcesJar()
        //withJavadocJar()
    }

    tasks.withType<JacocoReport> {
        reports {
            xml.isEnabled = true
        }
    }

    tasks.withType<JavaCompile> {
        dependsOn("spotlessApply")
    }

    tasks.withType<KotlinCompile> {
        kotlinOptions {
            jvmTarget = "11"
            freeCompilerArgs = listOf("-Xopt-in=kotlin.RequiresOptIn")
        }
    }

<<<<<<< HEAD
    // openCypher
    api("org.opencypher:parser-9.0:9.0.20210312")

    implementation(platform("org.jetbrains.kotlin:kotlin-bom"))
    implementation("org.jetbrains.kotlin:kotlin-stdlib")

    // JUnit
    testImplementation("org.jetbrains.kotlin:kotlin-test")
    testImplementation("org.jetbrains.kotlin:kotlin-test-junit5")
    testImplementation("org.junit.jupiter:junit-jupiter-api:5.7.1")
    testImplementation("org.junit.jupiter:junit-jupiter-params:5.7.1")

    testImplementation("org.mockito:mockito-core:3.8.0")
    testRuntimeOnly("org.junit.jupiter:junit-jupiter-engine:5.7.1")

    // Protobuf
    api("com.google.protobuf:protobuf-java:3.13.0")
    api("io.grpc:grpc-stub:1.31.1")
    api("io.grpc:grpc-protobuf:1.31.1")
    if (JavaVersion.current().isJava9Compatible) {
        implementation("javax.annotation:javax.annotation-api:1.3.2")
    }
}

sourceSets {
    main {
        java {
            srcDir("build/generated/source/proto/main/java")
            srcDir("build/generated/source/proto/main/grpc")
        }
    }
}
=======
    var headerWithStars = """/*
 * Copyright (c) ${"$"}YEAR, Fraunhofer AISEC. All rights reserved.
 *
 * Licensed under the Apache License, Version 2.0 (the "License");
 * you may not use this file except in compliance with the License.
 * You may obtain a copy of the License at
 *
 *      http://www.apache.org/licenses/LICENSE-2.0
 *
 * Unless required by applicable law or agreed to in writing, software
 * distributed under the License is distributed on an "AS IS" BASIS,
 * WITHOUT WARRANTIES OR CONDITIONS OF ANY KIND, either express or implied.
 * See the License for the specific language governing permissions and
 * limitations under the License.
 *
 *                    ${'$'}${'$'}${'$'}${'$'}${'$'}${'$'}\  ${'$'}${'$'}${'$'}${'$'}${'$'}${'$'}${'$'}\   ${'$'}${'$'}${'$'}${'$'}${'$'}${'$'}\
 *                   ${'$'}${'$'}  __${'$'}${'$'}\ ${'$'}${'$'}  __${'$'}${'$'}\ ${'$'}${'$'}  __${'$'}${'$'}\
 *                   ${'$'}${'$'} /  \__|${'$'}${'$'} |  ${'$'}${'$'} |${'$'}${'$'} /  \__|
 *                   ${'$'}${'$'} |      ${'$'}${'$'}${'$'}${'$'}${'$'}${'$'}${'$'}  |${'$'}${'$'} |${'$'}${'$'}${'$'}${'$'}\
 *                   ${'$'}${'$'} |      ${'$'}${'$'}  ____/ ${'$'}${'$'} |\_${'$'}${'$'} |
 *                   ${'$'}${'$'} |  ${'$'}${'$'}\ ${'$'}${'$'} |      ${'$'}${'$'} |  ${'$'}${'$'} |
 *                   \${'$'}${'$'}${'$'}${'$'}${'$'}   |${'$'}${'$'} |      \${'$'}${'$'}${'$'}${'$'}${'$'}   |
 *                    \______/ \__|       \______/
 *
 */
"""

    var headerWithHashes = """#
# Copyright (c) ${"$"}YEAR, Fraunhofer AISEC. All rights reserved.
#
# Licensed under the Apache License, Version 2.0 (the "License");
# you may not use this file except in compliance with the License.
# You may obtain a copy of the License at
#
#      http://www.apache.org/licenses/LICENSE-2.0
#
# Unless required by applicable law or agreed to in writing, software
# distributed under the License is distributed on an "AS IS" BASIS,
# WITHOUT WARRANTIES OR CONDITIONS OF ANY KIND, either express or implied.
# See the License for the specific language governing permissions and
# limitations under the License.
#
#                    ${'$'}${'$'}${'$'}${'$'}${'$'}${'$'}\  ${'$'}${'$'}${'$'}${'$'}${'$'}${'$'}${'$'}\   ${'$'}${'$'}${'$'}${'$'}${'$'}${'$'}\
#                   ${'$'}${'$'}  __${'$'}${'$'}\ ${'$'}${'$'}  __${'$'}${'$'}\ ${'$'}${'$'}  __${'$'}${'$'}\
#                   ${'$'}${'$'} /  \__|${'$'}${'$'} |  ${'$'}${'$'} |${'$'}${'$'} /  \__|
#                   ${'$'}${'$'} |      ${'$'}${'$'}${'$'}${'$'}${'$'}${'$'}${'$'}  |${'$'}${'$'} |${'$'}${'$'}${'$'}${'$'}\
#                   ${'$'}${'$'} |      ${'$'}${'$'}  ____/ ${'$'}${'$'} |\_${'$'}${'$'} |
#                   ${'$'}${'$'} |  ${'$'}${'$'}\ ${'$'}${'$'} |      ${'$'}${'$'} |  ${'$'}${'$'} |
#                   \${'$'}${'$'}${'$'}${'$'}${'$'}   |${'$'}${'$'} |      \${'$'}${'$'}${'$'}${'$'}${'$'}   |
#                    \______/ \__|       \______/
#
"""

    spotless {
        java {
            targetExclude(
                    fileTree(project.projectDir) {
                        include("build/generated-src/**")
                    }
            )
            googleJavaFormat()
            licenseHeader(headerWithStars).yearSeparator(" - ")
        }
        kotlin {
            ktfmt().kotlinlangStyle()
            licenseHeader(headerWithStars).yearSeparator(" - ")
        }
>>>>>>> e4ea0e38

        python {
            target("src/main/**/*.py")
            licenseHeader(headerWithHashes, "from").yearSeparator(" - ")
        }

<<<<<<< HEAD
protobuf {
    protoc {
        artifact = "com.google.protobuf:protoc:3.13.0"
    }
    plugins {
        id("grpc") {
            artifact = "io.grpc:protoc-gen-grpc-java:1.31.1"
        }
    }
    generateProtoTasks {
        ofSourceSet("main").forEach {
            it.plugins {
                id("grpc")
            }
        }
    }
}
tasks.register("compileGolang") {
    doLast {
        project.exec {
            commandLine("./build.sh")
                .setStandardOutput(System.out)
                .workingDir("src/main/golang")
=======
        format("golang") {
            target("src/main/golang/**/*.go")
            licenseHeader(headerWithStars, "package").yearSeparator(" - ")
>>>>>>> e4ea0e38
        }
    }
}<|MERGE_RESOLUTION|>--- conflicted
+++ resolved
@@ -25,8 +25,6 @@
  */
 import org.jetbrains.kotlin.gradle.tasks.KotlinCompile
 
-import com.google.protobuf.gradle.*
-
 plugins {
     // built-in
     //java
@@ -34,18 +32,10 @@
     jacoco
     signing
 
-<<<<<<< HEAD
-    id("org.sonarqube") version "3.1.1"
-    id("com.diffplug.spotless") version "5.11.0"
-    id("com.github.johnrengelman.shadow") version "6.1.0"
-    id("com.google.protobuf") version "0.8.8"
-    kotlin("jvm") version "1.4.20"
-=======
     id("org.sonarqube") version "3.3"
     id("com.diffplug.spotless") version "5.14.0"
     id("com.github.johnrengelman.shadow") version "7.0.0" apply false
     kotlin("jvm") version "1.4.32" apply false
->>>>>>> e4ea0e38
 }
 
 group = "de.fraunhofer.aisec"
@@ -101,40 +91,6 @@
         }
     }
 
-<<<<<<< HEAD
-    // openCypher
-    api("org.opencypher:parser-9.0:9.0.20210312")
-
-    implementation(platform("org.jetbrains.kotlin:kotlin-bom"))
-    implementation("org.jetbrains.kotlin:kotlin-stdlib")
-
-    // JUnit
-    testImplementation("org.jetbrains.kotlin:kotlin-test")
-    testImplementation("org.jetbrains.kotlin:kotlin-test-junit5")
-    testImplementation("org.junit.jupiter:junit-jupiter-api:5.7.1")
-    testImplementation("org.junit.jupiter:junit-jupiter-params:5.7.1")
-
-    testImplementation("org.mockito:mockito-core:3.8.0")
-    testRuntimeOnly("org.junit.jupiter:junit-jupiter-engine:5.7.1")
-
-    // Protobuf
-    api("com.google.protobuf:protobuf-java:3.13.0")
-    api("io.grpc:grpc-stub:1.31.1")
-    api("io.grpc:grpc-protobuf:1.31.1")
-    if (JavaVersion.current().isJava9Compatible) {
-        implementation("javax.annotation:javax.annotation-api:1.3.2")
-    }
-}
-
-sourceSets {
-    main {
-        java {
-            srcDir("build/generated/source/proto/main/java")
-            srcDir("build/generated/source/proto/main/grpc")
-        }
-    }
-}
-=======
     var headerWithStars = """/*
  * Copyright (c) ${"$"}YEAR, Fraunhofer AISEC. All rights reserved.
  *
@@ -202,42 +158,15 @@
             ktfmt().kotlinlangStyle()
             licenseHeader(headerWithStars).yearSeparator(" - ")
         }
->>>>>>> e4ea0e38
 
         python {
             target("src/main/**/*.py")
             licenseHeader(headerWithHashes, "from").yearSeparator(" - ")
         }
 
-<<<<<<< HEAD
-protobuf {
-    protoc {
-        artifact = "com.google.protobuf:protoc:3.13.0"
-    }
-    plugins {
-        id("grpc") {
-            artifact = "io.grpc:protoc-gen-grpc-java:1.31.1"
-        }
-    }
-    generateProtoTasks {
-        ofSourceSet("main").forEach {
-            it.plugins {
-                id("grpc")
-            }
-        }
-    }
-}
-tasks.register("compileGolang") {
-    doLast {
-        project.exec {
-            commandLine("./build.sh")
-                .setStandardOutput(System.out)
-                .workingDir("src/main/golang")
-=======
         format("golang") {
             target("src/main/golang/**/*.go")
             licenseHeader(headerWithStars, "package").yearSeparator(" - ")
->>>>>>> e4ea0e38
         }
     }
 }