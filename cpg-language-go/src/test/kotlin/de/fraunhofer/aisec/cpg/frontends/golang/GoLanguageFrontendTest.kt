--- conflicted
+++ resolved
@@ -442,13 +442,8 @@
         val arg1 = printf.arguments[0] as? MemberCallExpression
 
         assertNotNull(arg1)
-<<<<<<< HEAD
         assertLocalName("myOtherFunc", arg1)
-        assertFullName("s.myOtherFunc", arg1)
-=======
-        assertEquals("myOtherFunc", arg1.name)
-        assertEquals("p.MyStruct.myOtherFunc", arg1.fqn)
->>>>>>> 01efba78
+        assertFullName("p.MyStruct.myOtherFunc", arg1)
 
         assertEquals(myFunc.receiver, (arg1.base as? DeclaredReferenceExpression)?.refersTo)
     }
