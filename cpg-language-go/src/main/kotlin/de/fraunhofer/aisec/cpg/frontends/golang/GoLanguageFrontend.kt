/*
 * Copyright (c) 2021, Fraunhofer AISEC. All rights reserved.
 *
 * Licensed under the Apache License, Version 2.0 (the "License");
 * you may not use this file except in compliance with the License.
 * You may obtain a copy of the License at
 *
 *      http://www.apache.org/licenses/LICENSE-2.0
 *
 * Unless required by applicable law or agreed to in writing, software
 * distributed under the License is distributed on an "AS IS" BASIS,
 * WITHOUT WARRANTIES OR CONDITIONS OF ANY KIND, either express or implied.
 * See the License for the specific language governing permissions and
 * limitations under the License.
 *
 *                    $$$$$$\  $$$$$$$\   $$$$$$\
 *                   $$  __$$\ $$  __$$\ $$  __$$\
 *                   $$ /  \__|$$ |  $$ |$$ /  \__|
 *                   $$ |      $$$$$$$  |$$ |$$$$\
 *                   $$ |      $$  ____/ $$ |\_$$ |
 *                   $$ |  $$\ $$ |      $$ |  $$ |
 *                   \$$$$$   |$$ |      \$$$$$   |
 *                    \______/ \__|       \______/
 *
 */
package de.fraunhofer.aisec.cpg.frontends.golang

import de.fraunhofer.aisec.cpg.TranslationContext
import de.fraunhofer.aisec.cpg.frontends.Language
import de.fraunhofer.aisec.cpg.frontends.LanguageFrontend
import de.fraunhofer.aisec.cpg.frontends.SupportsParallelParsing
import de.fraunhofer.aisec.cpg.frontends.TranslationException
import de.fraunhofer.aisec.cpg.frontends.golang.GoStandardLibrary.Modfile
import de.fraunhofer.aisec.cpg.frontends.golang.GoStandardLibrary.Parser
import de.fraunhofer.aisec.cpg.graph.*
import de.fraunhofer.aisec.cpg.graph.declarations.DeclarationSequence
import de.fraunhofer.aisec.cpg.graph.declarations.MethodDeclaration
import de.fraunhofer.aisec.cpg.graph.declarations.RecordDeclaration
import de.fraunhofer.aisec.cpg.graph.declarations.TranslationUnitDeclaration
import de.fraunhofer.aisec.cpg.graph.newNamespaceDeclaration
import de.fraunhofer.aisec.cpg.graph.statements.expressions.Literal
import de.fraunhofer.aisec.cpg.graph.types.*
import de.fraunhofer.aisec.cpg.graph.unknownType
import de.fraunhofer.aisec.cpg.helpers.Util
import de.fraunhofer.aisec.cpg.passes.EvaluationOrderGraphPass
import de.fraunhofer.aisec.cpg.passes.GoEvaluationOrderGraphPass
import de.fraunhofer.aisec.cpg.passes.GoExtraPass
import de.fraunhofer.aisec.cpg.passes.configuration.RegisterExtraPass
import de.fraunhofer.aisec.cpg.passes.configuration.ReplacePass
import de.fraunhofer.aisec.cpg.sarif.PhysicalLocation
import de.fraunhofer.aisec.cpg.sarif.Region
import java.io.File
import java.net.URI

/**
 * A language frontend for the [GoLanguage]. It makes use the internal
 * [go/ast](https://pkg.go.dev/go/ast) package of the Go runtime to parse the AST of a Go program.
 * We make use of JNA to call a dynamic library which exports C function wrappers around the Go API.
 * This is needed because we cannot directly export Go structs and pointers to C.
 */
@RegisterExtraPass(GoExtraPass::class)
@ReplacePass(
    lang = GoLanguage::class,
    old = EvaluationOrderGraphPass::class,
    with = GoEvaluationOrderGraphPass::class
)
@SupportsParallelParsing(false)
class GoLanguageFrontend(language: Language<GoLanguageFrontend>, ctx: TranslationContext) :
    LanguageFrontend<GoStandardLibrary.Ast.Node, GoStandardLibrary.Ast.Expr>(language, ctx) {

    private var currentFileSet: GoStandardLibrary.Ast.FileSet? = null
    private var currentModule: GoStandardLibrary.Modfile.File? = null
    private var commentMap: GoStandardLibrary.Ast.CommentMap? = null
    var currentFile: GoStandardLibrary.Ast.File? = null

    var isDependency: Boolean = false

    val declarationHandler = DeclarationHandler(this)
    val specificationHandler = SpecificationHandler(this)
    var statementHandler = StatementHandler(this)
    var expressionHandler = ExpressionHandler(this)

    /**
     * This helper class contains values needed to properly decide in which state const declaration
     * / specifications are in.
     */
    class DeclarationContext {
        /**
         * The current value of `iota`. This needs to be reset for each
         * [GoStandardLibrary.Ast.GenDecl] and incremented for each observed
         * [GoStandardLibrary.Ast.ValueSpec].
         */
        var iotaValue = -1

        /**
         * The current initializers in a list representing the different "columns". For example in
         * the following code:
         * ```go
         * const (
         *   a, b = 1, 2
         *   c, d
         *   e, f = 4, 5
         * )
         * ```
         *
         * The current list of initializers would first be (`1`,`2`) until a new set of initializers
         * is declared in the last spec. The key corresponds to the "column" of the variable
         * (a=0,b=1).
         */
        var constInitializers = mutableMapOf<Int, GoStandardLibrary.Ast.Expr>()

        /** The current const type, which is valid until a new initializer is present */
        var constType: Type? = null

        /** The current [GoStandardLibrary.Ast.GenDecl] that is being processed. */
        var currentDecl: GoStandardLibrary.Ast.GenDecl? = null
    }

    /**
     * The current [DeclarationContext]. This is somewhat of a workaround since we cannot properly
     * communicate state between different handlers. However, because *within* a [LanguageFrontend],
     * everything is parsed sequentially according to AST order, we can safely use this context
     * here.
     */
    var declCtx = DeclarationContext()

    @Throws(TranslationException::class)
    override fun parse(file: File): TranslationUnitDeclaration {
        if (!shouldBeBuild(file, ctx.config.symbols)) {
            log.debug(
                "Ignoring the contents of {} because of missing build tags or different GOOS/GOARCH.",
                file
            )
            return newTranslationUnitDeclaration(file.name)
        }

        val dependency =
            ctx.config.includePaths.firstOrNull {
                file.absolutePath.contains(it.toAbsolutePath().toString())
            }

        // Make sure, that our top level is set either way
        val topLevel =
            // If this file is part of an include, we set the top level to the root of the include
            when {
                dependency != null -> {
                    isDependency = true
                    dependency.toFile()
                }
                config.topLevel != null -> config.topLevel
                else -> file.parentFile
            }!!

        val std = GoStandardLibrary.INSTANCE

        // Try to parse a possible go.mod
        val goModFile = topLevel.resolve("go.mod")
        if (goModFile.exists()) {
            currentModule = Modfile.parse(goModFile.absolutePath, goModFile.readText())
        }

        val fset = std.NewFileSet()
        val f = Parser.parseFile(fset, file.absolutePath)

        this.commentMap = std.NewCommentMap(fset, f, f.comments)

        currentFile = f
        currentFileSet = fset

<<<<<<< HEAD
        return newTranslationUnitDeclaration(file.absolutePath, rawNode = f).withChildren(
            isGlobalScope = true
        ) { tu ->
            currentTU = tu

            for (spec in f.imports) {
                val import = specificationHandler.handle(spec)
                scopeManager.addDeclaration(import)
            }

            newNamespaceDeclaration(f.name.name)
                .withChildren(hasScope = true) { p ->
                    try {
                        // we need to construct the package "path" (e.g. "encoding/json") out of the
                        // module path as well as the current directory in relation to the topLevel
                        var packagePath = file.parentFile.relativeTo(topLevel)

                        // If we are in a module, we need to prepend the module path to it. There is
                        // an
                        // exception if we are in the "std" module, which represents the standard
                        // library
                        val modulePath = currentModule?.module?.mod?.path
                        if (modulePath != null && modulePath != "std") {
                            packagePath = File(modulePath).resolve(packagePath)
                        }
=======
        val tu = newTranslationUnitDeclaration(file.absolutePath, rawNode = f)
        scopeManager.resetToGlobal(tu)
        currentTU = tu

        // We need to keep imports on a special file scope. We can simulate this by "entering" the
        // translation unit
        scopeManager.enterScope(tu)

        // We parse the imports specifically and not as part of the handler later
        for (spec in f.imports) {
            val import = specificationHandler.handle(spec)
            scopeManager.addDeclaration(import)
        }

        val p = newNamespaceDeclaration(f.name.name)
        scopeManager.enterScope(p)

        try {
            // we need to construct the package "path" (e.g. "encoding/json") out of the
            // module path as well as the current directory in relation to the topLevel
            var packagePath = file.parentFile.relativeTo(topLevel)

            // If we are in a module, we need to prepend the module path to it. There is an
            // exception if we are in the "std" module, which represents the standard library
            val modulePath = currentModule?.module?.mod?.path
            if (modulePath != null && modulePath != "std") {
                packagePath = File(modulePath).resolve(packagePath)
            }

            p.path = packagePath.path
        } catch (ex: IllegalArgumentException) {
            log.error(
                "Could not relativize package path to top level. Cannot set package path.",
                ex
            )
        }

        for (decl in f.decls) {
            // Retrieve all top level declarations. One "Decl" could potentially
            // contain multiple CPG declarations.
            val declaration = declarationHandler.handle(decl)
            if (declaration is DeclarationSequence) {
                declaration.declarations.forEach { scopeManager.addDeclaration(it) }
            } else {
                // We need to be careful with method declarations. We need to put them in the
                // respective name scope of the record and NOT on the global scope / namespace scope
                // TODO: this is broken if we see the declaration of the method before the class :(
                if (declaration is MethodDeclaration) {
                    declaration.recordDeclaration?.let {
                        scopeManager.enterScope(it)
                        scopeManager.addDeclaration(declaration)
                        scopeManager.leaveScope(it)
                        // But still add it to the AST of the namespace so our AST walker can find
                        // it
                        p.declarations += declaration
                    }
                } else {
                    scopeManager.addDeclaration(declaration)
                }
            }
        }

        scopeManager.leaveScope(p)
        scopeManager.leaveScope(tu)

        scopeManager.resetToGlobal(tu)
>>>>>>> 6d83bf81

                        p.path = packagePath.path
                    } catch (ex: IllegalArgumentException) {
                        log.error(
                            "Could not relativize package path to top level. Cannot set package path.",
                            ex
                        )
                    }

                    for (decl in f.decls) {
                        // Retrieve all top level declarations. One "Decl" could potentially
                        // contain multiple CPG declarations.
                        val declaration = declarationHandler.handle(decl)
                        if (declaration is DeclarationSequence) {
                            declaration.declarations.forEach { it.declare() }
                        } else {
                            declaration?.declare()
                        }
                    }
                }
                .declare()
        }
    }

    override fun typeOf(type: GoStandardLibrary.Ast.Expr): Type {
        val cpgType =
            when (type) {
                is GoStandardLibrary.Ast.Ident -> {
                    val name: String =
                        if (isBuiltinType(type.name)) {
                            // Definitely not an FQN type
                            type.name
                        } else {
                            // FQN'ize this name (with the current file)
                            "${currentFile?.name?.name}.${type.name}" // this.File.Name.Name
                        }

                    objectType(name)
                }
                is GoStandardLibrary.Ast.SelectorExpr -> {
                    // This is a FQN type
                    val baseName = (type.x as? GoStandardLibrary.Ast.Ident)?.name?.let { Name(it) }

                    return objectType(Name(type.sel.name, baseName))
                }
                is GoStandardLibrary.Ast.ArrayType -> {
                    return typeOf(type.elt).array()
                }
                is GoStandardLibrary.Ast.ChanType -> {
                    // Handle them similar to a map type (see below)
                    return objectType("chan", listOf(typeOf(type.value)))
                }
                is GoStandardLibrary.Ast.FuncType -> {
                    val paramTypes =
                        type.params.list
                            .flatMap { field ->
                                // Because we can have unnamed parameters or multiple parameters
                                // declared at once, we need to expand the list of types according
                                // to the list of names
                                if (field.names.isEmpty()) {
                                    listOf(field.type)
                                } else {
                                    field.names.map { field.type }
                                }
                            }
                            .map { fieldTypeOf(it).first }
                    val returnTypes = type.results?.list?.map { typeOf(it.type) } ?: listOf()
                    val name = funcTypeName(paramTypes, returnTypes)

                    FunctionType(name, paramTypes, returnTypes, this.language)
                }
                is GoStandardLibrary.Ast.IndexExpr -> {
                    // A go type constraint, aka generic
                    val baseType = typeOf(type.x)
                    val generics = listOf(typeOf(type.index))
                    objectType(baseType.name, generics)
                }
                is GoStandardLibrary.Ast.IndexListExpr -> {
                    // A go type constraint, aka generic with multiple types
                    val baseType = typeOf(type.x)
                    val generics = type.indices.map { typeOf(it) }
                    objectType(baseType.name, generics)
                }
                is GoStandardLibrary.Ast.StructType -> {
                    // Go allows to use anonymous structs as type. This is something we cannot model
                    // properly in the CPG yet. In order to at least deal with this partially, we
                    // construct a ObjectType and put the fields and their types into the type.
                    // This will result in something like `struct{name string; args util.args; want
                    // string}`
                    val parts =
                        type.fields.list.map { field ->
                            var desc = ""
                            // Name can be optional, if its embedded
                            field.names.getOrNull(0)?.let { desc += it }
                            desc += " "
                            desc += fieldTypeOf(field.type).first.name
                            desc
                        }

                    val name = parts.joinToString("; ", "struct{", "}")

                    // Create an anonymous struct, this will add it to the scope manager. This is
                    // somewhat duplicate, but the easiest for now. We need to create it in the
                    // global
                    // scope to avoid namespace issues
                    var record =
                        scopeManager.withScope(scopeManager.globalScope) {
                            specificationHandler.buildRecordDeclaration(type, name)
                        }

                    record.toType()
                }
                is GoStandardLibrary.Ast.InterfaceType -> {
                    // Go allows to use anonymous interface as type. This is something we cannot
                    // model
                    // properly in the CPG yet. In order to at least deal with this partially, we
                    // construct a ObjectType and put the methods and their types into the type.

                    // In the easiest case this is the empty interface `interface{}`, which we then
                    // consider to be the "any" type. `any` is actually a type alias for
                    // `interface{}`,
                    // but in modern Go `any` is preferred.
                    if (type.methods.list.isEmpty()) {
                        return primitiveType("any")
                    }

                    val parts =
                        type.methods.list.map { method ->
                            var desc = ""
                            // Name can be optional, if its embedded
                            method.names.getOrNull(0)?.let { desc += it }
                            // the function type has a weird "func" prefix, which we do not want
                            desc += typeOf(method.type).name.toString().removePrefix("func")
                            desc
                        }

                    objectType(parts.joinToString("; ", "interface{", "}"))
                }
                is GoStandardLibrary.Ast.MapType -> {
                    // We cannot properly represent Go's built-in map types, yet so we have
                    // to make a shortcut here and represent it as a Java-like map<K, V> type.
                    return objectType("map", listOf(typeOf(type.key), typeOf(type.value)))
                }
                is GoStandardLibrary.Ast.StarExpr -> {
                    typeOf(type.x).pointer()
                }
                else -> {
                    Util.warnWithFileLocation(
                        this,
                        type,
                        log,
                        "Not parsing type of type ${type.goType} yet"
                    )
                    unknownType()
                }
            }

        return typeManager.registerType(typeManager.resolvePossibleTypedef(cpgType, scopeManager))
    }

    /**
     * A quick helper function to retrieve the type of a field, to check for possible variadic
     * arguments.
     */
    internal fun fieldTypeOf(
        paramType: GoStandardLibrary.Ast.Expr,
    ): Pair<Type, Boolean> {
        var variadic = false
        val type =
            if (paramType is GoStandardLibrary.Ast.Ellipsis) {
                variadic = true
                typeOf(paramType.elt).array()
            } else {
                typeOf(paramType)
            }
        return Pair(type, variadic)
    }

    private fun isBuiltinType(name: String): Boolean {
        return language.primitiveTypeNames.contains(name)
    }

    override fun codeOf(astNode: GoStandardLibrary.Ast.Node): String? {
        return currentFileSet?.code(astNode)
    }

    override fun locationOf(astNode: GoStandardLibrary.Ast.Node): PhysicalLocation? {
        val start = currentFileSet?.position(astNode.pos) ?: return null
        val end = currentFileSet?.position(astNode.end) ?: return null
        val url = currentFileSet?.fileName(astNode.pos)?.let { URI(it) } ?: return null

        return PhysicalLocation(url, Region(start.line, start.column, end.line, end.column))
    }

    override fun setComment(node: Node, astNode: GoStandardLibrary.Ast.Node) {
        // Since we are potentially calling this function more than once on a node because of the
        // way go is structured (one decl can contain multiple specs), we need to make sure, that we
        // are not "overriding" more specific comments with more global ones.
        if (node.comment == null) {
            val comment = this.commentMap?.comment(astNode)
            node.comment = comment
        }
    }

    companion object {
        /**
         * All possible goos values. See
         * https://github.com/golang/go/blob/release-branch.go1.21/src/go/build/syslist.go#L11
         */
        val goosValues =
            listOf(
                "aix",
                "android",
                "darwin",
                "dragonfly",
                "freebsd",
                "hurd",
                "illumos",
                "ios",
                "js",
                "linux",
                "nacl",
                "netbsd",
                "openbsd",
                "plan9",
                "solaris",
                "wasip1",
                "windows",
                "zos"
            )

        /**
         * All possible architecture values. See
         * https://github.com/golang/go/blob/release-branch.go1.21/src/go/build/syslist.go#L54
         */
        val goarchValues =
            listOf(
                "386",
                "amd64",
                "arm",
                "arm64",
                "loong64",
                "mips",
                "mips64",
                "mips64le",
                "mipsle",
                "ppc64",
                "ppc64le",
                "riscv64",
                "s390x"
            )
    }
}

/**
 * Go has the concept of the [underlying type](https://go.dev/ref/spec#Underlying_types), in which
 * new named types can be created on top of existing core types (such as function types, slices,
 * etc.). The named types then derive certain properties of their underlying type.
 *
 * For type literals, e.g., a directly specified function type, the underlying type is the type
 * itself.
 */
val Type?.underlyingType: Type?
    get() {
        return if (namedType) {
            this?.superTypes?.singleOrNull()
        } else {
            this
        }
    }

/**
 * In Go, types can be constructed based on existing types (see [underlyingType]) and if given a
 * name, they are considered a [named type](https://go.dev/ref/spec#Types).
 *
 * Since these named types can also be augmented with methods (see
 * https://go.dev/ref/spec#Method_sets), we need to model them as an [ObjectType] with an associated
 * [RecordDeclaration] (of kind "type").
 */
val Type?.namedType: Boolean
    get() {
        return this is ObjectType && this.recordDeclaration?.kind == "type"
    }

val Type.isInterface: Boolean
    get() {
        return underlyingType is ObjectType && this.recordDeclaration?.kind == "interface"
    }

val Type.isMap: Boolean
    get() {
        return underlyingType is ObjectType && this.name.localName == "map"
    }

val Type.isChannel: Boolean
    get() {
        return underlyingType is ObjectType && this.name.localName == "chan"
    }

val HasType?.isNil: Boolean
    get() {
        return this is Literal<*> && this.name.localName == "nil"
    }

/**
 * This function produces a Go-style function type name such as `func(int, string) string` or
 * `func(int) (error, string)`
 */
fun funcTypeName(paramTypes: List<Type>, returnTypes: List<Type>): String {
    val rn = mutableListOf<String>()
    val pn = mutableListOf<String>()

    for (t in paramTypes) {
        pn += t.name.toString()
    }

    for (t in returnTypes) {
        rn += t.name.toString()
    }

    val rs =
        if (returnTypes.size > 1) {
            rn.joinToString(", ", prefix = " (", postfix = ")")
        } else if (returnTypes.isNotEmpty()) {
            rn.joinToString(", ", prefix = " ")
        } else {
            ""
        }

    return pn.joinToString(", ", prefix = "func(", postfix = ")$rs")
}

val RecordDeclaration.embeddedStructs: List<RecordDeclaration>
    get() {
        return this.fields
            .filter { "embedded" in it.modifiers }
            .mapNotNull { it.type.root.recordDeclaration }
    }<|MERGE_RESOLUTION|>--- conflicted
+++ resolved
@@ -167,12 +167,17 @@
         currentFile = f
         currentFileSet = fset
 
-<<<<<<< HEAD
         return newTranslationUnitDeclaration(file.absolutePath, rawNode = f).withChildren(
             isGlobalScope = true
         ) { tu ->
             currentTU = tu
 
+            // We need to keep imports on a special file scope. We can simulate this by "entering"
+            // the
+            // translation unit
+            scopeManager.enterScope(tu)
+
+            // We parse the imports specifically and not as part of the handler later
             for (spec in f.imports) {
                 val import = specificationHandler.handle(spec)
                 scopeManager.addDeclaration(import)
@@ -193,74 +198,6 @@
                         if (modulePath != null && modulePath != "std") {
                             packagePath = File(modulePath).resolve(packagePath)
                         }
-=======
-        val tu = newTranslationUnitDeclaration(file.absolutePath, rawNode = f)
-        scopeManager.resetToGlobal(tu)
-        currentTU = tu
-
-        // We need to keep imports on a special file scope. We can simulate this by "entering" the
-        // translation unit
-        scopeManager.enterScope(tu)
-
-        // We parse the imports specifically and not as part of the handler later
-        for (spec in f.imports) {
-            val import = specificationHandler.handle(spec)
-            scopeManager.addDeclaration(import)
-        }
-
-        val p = newNamespaceDeclaration(f.name.name)
-        scopeManager.enterScope(p)
-
-        try {
-            // we need to construct the package "path" (e.g. "encoding/json") out of the
-            // module path as well as the current directory in relation to the topLevel
-            var packagePath = file.parentFile.relativeTo(topLevel)
-
-            // If we are in a module, we need to prepend the module path to it. There is an
-            // exception if we are in the "std" module, which represents the standard library
-            val modulePath = currentModule?.module?.mod?.path
-            if (modulePath != null && modulePath != "std") {
-                packagePath = File(modulePath).resolve(packagePath)
-            }
-
-            p.path = packagePath.path
-        } catch (ex: IllegalArgumentException) {
-            log.error(
-                "Could not relativize package path to top level. Cannot set package path.",
-                ex
-            )
-        }
-
-        for (decl in f.decls) {
-            // Retrieve all top level declarations. One "Decl" could potentially
-            // contain multiple CPG declarations.
-            val declaration = declarationHandler.handle(decl)
-            if (declaration is DeclarationSequence) {
-                declaration.declarations.forEach { scopeManager.addDeclaration(it) }
-            } else {
-                // We need to be careful with method declarations. We need to put them in the
-                // respective name scope of the record and NOT on the global scope / namespace scope
-                // TODO: this is broken if we see the declaration of the method before the class :(
-                if (declaration is MethodDeclaration) {
-                    declaration.recordDeclaration?.let {
-                        scopeManager.enterScope(it)
-                        scopeManager.addDeclaration(declaration)
-                        scopeManager.leaveScope(it)
-                        // But still add it to the AST of the namespace so our AST walker can find
-                        // it
-                        p.declarations += declaration
-                    }
-                } else {
-                    scopeManager.addDeclaration(declaration)
-                }
-            }
-        }
-
-        scopeManager.leaveScope(p)
-        scopeManager.leaveScope(tu)
-
-        scopeManager.resetToGlobal(tu)
->>>>>>> 6d83bf81
 
                         p.path = packagePath.path
                     } catch (ex: IllegalArgumentException) {
@@ -277,7 +214,25 @@
                         if (declaration is DeclarationSequence) {
                             declaration.declarations.forEach { it.declare() }
                         } else {
-                            declaration?.declare()
+                            // We need to be careful with method declarations. We need to put them
+                            // in the
+                            // respective name scope of the record and NOT on the global scope /
+                            // namespace scope
+                            // TODO: this is broken if we see the declaration of the method before
+                            // the class :(
+                            if (declaration is MethodDeclaration) {
+                                declaration.recordDeclaration?.let {
+                                    scopeManager.enterScope(it)
+                                    scopeManager.addDeclaration(declaration)
+                                    scopeManager.leaveScope(it)
+                                    // But still add it to the AST of the namespace so our AST
+                                    // walker can find
+                                    // it
+                                    p.declarations += declaration
+                                }
+                            } else {
+                                scopeManager.addDeclaration(declaration)
+                            }
                         }
                     }
                 }
