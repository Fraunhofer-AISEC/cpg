--- conflicted
+++ resolved
@@ -41,7 +41,6 @@
 import de.fraunhofer.aisec.cpg.mcp.mcpserver.tools.utils.toNodeInfo
 import de.fraunhofer.aisec.cpg.mcp.mcpserver.tools.utils.toObject
 import de.fraunhofer.aisec.cpg.mcp.setupTranslationConfiguration
-<<<<<<< HEAD
 import de.fraunhofer.aisec.cpg.passes.CXXExtraPass
 import de.fraunhofer.aisec.cpg.passes.ComponentPass
 import de.fraunhofer.aisec.cpg.passes.CompressLLVMPass
@@ -69,11 +68,6 @@
 import de.fraunhofer.aisec.cpg.passes.TypeResolver
 import de.fraunhofer.aisec.cpg.passes.concepts.file.python.PythonFileConceptPass
 import de.fraunhofer.aisec.cpg.passes.hardDependencies
-import io.modelcontextprotocol.kotlin.sdk.CallToolResult
-import io.modelcontextprotocol.kotlin.sdk.TextContent
-import io.modelcontextprotocol.kotlin.sdk.Tool
-=======
->>>>>>> 6e3a36de
 import io.modelcontextprotocol.kotlin.sdk.server.Server
 import io.modelcontextprotocol.kotlin.sdk.types.CallToolResult
 import io.modelcontextprotocol.kotlin.sdk.types.TextContent
@@ -126,13 +120,8 @@
     this.addTool(name = "cpg_analyze", description = toolDescription, inputSchema = inputSchema) {
         request ->
         try {
-<<<<<<< HEAD
-            val payload = request.arguments.toObject<CpgAnalyzePayload>()
+            val payload = request.arguments?.toObject<CpgAnalyzePayload>()
             val analysisResult = runCpgAnalyze(payload, true)
-=======
-            val payload = request.arguments?.toObject<CpgAnalyzePayload>()
-            val analysisResult = runCpgAnalyze(payload)
->>>>>>> 6e3a36de
             val jsonResult = Json.encodeToString(analysisResult)
             CallToolResult(content = listOf(TextContent(jsonResult)))
         } catch (e: Exception) {
@@ -143,11 +132,7 @@
     }
 }
 
-<<<<<<< HEAD
-fun runCpgAnalyze(payload: CpgAnalyzePayload, runPasses: Boolean): CpgAnalysisResult {
-=======
-fun runCpgAnalyze(payload: CpgAnalyzePayload?): CpgAnalysisResult {
->>>>>>> 6e3a36de
+fun runCpgAnalyze(payload: CpgAnalyzePayload?, runPasses: Boolean): CpgAnalysisResult {
     val file =
         when {
             payload?.content != null -> {
