--- conflicted
+++ resolved
@@ -252,11 +252,7 @@
             fancyWord("new", node, list, styles.keyword)
 
             // check for primitive types
-<<<<<<< HEAD
-            for (primitive in node.language.primitiveTypes) {
-=======
             for (primitive in node.language.primitiveTypes.toMutableList()) {
->>>>>>> dcd5ac58
                 fancyWord(primitive, node, list, styles.keyword)
             }
 
@@ -297,11 +293,7 @@
     node: HasType,
     list: MutableList<Pair<AttributedStyle, Region>>
 ) {
-<<<<<<< HEAD
     val types = outer.language.primitiveTypes.toMutableSet()
-=======
-    val types = outer.language.primitiveTypes.toMutableList()
->>>>>>> dcd5ac58
     types += node.type.name
 
     // check for primitive types
