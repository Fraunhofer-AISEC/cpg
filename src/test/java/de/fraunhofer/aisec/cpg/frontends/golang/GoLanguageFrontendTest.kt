--- conflicted
+++ resolved
@@ -13,7 +13,6 @@
 import kotlin.test.assertTrue
 import org.junit.jupiter.api.Tag
 import org.junit.jupiter.api.Test
-
 @Tag("experimental")
 @ExperimentalGolang
 class GoLanguageFrontendTest : BaseTest() {
@@ -26,16 +25,12 @@
                 listOf(topLevel.resolve("construct.go").toFile()),
                 topLevel,
                 true
-<<<<<<< HEAD
-            ) {
-                it.registerLanguage(
-                    GoLanguageFrontend::class.java,
-                    GoLanguageFrontend.GOLANG_EXTENSIONS
-                )
-            }
-=======
-            )
->>>>>>> c642e0ea
+            ) {
+                it.registerLanguage(
+                    GoLanguageFrontend::class.java,
+                    GoLanguageFrontend.GOLANG_EXTENSIONS
+                )
+            }
 
         assertNotNull(tu)
 
@@ -140,16 +135,12 @@
                 listOf(topLevel.resolve("literal.go").toFile()),
                 topLevel,
                 true
-<<<<<<< HEAD
-            ) {
-                it.registerLanguage(
-                    GoLanguageFrontend::class.java,
-                    GoLanguageFrontend.GOLANG_EXTENSIONS
-                )
-            }
-=======
-            )
->>>>>>> c642e0ea
+            ) {
+                it.registerLanguage(
+                    GoLanguageFrontend::class.java,
+                    GoLanguageFrontend.GOLANG_EXTENSIONS
+                )
+            }
 
         assertNotNull(tu)
 
@@ -186,16 +177,12 @@
                 listOf(topLevel.resolve("function.go").toFile()),
                 topLevel,
                 true
-<<<<<<< HEAD
-            ) {
-                it.registerLanguage(
-                    GoLanguageFrontend::class.java,
-                    GoLanguageFrontend.GOLANG_EXTENSIONS
-                )
-            }
-=======
-            )
->>>>>>> c642e0ea
+            ) {
+                it.registerLanguage(
+                    GoLanguageFrontend::class.java,
+                    GoLanguageFrontend.GOLANG_EXTENSIONS
+                )
+            }
 
         assertNotNull(tu)
 
@@ -295,16 +282,12 @@
                 listOf(topLevel.resolve("struct.go").toFile()),
                 topLevel,
                 true
-<<<<<<< HEAD
-            ) {
-                it.registerLanguage(
-                    GoLanguageFrontend::class.java,
-                    GoLanguageFrontend.GOLANG_EXTENSIONS
-                )
-            }
-=======
-            )
->>>>>>> c642e0ea
+            ) {
+                it.registerLanguage(
+                    GoLanguageFrontend::class.java,
+                    GoLanguageFrontend.GOLANG_EXTENSIONS
+                )
+            }
 
         assertNotNull(tu)
 
@@ -376,16 +359,12 @@
                 listOf(topLevel.resolve("struct.go").toFile()),
                 topLevel,
                 true
-<<<<<<< HEAD
-            ) {
-                it.registerLanguage(
-                    GoLanguageFrontend::class.java,
-                    GoLanguageFrontend.GOLANG_EXTENSIONS
-                )
-            }
-=======
-            )
->>>>>>> c642e0ea
+            ) {
+                it.registerLanguage(
+                    GoLanguageFrontend::class.java,
+                    GoLanguageFrontend.GOLANG_EXTENSIONS
+                )
+            }
 
         assertNotNull(tu)
 
@@ -427,16 +406,12 @@
                 listOf(topLevel.resolve("field.go").toFile()),
                 topLevel,
                 true
-<<<<<<< HEAD
-            ) {
-                it.registerLanguage(
-                    GoLanguageFrontend::class.java,
-                    GoLanguageFrontend.GOLANG_EXTENSIONS
-                )
-            }
-=======
-            )
->>>>>>> c642e0ea
+            ) {
+                it.registerLanguage(
+                    GoLanguageFrontend::class.java,
+                    GoLanguageFrontend.GOLANG_EXTENSIONS
+                )
+            }
 
         assertNotNull(tu)
 
@@ -476,16 +451,12 @@
                 listOf(topLevel.resolve("if.go").toFile()),
                 topLevel,
                 true
-<<<<<<< HEAD
-            ) {
-                it.registerLanguage(
-                    GoLanguageFrontend::class.java,
-                    GoLanguageFrontend.GOLANG_EXTENSIONS
-                )
-            }
-=======
-            )
->>>>>>> c642e0ea
+            ) {
+                it.registerLanguage(
+                    GoLanguageFrontend::class.java,
+                    GoLanguageFrontend.GOLANG_EXTENSIONS
+                )
+            }
 
         assertNotNull(tu)
 
@@ -528,16 +499,12 @@
                 listOf(topLevel.resolve("switch.go").toFile()),
                 topLevel,
                 true
-<<<<<<< HEAD
-            ) {
-                it.registerLanguage(
-                    GoLanguageFrontend::class.java,
-                    GoLanguageFrontend.GOLANG_EXTENSIONS
-                )
-            }
-=======
-            )
->>>>>>> c642e0ea
+            ) {
+                it.registerLanguage(
+                    GoLanguageFrontend::class.java,
+                    GoLanguageFrontend.GOLANG_EXTENSIONS
+                )
+            }
 
         assertNotNull(tu)
 
