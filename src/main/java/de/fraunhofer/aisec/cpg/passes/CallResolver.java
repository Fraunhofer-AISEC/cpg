/*
 * Copyright (c) 2019, Fraunhofer AISEC. All rights reserved.
 *
 *  Licensed under the Apache License, Version 2.0 (the "License");
 *  you may not use this file except in compliance with the License.
 *  You may obtain a copy of the License at
 *
 *       http://www.apache.org/licenses/LICENSE-2.0
 *
 *  Unless required by applicable law or agreed to in writing, software
 *  distributed under the License is distributed on an "AS IS" BASIS,
 *  WITHOUT WARRANTIES OR CONDITIONS OF ANY KIND, either express or implied.
 *  See the License for the specific language governing permissions and
 *  limitations under the License.
 *
 *                    $$$$$$\  $$$$$$$\   $$$$$$\
 *                   $$  __$$\ $$  __$$\ $$  __$$\
 *                   $$ /  \__|$$ |  $$ |$$ /  \__|
 *                   $$ |      $$$$$$$  |$$ |$$$$\
 *                   $$ |      $$  ____/ $$ |\_$$ |
 *                   $$ |  $$\ $$ |      $$ |  $$ |
 *                   \$$$$$   |$$ |      \$$$$$   |
 *                    \______/ \__|       \______/
 *
 */

package de.fraunhofer.aisec.cpg.passes;

import de.fraunhofer.aisec.cpg.TranslationResult;
import de.fraunhofer.aisec.cpg.frontends.cpp.CXXLanguageFrontend;
import de.fraunhofer.aisec.cpg.frontends.java.JavaLanguageFrontend;
import de.fraunhofer.aisec.cpg.graph.*;
import de.fraunhofer.aisec.cpg.graph.declarations.*;
import de.fraunhofer.aisec.cpg.graph.statements.expressions.*;
import de.fraunhofer.aisec.cpg.graph.types.FunctionPointerType;
import de.fraunhofer.aisec.cpg.graph.types.Type;
import de.fraunhofer.aisec.cpg.graph.types.TypeParser;
import de.fraunhofer.aisec.cpg.graph.types.UnknownType;
import de.fraunhofer.aisec.cpg.helpers.SubgraphWalker.ScopedWalker;
import de.fraunhofer.aisec.cpg.helpers.Util;
import de.fraunhofer.aisec.cpg.processing.strategy.Strategy;
import java.util.*;
import java.util.regex.Pattern;
import java.util.stream.Collectors;
import org.checkerframework.checker.nullness.qual.NonNull;
import org.checkerframework.checker.nullness.qual.Nullable;
import org.slf4j.Logger;
import org.slf4j.LoggerFactory;

/**
 * Resolves {@link CallExpression} and {@link NewExpression} targets.
 *
 * <p>A {@link CallExpression} specifies the method that wants to be called via {@link
 * CallExpression#getName()}. The call target is a method of the same class the caller belongs to,
 * so the name is resolved to the appropriate {@link MethodDeclaration}. This pass also takes into
 * consideration that a method might not be present in the current class, but rather has its
 * implementation in a superclass, and sets the pointer accordingly.
 *
 * <p>Constructor calls with {@link ConstructExpression} are resolved in such a way that their
 * {@link ConstructExpression#getInstantiates()} points to the correct {@link RecordDeclaration}.
 * Additionally, the {@link ConstructExpression#getConstructor()} is set to the according {@link
 * ConstructorDeclaration}
 */
public class CallResolver extends Pass {

  private static final Logger LOGGER = LoggerFactory.getLogger(CallResolver.class);

  private Map<String, RecordDeclaration> recordMap = new HashMap<>();
  private Map<FunctionDeclaration, Type> containingType = new HashMap<>();
  @Nullable private TranslationUnitDeclaration currentTU;
  private ScopedWalker walker;

  @Override
  public void cleanup() {
    this.containingType.clear();
    this.currentTU = null;
  }

  @Override
  public void accept(@NonNull TranslationResult translationResult) {
    walker = new ScopedWalker(lang);
    walker.registerHandler((currClass, parent, currNode) -> walker.collectDeclarations(currNode));
    walker.registerHandler(this::findRecords);
    walker.registerHandler(this::registerMethods);

    for (TranslationUnitDeclaration tu : translationResult.getTranslationUnits()) {
      walker.iterate(tu);
    }

    walker.clearCallbacks();
    walker.registerHandler(this::fixInitializers);

    for (TranslationUnitDeclaration tu : translationResult.getTranslationUnits()) {
      walker.iterate(tu);
    }

    walker.clearCallbacks();
    walker.registerHandler(this::resolve);

    for (TranslationUnitDeclaration tu : translationResult.getTranslationUnits()) {
      walker.iterate(tu);
    }
  }

  private void findRecords(@NonNull Node node, RecordDeclaration curClass) {
    if (node instanceof RecordDeclaration) {
      recordMap.putIfAbsent(node.getName(), (RecordDeclaration) node);
    }
  }

  private void registerMethods(
      RecordDeclaration currentClass, Node parent, @NonNull Node currentNode) {
    if (currentNode instanceof MethodDeclaration && currentClass != null) {
      containingType.put(
          (FunctionDeclaration) currentNode, TypeParser.createFrom(currentClass.getName(), true));
    }
  }

  private void fixInitializers(@NonNull Node node, RecordDeclaration curClass) {
    if (node instanceof VariableDeclaration) {
      VariableDeclaration declaration = ((VariableDeclaration) node);
      // check if we have the corresponding class for this type
      String typeString = declaration.getType().getRoot().getName();
      boolean isRecord = recordMap.containsKey(typeString);

      if (isRecord) {
        Expression currInitializer = declaration.getInitializer();
        if (currInitializer == null && declaration.isImplicitInitializerAllowed()) {
          ConstructExpression initializer = NodeBuilder.newConstructExpression("()");
          initializer.setImplicit(true);
          declaration.setInitializer(initializer);
        } else if (currInitializer instanceof CallExpression
            && currInitializer.getName().equals(typeString)) {
          // This should actually be a construct expression, not a call!
          CallExpression call = (CallExpression) currInitializer;
          List<Expression> arguments = call.getArguments();
          String signature =
              arguments.stream().map(Node::getCode).collect(Collectors.joining(", "));
          ConstructExpression initializer =
              NodeBuilder.newConstructExpression("(" + signature + ")");
          initializer.setArguments(new ArrayList<>(arguments));
          initializer.setImplicit(true);
          declaration.setInitializer(initializer);
          currInitializer.disconnectFromGraph();
        }
      }
    } else if (node instanceof NewExpression) {
      NewExpression newExpression = (NewExpression) node;
      if (newExpression.getInitializer() == null) {
        ConstructExpression initializer = NodeBuilder.newConstructExpression("()");
        initializer.setImplicit(true);
        newExpression.setInitializer(initializer);
      }
    }
  }

  /**
   * Handle calls in the form of <code>super.call()</code> or <code>ClassName.super.call()
   * </code>, conforming to JLS13 §15.12.1
   *
   * @param curClass The class containing the call
   * @param call The call to be resolved
   */
  private void handleSuperCall(RecordDeclaration curClass, CallExpression call) {
    RecordDeclaration target = null;
    if (call.getBase().getName().equals("super")) {
      // direct superclass, either defined explicitly or java.lang.Object by default
      if (!curClass.getSuperClasses().isEmpty()) {
        target = recordMap.get(curClass.getSuperClasses().get(0).getTypeName());
      } else {
        Util.warnWithFileLocation(
            call,
            LOGGER,
            "super call without direct superclass! Expected "
                + "java.lang.Object to be present at least!");
      }
    } else {
      // BaseName.super.call(), might either be in order to specify an enclosing class or an
      // interface that is implemented
      target = handleSpecificSupertype(curClass, call);
    }
    if (target != null) {
      ((DeclaredReferenceExpression) call.getBase()).setRefersTo(target.getThis());
      handleMethodCall(target, call);
    }
  }

  private RecordDeclaration handleSpecificSupertype(
      RecordDeclaration curClass, CallExpression call) {
    String baseName =
        call.getBase().getName().substring(0, call.getBase().getName().lastIndexOf(".super"));
    if (curClass.getImplementedInterfaces().contains(TypeParser.createFrom(baseName, true))) {
      // Basename is an interface -> BaseName.super refers to BaseName itself
      return recordMap.get(baseName);
    } else {
      // BaseName refers to an enclosing class -> BaseName.super is BaseName's superclass
      RecordDeclaration base = recordMap.get(baseName);
      if (base != null) {
        if (!base.getSuperClasses().isEmpty()) {
          return recordMap.get(base.getSuperClasses().get(0).getTypeName());
        } else {
          Util.warnWithFileLocation(
              call,
              LOGGER,
              "super call without direct superclass! Expected "
                  + "java.lang.Object to be present at least!");
        }
      }
    }
    return null;
  }

  private void resolve(@NonNull Node node, RecordDeclaration curClass) {
    if (node instanceof TranslationUnitDeclaration) {
      this.currentTU = (TranslationUnitDeclaration) node;
    } else if (node instanceof ExplicitConstructorInvocation) {
      resolveExplicitConstructorInvocation((ExplicitConstructorInvocation) node);
    } else if (node instanceof CallExpression) {
      CallExpression call = (CallExpression) node;
      // We might have call expressions inside our arguments, so in order to correctly resolve
      // this call's signature, we need to make sure any call expression arguments are fully
      // resolved
      resolveArguments(call, curClass);
      handleCallExpression(curClass, call);
    } else if (node instanceof ConstructExpression) {
      resolveConstructExpression((ConstructExpression) node);
    }
  }

  private void handleCallExpression(RecordDeclaration curClass, CallExpression call) {
    if (lang instanceof JavaLanguageFrontend
        && call.getBase() instanceof DeclaredReferenceExpression
        && call.getBase().getName().matches("(?<class>.+\\.)?super")) {
      handleSuperCall(curClass, call);
      return;
    }

    if (call instanceof MemberCallExpression) {
      Node member = ((MemberCallExpression) call).getMember();
      if (member instanceof HasType
          && ((HasType) member).getType() instanceof FunctionPointerType) {
        handleFunctionPointerCall(call, member);
        return;
      } else {
        handleMethodCall(curClass, call);
        return;
      }
    }

    // we could be referring to a function pointer even though it is not a member call if the
    // usual function pointer syntax (*fp)() has been omitted: fp(). Looks like a normal call,
    // but it isn't
    Optional<? extends ValueDeclaration> funcPointer =
        walker.getDeclarationForScope(
            call,
            v -> v.getType() instanceof FunctionPointerType && v.getName().equals(call.getName()));
    if (funcPointer.isPresent()) {
      handleFunctionPointerCall(call, funcPointer.get());
    } else {
      handleNormalCalls(curClass, call);
    }
  }

  private void resolveArguments(CallExpression call, RecordDeclaration curClass) {
    Deque<Node> worklist = new ArrayDeque<>();
    call.getArguments().forEach(worklist::push);
    while (!worklist.isEmpty()) {
      Node curr = worklist.pop();
      if (curr instanceof CallExpression) {
        resolve(curr, curClass);
      } else {
        Iterator<Node> it = Strategy.AST_FORWARD(curr);
        while (it.hasNext()) {
          Node astChild = it.next();
          if (!(astChild instanceof RecordDeclaration)) {
            worklist.push(astChild);
          }
        }
      }
    }
  }

  /**
   * @param callSignature Type signature of the CallExpression
   * @param functionSignature Type signature of the FunctionDeclaration
   * @return true if the CallExpression signature can be transformed into the FunctionDeclaration
   *     signature by means of casting
   */
  private boolean compatibleSignatures(List<Type> callSignature, List<Type> functionSignature) {
    if (callSignature.size() == functionSignature.size()) {
      for (int i = 0; i < callSignature.size(); i++) {
        if ((callSignature.get(i).isPrimitive() != functionSignature.get(i).isPrimitive())
            && !TypeManager.getInstance()
                .isSupertypeOf(functionSignature.get(i), callSignature.get(i))) {
          return false;
        }
      }
    } else {
      return false;
    }

    return true;
  }

  /**
   * Computes the implicit casts that are necessary to reach the
   *
   * @param call we want to find invocation targets for by performing implicit casts
   * @param functionSignature Types of the signature of the possible invocation candidate
   * @return List containing either null on the i-th position (if the type of i-th argument of the
   *     call equals the type of the i-th argument of the FunctionDeclaration) or a CastExpression
   *     on the i-th position (if the argument of the call can be casted to match the type of the
   *     argument at the i-th position of the FunctionDeclaration). If the list is empty the
   *     signature of the FunctionDeclaration cannot be reached through implicit casts
   */
  private List<CastExpression> signatureWithImplicitCastTransformation(
      CallExpression call, List<Type> functionSignature) {
    List<Type> callSignature = call.getSignature();
    if (callSignature.size() == functionSignature.size()) {
      List<CastExpression> implicitCasts = new ArrayList<>();

      for (int i = 0; i < callSignature.size(); i++) {
        Type callType = callSignature.get(i);
        Type funcType = functionSignature.get(i);
        if (callType.isPrimitive() && funcType.isPrimitive() && !(callType.equals(funcType))) {
          CastExpression implicitCast = new CastExpression();
          implicitCast.setImplicit(true);
          implicitCast.setCastType(funcType);
          implicitCast.setExpression(call.getArguments().get(i));
          implicitCasts.add(implicitCast);
        } else {
          // If no cast is needed we add null to be able to access the function signature list and
          // the implicit cast list with the same index.
          implicitCasts.add(null);
        }
      }

      return implicitCasts;
    }
    return new ArrayList<>();
  }

  /**
   * modifies: call arguments by applying implicit casts
   *
   * @param call we want to find invocation targets for by performing implicit casts
   * @return list of invocation candidates by applying
   */
  private List<FunctionDeclaration> resolveWithImplicitCast(CallExpression call) {
    // Get possible invocation targets based on the function name
    assert currentTU != null;
    List<FunctionDeclaration> matchingFunctionName =
        currentTU.getDeclarations().stream()
            .filter(FunctionDeclaration.class::isInstance)
            .map(FunctionDeclaration.class::cast)
            .filter(f -> f.getName().equals(call.getName()) && !f.isImplicit())
            .collect(Collectors.toList());

    // Output list for invocationTargets obtaining a valid signature by performing implicit casts
    List<FunctionDeclaration> invocationTargetsWithImplicitCast = new ArrayList<>();

    List<CastExpression> implicitCasts = null;
    List<Type> callSignature = call.getSignature();

    // Iterate through all possible invocation candidates
    for (FunctionDeclaration functionDeclaration : matchingFunctionName) {
      // Check if the signatures match by implicit casts
      if (compatibleSignatures(callSignature, functionDeclaration.getSignatureTypes())) {
        List<CastExpression> implicitCastTargets =
            signatureWithImplicitCastTransformation(call, functionDeclaration.getSignatureTypes());
        if (implicitCasts == null) {
          implicitCasts = implicitCastTargets;
        } else {
          // Since we can have multiple possible invocation targets the cast must all be to the same
          // target type
          checkMostCommonImplicitCast(implicitCasts, implicitCastTargets);
        }
        invocationTargetsWithImplicitCast.add(functionDeclaration);
      }
    }

    // Apply implicit casts to call arguments
    applyImplicitCastToArguments(call, implicitCasts);

    return invocationTargetsWithImplicitCast;
  }

  private void checkMostCommonImplicitCast(
      List<CastExpression> implicitCasts, List<CastExpression> implicitCastTargets) {
    for (int i = 0; i < implicitCasts.size(); i++) {
      CastExpression currentCast = implicitCasts.get(i);
      CastExpression otherCast = implicitCastTargets.get(i);
      if (currentCast != null && otherCast != null && !(currentCast.equals(otherCast))) {
        // If we have multiple function targets with different implicit casts we have an
        // ambiguous call and we can't have a single cast
        CastExpression contradictoryCast = new CastExpression();
        contradictoryCast.setImplicit(true);
        contradictoryCast.setCastType(UnknownType.getUnknownType());
        contradictoryCast.setExpression(currentCast.getExpression());
        implicitCasts.set(i, contradictoryCast);
      }
    }
  }

  private void applyImplicitCastToArguments(
      CallExpression call, List<CastExpression> implicitCasts) {
    if (implicitCasts != null) {
      for (int i = 0; i < implicitCasts.size(); i++) {
        if (implicitCasts.get(i) != null) {
          call.setArgument(i, implicitCasts.get(i));
        }
      }
    }
  }

  private void handleNormalCalls(RecordDeclaration curClass, CallExpression call) {
    if (curClass == null && this.currentTU != null) {
      // Handle function (not method) calls
      // C++ allows function overloading. Make sure we have at least the same number of arguments
<<<<<<< HEAD
      var invocationCandidates = lang.getScopeManager().resolveFunction(call);
=======
      List<FunctionDeclaration> invocationCandidates =
          currentTU.getDeclarations().stream()
              .filter(FunctionDeclaration.class::isInstance)
              .map(FunctionDeclaration.class::cast)
              .filter(
                  f -> f.getName().equals(call.getName()) && f.hasSignature(call.getSignature()))
              .collect(Collectors.toList());

      if (invocationCandidates.isEmpty() && this.getLang() instanceof CXXLanguageFrontend) {
        // If we don't find any candidate and our current language is c/c++ we check if there is a
        // candidate with an implicit cast
        invocationCandidates.addAll(resolveWithImplicitCast(call));
      }

>>>>>>> 28dddb72
      if (invocationCandidates.isEmpty()) {
        // If we still have no candidates we create dummy FunctionDeclaration
        invocationCandidates =
            List.of(createDummy(null, call.getName(), call.getCode(), false, call.getSignature()));
      }

      call.setInvokes(invocationCandidates);
    } else if (!handlePossibleStaticImport(call, curClass)) {
      handleMethodCall(curClass, call);
    }
  }

  private void handleMethodCall(RecordDeclaration curClass, CallExpression call) {
    Set<Type> possibleContainingTypes = getPossibleContainingTypes(call, curClass);

    // Find overridden invokes
    List<FunctionDeclaration> invocationCandidates =
        call.getInvokes().stream()
            .map(f -> getOverridingCandidates(possibleContainingTypes, f))
            .flatMap(Collection::stream)
            .collect(Collectors.toList());

    // Find function targets
    if (invocationCandidates.isEmpty() && currentTU != null) {
      invocationCandidates =
          currentTU.getDeclarations().stream()
              .filter(FunctionDeclaration.class::isInstance)
              .map(FunctionDeclaration.class::cast)
              .filter(
                  f -> f.getName().equals(call.getName()) && f.hasSignature(call.getSignature()))
              .collect(Collectors.toList());
    }

    // Find invokes by supertypes
    if (invocationCandidates.isEmpty()) {
      String[] nameParts = call.getName().split("\\.");
      if (nameParts.length > 0) {
        List<Type> signature = call.getSignature();
        Set<RecordDeclaration> records =
            possibleContainingTypes.stream()
                .map(t -> recordMap.get(t.getTypeName()))
                .filter(Objects::nonNull)
                .collect(Collectors.toSet());
        invocationCandidates =
            getInvocationCandidatesFromParents(nameParts[nameParts.length - 1], signature, records);
      }
    }

    if (curClass != null
        && !(call instanceof MemberCallExpression || call instanceof StaticCallExpression)) {
      call.setBase(curClass.getThis());
    }

    if (invocationCandidates.isEmpty()) {
      possibleContainingTypes.stream()
          .map(t -> recordMap.get(t.getTypeName()))
          .filter(Objects::nonNull)
          .map(r -> createDummy(r, call.getName(), call.getCode(), false, call.getSignature()))
          .forEach(invocationCandidates::add);
    }
    call.setInvokes(invocationCandidates);
  }

  private void resolveConstructExpression(ConstructExpression constructExpression) {
    List<Type> signature = constructExpression.getSignature();
    String typeName = constructExpression.getType().getTypeName();
    RecordDeclaration record = recordMap.get(typeName);
    constructExpression.setInstantiates(record);

    if (record != null && record.getCode() != null && !record.getCode().isEmpty()) {
      ConstructorDeclaration constructor = getConstructorDeclaration(signature, record);
      constructExpression.setConstructor(constructor);
    }
  }

  private void handleFunctionPointerCall(CallExpression call, Node pointer) {
    if (!(pointer instanceof HasType
        && ((HasType) pointer).getType() instanceof FunctionPointerType)) {
      LOGGER.error("Can't handle a function pointer call without function pointer type");
      return;
    }
    FunctionPointerType pointerType = (FunctionPointerType) ((HasType) pointer).getType();
    List<FunctionDeclaration> invocationCandidates = new ArrayList<>();
    Deque<Node> worklist = new ArrayDeque<>();
    Set<Node> seen = Collections.newSetFromMap(new IdentityHashMap<>());
    worklist.push(pointer);
    while (!worklist.isEmpty()) {
      Node curr = worklist.pop();
      if (!seen.add(curr)) {
        continue;
      }
      if (curr instanceof FunctionDeclaration) {
        FunctionDeclaration f = (FunctionDeclaration) curr;
        // Even if it is a function declaration, the dataflow might just come from a situation
        // where the target of a fptr is passed through via a return value. Keep searching if
        // return type or signature don't match
        if (TypeManager.getInstance().isSupertypeOf(pointerType.getReturnType(), f.getType())
            && f.hasSignature(pointerType.getParameters())) {
          invocationCandidates.add((FunctionDeclaration) curr);
          // We have found a target. Don't follow this path any further, but still continue the
          // other paths that might be left, as we could have several potential targets at runtime
          continue;
        }
      }
      curr.getPrevDFG().forEach(worklist::push);
    }
    call.setInvokes(invocationCandidates);
  }

  private void resolveExplicitConstructorInvocation(ExplicitConstructorInvocation eci) {
    if (eci.getContainingClass() != null) {
      RecordDeclaration record = recordMap.get(eci.getContainingClass());
      List<Type> signature =
          eci.getArguments().stream().map(Expression::getType).collect(Collectors.toList());
      if (record != null) {
        ConstructorDeclaration constructor = getConstructorDeclaration(signature, record);
        ArrayList<FunctionDeclaration> invokes = new ArrayList<>();
        invokes.add(constructor);
        eci.setInvokes(invokes);
      }
    }
  }

  private boolean handlePossibleStaticImport(
      @Nullable CallExpression call, RecordDeclaration curClass) {
    if (call == null || curClass == null) {
      return false;
    }
    String name = call.getName().substring(call.getName().lastIndexOf('.') + 1);
    List<FunctionDeclaration> nameMatches =
        curClass.getStaticImports().stream()
            .filter(FunctionDeclaration.class::isInstance)
            .map(FunctionDeclaration.class::cast)
            .filter(m -> m.getName().equals(name) || m.getName().endsWith("." + name))
            .collect(Collectors.toList());
    if (nameMatches.isEmpty()) {
      return false;
    } else {
      List<FunctionDeclaration> invokes = new ArrayList<>();
      FunctionDeclaration target =
          nameMatches.stream()
              .filter(m -> m.hasSignature(call.getSignature()))
              .findFirst()
              .orElse(null);
      if (target == null) {
        generateStaticImportDummies(call, name, invokes, curClass);
      } else {
        invokes.add(target);
      }

      call.setInvokes(invokes);
      return true;
    }
  }

  private void generateStaticImportDummies(
      @NonNull CallExpression call,
      @NonNull String name,
      @NonNull List<FunctionDeclaration> invokes,
      RecordDeclaration curClass) {
    // We had an import for this method name, just not the correct signature. Let's just add
    // a dummy to any class that might be affected
    if (curClass == null) {
      LOGGER.warn("Cannot generate dummies for imports of a null class: {}", call.toString());
      return;
    }
    List<RecordDeclaration> containingRecords =
        curClass.getStaticImportStatements().stream()
            .filter(i -> i.endsWith("." + name))
            .map(i -> i.substring(0, i.lastIndexOf('.')))
            .map(c -> recordMap.getOrDefault(c, null))
            .filter(Objects::nonNull)
            .collect(Collectors.toList());
    for (RecordDeclaration record : containingRecords) {
      MethodDeclaration dummy = NodeBuilder.newMethodDeclaration(name, "", true, record);
      dummy.setImplicit(true);
      List<ParamVariableDeclaration> params = Util.createParameters(call.getSignature());
      dummy.setParameters(params);
      record.addMethod(dummy);
      curClass.getStaticImports().add(dummy);
      invokes.add(dummy);
    }
  }

  @NonNull
  private FunctionDeclaration createDummy(
      RecordDeclaration containingRecord,
      String name,
      String code,
      boolean isStatic,
      List<Type> signature) {

    List<ParamVariableDeclaration> parameters = Util.createParameters(signature);
    if (containingRecord != null) {
      MethodDeclaration dummy =
          NodeBuilder.newMethodDeclaration(name, code, isStatic, containingRecord);
      dummy.setImplicit(true);
      dummy.setParameters(parameters);

      containingRecord.addMethod(dummy);
      return dummy;
    } else {
      // function declaration, not inside a class
      FunctionDeclaration dummy = NodeBuilder.newFunctionDeclaration(name, code);
      dummy.setParameters(parameters);
      dummy.setImplicit(true);
      if (currentTU == null) {
        LOGGER.error(
            "No current translation unit when trying to generate function dummy {}",
            dummy.getName());
      } else {
        currentTU.addDeclaration(dummy);
      }
      return dummy;
    }
  }

  private ConstructorDeclaration createConstructorDummy(
      @NonNull RecordDeclaration containingRecord, List<Type> signature) {
    ConstructorDeclaration dummy =
        NodeBuilder.newConstructorDeclaration(containingRecord.getName(), "", containingRecord);
    dummy.setImplicit(true);
    dummy.setParameters(Util.createParameters(signature));
    containingRecord.addConstructor(dummy);
    return dummy;
  }

  private Set<Type> getPossibleContainingTypes(Node node, RecordDeclaration curClass) {
    Set<Type> possibleTypes = new HashSet<>();
    if (node instanceof MemberCallExpression) {
      MemberCallExpression memberCall = (MemberCallExpression) node;
      if (memberCall.getBase() instanceof HasType) {
        HasType base = (HasType) memberCall.getBase();
        possibleTypes.add(base.getType());
        possibleTypes.addAll(base.getPossibleSubTypes());
      }
    } else if (node instanceof StaticCallExpression) {
      StaticCallExpression staticCall = (StaticCallExpression) node;
      if (staticCall.getTargetRecord() != null) {
        possibleTypes.add(TypeParser.createFrom(staticCall.getTargetRecord(), true));
      }
    } else if (curClass != null) {
      possibleTypes.add(TypeParser.createFrom(curClass.getName(), true));
    }
    return possibleTypes;
  }

  private List<FunctionDeclaration> getInvocationCandidatesFromRecord(
      RecordDeclaration record, String name, List<Type> signature) {
    Pattern namePattern =
        Pattern.compile("(" + Pattern.quote(record.getName()) + "\\.)?" + Pattern.quote(name));
    return record.getMethods().stream()
        .filter(m -> namePattern.matcher(m.getName()).matches() && m.hasSignature(signature))
        .map(FunctionDeclaration.class::cast)
        .collect(Collectors.toList());
  }

  private List<FunctionDeclaration> getInvocationCandidatesFromParents(
      String name, List<Type> signature, Set<RecordDeclaration> possibleTypes) {
    if (possibleTypes.isEmpty()) {
      return new ArrayList<>();
    } else {
      List<FunctionDeclaration> firstLevelCandidates =
          possibleTypes.stream()
              .map(r -> getInvocationCandidatesFromRecord(r, name, signature))
              .flatMap(Collection::stream)
              .collect(Collectors.toList());
      if (firstLevelCandidates.isEmpty()) {
        return possibleTypes.stream()
            .map(RecordDeclaration::getSuperTypeDeclarations)
            .map(superTypes -> getInvocationCandidatesFromParents(name, signature, superTypes))
            .flatMap(Collection::stream)
            .collect(Collectors.toList());
      } else {
        return firstLevelCandidates;
      }
    }
  }

  private Set<FunctionDeclaration> getOverridingCandidates(
      Set<Type> possibleSubTypes, FunctionDeclaration declaration) {
    return declaration.getOverriddenBy().stream()
        .filter(f -> possibleSubTypes.contains(containingType.get(f)))
        .collect(Collectors.toSet());
  }

  @NonNull
  private ConstructorDeclaration getConstructorDeclaration(
      List<Type> signature, RecordDeclaration record) {
    return record.getConstructors().stream()
        .filter(f -> f.hasSignature(signature))
        .findFirst()
        .orElseGet(() -> createConstructorDummy(record, signature));
  }
}<|MERGE_RESOLUTION|>--- conflicted
+++ resolved
@@ -417,16 +417,8 @@
     if (curClass == null && this.currentTU != null) {
       // Handle function (not method) calls
       // C++ allows function overloading. Make sure we have at least the same number of arguments
-<<<<<<< HEAD
+
       var invocationCandidates = lang.getScopeManager().resolveFunction(call);
-=======
-      List<FunctionDeclaration> invocationCandidates =
-          currentTU.getDeclarations().stream()
-              .filter(FunctionDeclaration.class::isInstance)
-              .map(FunctionDeclaration.class::cast)
-              .filter(
-                  f -> f.getName().equals(call.getName()) && f.hasSignature(call.getSignature()))
-              .collect(Collectors.toList());
 
       if (invocationCandidates.isEmpty() && this.getLang() instanceof CXXLanguageFrontend) {
         // If we don't find any candidate and our current language is c/c++ we check if there is a
@@ -434,7 +426,6 @@
         invocationCandidates.addAll(resolveWithImplicitCast(call));
       }
 
->>>>>>> 28dddb72
       if (invocationCandidates.isEmpty()) {
         // If we still have no candidates we create dummy FunctionDeclaration
         invocationCandidates =
