/*
 * Copyright (c) 2019, Fraunhofer AISEC. All rights reserved.
 *
 *  Licensed under the Apache License, Version 2.0 (the "License");
 *  you may not use this file except in compliance with the License.
 *  You may obtain a copy of the License at
 *
 *       http://www.apache.org/licenses/LICENSE-2.0
 *
 *  Unless required by applicable law or agreed to in writing, software
 *  distributed under the License is distributed on an "AS IS" BASIS,
 *  WITHOUT WARRANTIES OR CONDITIONS OF ANY KIND, either express or implied.
 *  See the License for the specific language governing permissions and
 *  limitations under the License.
 *
 *                    $$$$$$\  $$$$$$$\   $$$$$$\
 *                   $$  __$$\ $$  __$$\ $$  __$$\
 *                   $$ /  \__|$$ |  $$ |$$ /  \__|
 *                   $$ |      $$$$$$$  |$$ |$$$$\
 *                   $$ |      $$  ____/ $$ |\_$$ |
 *                   $$ |  $$\ $$ |      $$ |  $$ |
 *                   \$$$$$   |$$ |      \$$$$$   |
 *                    \______/ \__|       \______/
 *
 */

package de.fraunhofer.aisec.cpg.passes;

import de.fraunhofer.aisec.cpg.TranslationResult;
import de.fraunhofer.aisec.cpg.frontends.java.JavaLanguageFrontend;
import de.fraunhofer.aisec.cpg.graph.CallExpression;
import de.fraunhofer.aisec.cpg.graph.ConstructExpression;
import de.fraunhofer.aisec.cpg.graph.ConstructorDeclaration;
import de.fraunhofer.aisec.cpg.graph.DeclaredReferenceExpression;
import de.fraunhofer.aisec.cpg.graph.ExplicitConstructorInvocation;
import de.fraunhofer.aisec.cpg.graph.Expression;
import de.fraunhofer.aisec.cpg.graph.FunctionDeclaration;
import de.fraunhofer.aisec.cpg.graph.HasType;
import de.fraunhofer.aisec.cpg.graph.MemberCallExpression;
import de.fraunhofer.aisec.cpg.graph.MethodDeclaration;
import de.fraunhofer.aisec.cpg.graph.NewExpression;
import de.fraunhofer.aisec.cpg.graph.Node;
import de.fraunhofer.aisec.cpg.graph.NodeBuilder;
import de.fraunhofer.aisec.cpg.graph.ParamVariableDeclaration;
import de.fraunhofer.aisec.cpg.graph.RecordDeclaration;
import de.fraunhofer.aisec.cpg.graph.StaticCallExpression;
import de.fraunhofer.aisec.cpg.graph.TranslationUnitDeclaration;
import de.fraunhofer.aisec.cpg.graph.ValueDeclaration;
import de.fraunhofer.aisec.cpg.graph.VariableDeclaration;
import de.fraunhofer.aisec.cpg.graph.type.FunctionPointerType;
import de.fraunhofer.aisec.cpg.graph.type.Type;
import de.fraunhofer.aisec.cpg.graph.type.TypeParser;
import de.fraunhofer.aisec.cpg.helpers.SubgraphWalker;
import de.fraunhofer.aisec.cpg.helpers.SubgraphWalker.ScopedWalker;
import de.fraunhofer.aisec.cpg.helpers.Util;
import java.util.ArrayDeque;
import java.util.ArrayList;
import java.util.Collection;
import java.util.Collections;
import java.util.Deque;
import java.util.HashMap;
import java.util.HashSet;
import java.util.IdentityHashMap;
import java.util.List;
import java.util.Map;
import java.util.Objects;
import java.util.Optional;
import java.util.Set;
import java.util.regex.Pattern;
import java.util.stream.Collectors;
import org.checkerframework.checker.nullness.qual.NonNull;
import org.checkerframework.checker.nullness.qual.Nullable;
import org.slf4j.Logger;
import org.slf4j.LoggerFactory;

/**
 * Resolves {@link CallExpression} and {@link NewExpression} targets.
 *
 * <p>A {@link CallExpression} specifies the method that wants to be called via {@link
 * CallExpression#getName()}. The call target is a method of the same class the caller belongs to,
 * so the name is resolved to the appropriate {@link
 * de.fraunhofer.aisec.cpg.graph.MethodDeclaration}. This pass also takes into consideration that a
 * method might not be present in the current class, but rather has its implementation in a
 * superclass, and sets the pointer accordingly.
 *
 * <p>Constructor calls with {@link ConstructExpression} are resolved in such a way that their
 * {@link ConstructExpression#getInstantiates()} points to the correct {@link RecordDeclaration}.
 * Additionally, the {@link ConstructExpression#getConstructor()} is set to the according {@link
 * ConstructorDeclaration}
 */
public class CallResolver extends Pass {

  private static final Logger LOGGER = LoggerFactory.getLogger(CallResolver.class);

  private Map<String, RecordDeclaration> recordMap = new HashMap<>();
  private Map<FunctionDeclaration, Type> containingType = new HashMap<>();
  @Nullable private TranslationUnitDeclaration currentTU;
  private ScopedWalker walker;

  @Override
  public void cleanup() {
    this.containingType.clear();
    this.currentTU = null;
  }

  @Override
  public void accept(@NonNull TranslationResult translationResult) {
    walker = new ScopedWalker();
    walker.registerHandler((currClass, parent, currNode) -> walker.collectDeclarations(currNode));
    walker.registerHandler(this::findRecords);
    walker.registerHandler(this::registerMethods);

    for (TranslationUnitDeclaration tu : translationResult.getTranslationUnits()) {
      walker.iterate(tu);
    }

    walker.clearCallbacks();
    walker.registerHandler(this::fixInitializers);

    for (TranslationUnitDeclaration tu : translationResult.getTranslationUnits()) {
      walker.iterate(tu);
    }

    walker.clearCallbacks();
    walker.registerHandler(this::resolve);

    for (TranslationUnitDeclaration tu : translationResult.getTranslationUnits()) {
      walker.iterate(tu);
    }
  }

  private void findRecords(@NonNull Node node, RecordDeclaration curClass) {
    if (node instanceof RecordDeclaration) {
      recordMap.putIfAbsent(node.getName(), (RecordDeclaration) node);
    }
  }

  private void registerMethods(
      RecordDeclaration currentClass, Node parent, @NonNull Node currentNode) {
    if (currentNode instanceof MethodDeclaration && currentClass != null) {
      containingType.put(
          (FunctionDeclaration) currentNode, TypeParser.createFrom(currentClass.getName(), true));
    }
  }

  private void fixInitializers(@NonNull Node node, RecordDeclaration curClass) {
    if (node instanceof VariableDeclaration) {
      VariableDeclaration declaration = ((VariableDeclaration) node);
      // check if we have the corresponding class for this type
      String typeString = declaration.getType().getRoot().getName();
      boolean isRecord = recordMap.containsKey(typeString);

      if (isRecord) {
        Expression currInitializer = declaration.getInitializer();
        if (currInitializer == null && declaration.isImplicitInitializerAllowed()) {
          ConstructExpression initializer = NodeBuilder.newConstructExpression("()");
          initializer.setImplicit(true);
          declaration.setInitializer(initializer);
        } else if (currInitializer instanceof CallExpression
            && currInitializer.getName().equals(typeString)) {
          // This should actually be a construct expression, not a call!
          CallExpression call = (CallExpression) currInitializer;
          List<Expression> arguments = call.getArguments();
          String signature =
              arguments.stream().map(Node::getCode).collect(Collectors.joining(", "));
          ConstructExpression initializer =
              NodeBuilder.newConstructExpression("(" + signature + ")");
          initializer.setArguments(new ArrayList<>(arguments));
          initializer.setImplicit(true);
          declaration.setInitializer(initializer);
          currInitializer.disconnectFromGraph();
        }
      }
    } else if (node instanceof NewExpression) {
      NewExpression newExpression = (NewExpression) node;
      if (newExpression.getInitializer() == null) {
        ConstructExpression initializer = NodeBuilder.newConstructExpression("()");
        initializer.setImplicit(true);
        newExpression.setInitializer(initializer);
      }
    }
  }

  /**
   * Handle calls in the form of <code>super.call()</code> or <code>ClassName.super.call()
   * </code>, conforming to JLS13 §15.12.1
   *
   * @param curClass The class containing the call
   * @param call The call to be resolved
   */
  private void handleSuperCall(RecordDeclaration curClass, CallExpression call) {
    RecordDeclaration target = null;
    if (call.getBase().getName().equals("super")) {
      // direct superclass, either defined explicitly or java.lang.Object by default
      if (!curClass.getSuperClasses().isEmpty()) {
        target = recordMap.get(curClass.getSuperClasses().get(0).getTypeName());
      } else {
        Util.warnWithFileLocation(
            call,
            LOGGER,
            "super call without direct superclass! Expected "
                + "java.lang.Object to be present at least!");
      }
    } else {
      // BaseName.super.call(), might either be in order to specify an enclosing class or an
      // interface that is implemented
      target = handleSpecificSupertype(curClass, call);
    }
    if (target != null) {
      ((DeclaredReferenceExpression) call.getBase()).setRefersTo(target.getThis());
      handleMethodCall(target, call);
    }
  }

  private RecordDeclaration handleSpecificSupertype(
      RecordDeclaration curClass, CallExpression call) {
    String baseName =
        call.getBase().getName().substring(0, call.getBase().getName().lastIndexOf(".super"));
    if (curClass.getImplementedInterfaces().contains(TypeParser.createFrom(baseName, true))) {
      // Basename is an interface -> BaseName.super refers to BaseName itself
      return recordMap.get(baseName);
    } else {
      // BaseName refers to an enclosing class -> BaseName.super is BaseName's superclass
      RecordDeclaration base = recordMap.get(baseName);
      if (base != null) {
        if (!base.getSuperClasses().isEmpty()) {
          return recordMap.get(base.getSuperClasses().get(0).getTypeName());
        } else {
          Util.warnWithFileLocation(
              call,
              LOGGER,
              "super call without direct superclass! Expected "
                  + "java.lang.Object to be present at least!");
        }
      }
    }
    return null;
  }

  private void resolve(@NonNull Node node, RecordDeclaration curClass) {
    if (node instanceof TranslationUnitDeclaration) {
      this.currentTU = (TranslationUnitDeclaration) node;
    } else if (node instanceof ExplicitConstructorInvocation) {
      resolveExplicitConstructorInvocation((ExplicitConstructorInvocation) node);
    } else if (node instanceof CallExpression) {
<<<<<<< HEAD
      CallExpression call = (CallExpression) node;
      // We might have call expressions inside our arguments, so in order to correctly resolve
      // this call's signature, we need to make sure any call expression arguments are fully
      // resolved
      resolveArguments(call, curClass);

      if (call instanceof MemberCallExpression) {
        Node member = ((MemberCallExpression) call).getMember();
        if (member instanceof HasType
            && ((HasType) member).getType() instanceof FunctionPointerType) {
          handleFunctionPointerCall(call, member);
          return;
        }
      }

      // we could be referring to a function pointer even though it is not a member call if the
      // usual function pointer syntax (*fp)() has been omitted: fp(). Looks like a normal call,
      // but it isn't
      Optional<? extends ValueDeclaration> funcPointer =
          walker.getDeclarationForScope(
              call,
              v ->
                  v.getType() instanceof FunctionPointerType && v.getName().equals(call.getName()));
      if (funcPointer.isPresent()) {
        handleFunctionPointerCall(call, funcPointer.get());
      } else {
        handleNormalCalls(curClass, call);
      }
=======
      handleCallExpression(curClass, (CallExpression) node);
>>>>>>> 5e74a74c
    } else if (node instanceof ConstructExpression) {
      resolveConstructExpression((ConstructExpression) node);
    }
  }

<<<<<<< HEAD
  private void resolveArguments(CallExpression call, RecordDeclaration curClass) {
    Deque<Node> worklist = new ArrayDeque<>();
    call.getArguments().forEach(worklist::push);
    while (!worklist.isEmpty()) {
      Node curr = worklist.pop();
      if (curr instanceof CallExpression) {
        resolve(curr, curClass);
      } else {
        SubgraphWalker.getAstChildren(curr).forEach(worklist::push);
      }
    }
=======
  private void handleCallExpression(RecordDeclaration curClass, CallExpression call) {
    if (lang instanceof JavaLanguageFrontend
        && call.getBase() instanceof DeclaredReferenceExpression
        && call.getBase().getName().matches("(?<class>.+\\.)?super")) {
      handleSuperCall(curClass, call);
      return;
    }

    if (call instanceof MemberCallExpression) {
      Node member = ((MemberCallExpression) call).getMember();
      if (member instanceof HasType
          && ((HasType) member).getType() instanceof FunctionPointerType) {
        handleFunctionPointerCall(call, member);
        return;
      }
    }

    // we could be referring to a function pointer even though it is not a member call if the
    // usual function pointer syntax (*fp)() has been omitted: fp(). Looks like a normal call,
    // but it isn't
    Optional<? extends ValueDeclaration> funcPointer =
        walker.getDeclarationForScope(
            call,
            v -> v.getType() instanceof FunctionPointerType && v.getName().equals(call.getName()));
    if (funcPointer.isPresent()) {
      handleFunctionPointerCall(call, funcPointer.get());
    } else {
      handleNormalCalls(curClass, call);
    }
>>>>>>> 5e74a74c
  }

  private void handleNormalCalls(RecordDeclaration curClass, CallExpression call) {
    if (curClass == null && this.currentTU != null) {
      // Handle function (not method) calls
      // C++ allows function overloading. Make sure we have at least the same number of arguments
      List<FunctionDeclaration> invocationCandidates =
          currentTU.getDeclarations().stream()
              .filter(FunctionDeclaration.class::isInstance)
              .map(FunctionDeclaration.class::cast)
              .filter(
                  f -> f.getName().equals(call.getName()) && f.hasSignature(call.getSignature()))
              .collect(Collectors.toList());

      call.setInvokes(invocationCandidates);
    } else if (!handlePossibleStaticImport(call, curClass)) {
      handleMethodCall(curClass, call);
    }
  }

  private void handleMethodCall(RecordDeclaration curClass, CallExpression call) {
    Set<Type> possibleContainingTypes = getPossibleContainingTypes(call, curClass);

    // Find invokes by type
    List<FunctionDeclaration> invocationCandidates =
        call.getInvokes().stream()
            .map(f -> getOverridingCandidates(possibleContainingTypes, f))
            .flatMap(Collection::stream)
            .collect(Collectors.toList());

    // Find invokes by supertypes
    if (invocationCandidates.isEmpty()) {
      String[] nameParts = call.getName().split("\\.");
      if (nameParts.length > 0) {
        List<Type> signature = call.getSignature();
        Set<RecordDeclaration> records =
            possibleContainingTypes.stream()
                .map(t -> recordMap.get(t.getTypeName()))
                .filter(Objects::nonNull)
                .collect(Collectors.toSet());
        invocationCandidates =
            getInvocationCandidatesFromParents(nameParts[nameParts.length - 1], signature, records);
      }
    }

    if (curClass != null
        && !(call instanceof MemberCallExpression || call instanceof StaticCallExpression)) {
      call.setBase(curClass.getThis());
    }
    call.setInvokes(invocationCandidates);
  }

  private void resolveConstructExpression(ConstructExpression constructExpression) {
    List<Type> signature = constructExpression.getSignature();
    String typeName = constructExpression.getType().getTypeName();
    RecordDeclaration record = recordMap.get(typeName);
    constructExpression.setInstantiates(record);

    if (record != null && record.getCode() != null && !record.getCode().isEmpty()) {
      ConstructorDeclaration constructor = getConstructorDeclaration(signature, record);
      if (constructor != null) {
        constructExpression.setConstructor(constructor);
      } else {
        LOGGER.warn(
            "Unexpected: Could not find constructor for {} with signature {}",
            record.getName(),
            signature);
      }
    }
  }

  private void handleFunctionPointerCall(CallExpression call, Node pointer) {
    List<FunctionDeclaration> invocationCandidates = new ArrayList<>();
    Deque<Node> worklist = new ArrayDeque<>();
    Set<Node> seen = Collections.newSetFromMap(new IdentityHashMap<>());
    worklist.push(pointer);
    DeclaredReferenceExpression finalReference = null;
    while (!worklist.isEmpty()) {
      Node curr = worklist.pop();
      if (!seen.add(curr)) {
        continue;
      }
      if (curr instanceof FunctionDeclaration) {
        if (((FunctionDeclaration) curr).hasSignature(call.getSignature())) {
          invocationCandidates.add((FunctionDeclaration) curr);
        } else if (curr.isImplicit()) {
          // unknown function, so even if its signature does not fit, we need to make a new
          // dummy that does match
          if (((FunctionDeclaration) curr).hasSignature(call.getSignature())) {
            invocationCandidates.add((FunctionDeclaration) curr);
            // refine the referral pointer
            if (finalReference != null && finalReference.getRefersTo().contains(curr)) {
              finalReference.setRefersTo((ValueDeclaration) curr);
            }
          } else {
            FunctionDeclaration dummy =
                createDummyWithMatchingSignature((FunctionDeclaration) curr, call.getSignature());
            invocationCandidates.add(dummy);
            // redirect the referral pointer
            if (finalReference != null && finalReference.getRefersTo().contains(curr)) {
              finalReference.setRefersTo(dummy);
            }
          }
        }
      } else {
        if (curr instanceof DeclaredReferenceExpression) {
          finalReference = (DeclaredReferenceExpression) curr;
        }
        curr.getPrevDFG().forEach(worklist::push);
      }
    }
    call.setInvokes(invocationCandidates);
  }

  private void resolveExplicitConstructorInvocation(ExplicitConstructorInvocation eci) {
    if (eci.getContainingClass() != null) {
      RecordDeclaration record = recordMap.get(eci.getContainingClass());
      List<Type> signature =
          eci.getArguments().stream().map(Expression::getType).collect(Collectors.toList());
      if (record != null) {
        ConstructorDeclaration constructor = getConstructorDeclaration(signature, record);
        ArrayList<FunctionDeclaration> invokes = new ArrayList<>();
        if (constructor != null) {
          invokes.add(constructor);
        }
        eci.setInvokes(invokes);
      }
    }
  }

  private boolean handlePossibleStaticImport(
      @Nullable CallExpression call, RecordDeclaration curClass) {
    if (call == null || curClass == null) {
      return false;
    }
    String name = call.getName().substring(call.getName().lastIndexOf('.') + 1);
    List<FunctionDeclaration> nameMatches =
        curClass.getStaticImports().stream()
            .filter(FunctionDeclaration.class::isInstance)
            .map(FunctionDeclaration.class::cast)
            .filter(m -> m.getName().equals(name) || m.getName().endsWith("." + name))
            .collect(Collectors.toList());
    if (nameMatches.isEmpty()) {
      return false;
    } else {
      List<FunctionDeclaration> invokes = new ArrayList<>();
      FunctionDeclaration target =
          nameMatches.stream()
              .filter(m -> m.hasSignature(call.getSignature()))
              .findFirst()
              .orElse(null);
      if (target == null) {
        generateStaticImportDummies(call, name, invokes, curClass);
      } else {
        invokes.add(target);
      }

      call.setInvokes(invokes);
      return true;
    }
  }

  private void generateStaticImportDummies(
      @NonNull CallExpression call,
      @NonNull String name,
      @NonNull List<FunctionDeclaration> invokes,
      RecordDeclaration curClass) {
    // We had an import for this method name, just not the correct signature. Let's just add
    // a dummy to any class that might be affected
    if (curClass == null) {
      LOGGER.warn("Cannot generate dummies for imports of a null class: {}", call.toString());
      return;
    }
    List<RecordDeclaration> containingRecords =
        curClass.getStaticImportStatements().stream()
            .filter(i -> i.endsWith("." + name))
            .map(i -> i.substring(0, i.lastIndexOf('.')))
            .map(c -> recordMap.getOrDefault(c, null))
            .filter(Objects::nonNull)
            .collect(Collectors.toList());
    for (RecordDeclaration record : containingRecords) {
      MethodDeclaration dummy = NodeBuilder.newMethodDeclaration(name, "", true, record);
      dummy.setImplicit(true);
      List<ParamVariableDeclaration> params = Util.createParameters(call.getSignature());
      dummy.setParameters(params);
      record.getMethods().add(dummy);
      curClass.getStaticImports().add(dummy);
      invokes.add(dummy);
    }
  }

  private Optional<FunctionDeclaration> checkExistingDummies(
      FunctionDeclaration template, List<Type> signature) {
    if (template instanceof MethodDeclaration
        && ((MethodDeclaration) template).getRecordDeclaration() != null) {
      return ((MethodDeclaration) template)
          .getRecordDeclaration().getMethods().stream()
              .filter(m -> m.getName().equals(template.getName()) && m.hasSignature(signature))
              .map(FunctionDeclaration.class::cast)
              .findFirst();
    } else {
      if (currentTU == null) {
        LOGGER.error(
            "No current translation unit when trying to find matching dummy for {}", template);
        return Optional.empty();
      }
      return currentTU.getDeclarations().stream()
          .filter(FunctionDeclaration.class::isInstance)
          .map(FunctionDeclaration.class::cast)
          .filter(f -> f.getName().equals(template.getName()) && f.hasSignature(signature))
          .findFirst();
    }
  }

  private FunctionDeclaration createDummyWithMatchingSignature(
      FunctionDeclaration template, List<Type> signature) {
    Optional<FunctionDeclaration> existing = checkExistingDummies(template, signature);
    if (existing.isPresent()) {
      return existing.get();
    }

    List<ParamVariableDeclaration> parameters = Util.createParameters(signature);
    if (template instanceof MethodDeclaration) {
      RecordDeclaration containingRecord = ((MethodDeclaration) template).getRecordDeclaration();
      MethodDeclaration dummy =
          NodeBuilder.newMethodDeclaration(
              template.getName(),
              template.getCode(),
              ((MethodDeclaration) template).isStatic(),
              containingRecord);
      dummy.setImplicit(true);
      dummy.setParameters(parameters);

      if (containingRecord == null) {
        // not inside a class, lets put it inside the translation unit
        if (currentTU == null) {
          LOGGER.error(
              "No current translation unit when trying to generate method dummy {}",
              dummy.getName());
        } else {
          currentTU.getDeclarations().add(dummy);
        }
      } else {
        containingRecord.getMethods().add(dummy);
      }
      return dummy;
    } else {
      // function declaration, not inside a class
      FunctionDeclaration dummy =
          NodeBuilder.newFunctionDeclaration(template.getName(), template.getCode());
      dummy.setParameters(parameters);
      dummy.setImplicit(true);
      if (currentTU == null) {
        LOGGER.error(
            "No current translation unit when trying to generate function dummy {}",
            dummy.getName());
      } else {
        currentTU.getDeclarations().add(dummy);
      }
      return dummy;
    }
  }

  private Set<Type> getPossibleContainingTypes(Node node, RecordDeclaration curClass) {
    Set<Type> possibleTypes = new HashSet<>();
    if (node instanceof MemberCallExpression) {
      MemberCallExpression memberCall = (MemberCallExpression) node;
      if (memberCall.getBase() instanceof HasType) {
        HasType base = (HasType) memberCall.getBase();
        possibleTypes.add(base.getType());
        possibleTypes.addAll(base.getPossibleSubTypes());
      }
    } else if (node instanceof StaticCallExpression) {
      StaticCallExpression staticCall = (StaticCallExpression) node;
      if (staticCall.getTargetRecord() != null) {
        possibleTypes.add(TypeParser.createFrom(staticCall.getTargetRecord(), true));
      }
    } else if (curClass != null) {
      possibleTypes.add(TypeParser.createFrom(curClass.getName(), true));
      possibleTypes.addAll(curClass.getSuperTypes());
    }
    return possibleTypes;
  }

  private List<FunctionDeclaration> getInvocationCandidatesFromRecord(
      RecordDeclaration record, String name, List<Type> signature) {
    Pattern namePattern =
        Pattern.compile("(" + Pattern.quote(record.getName()) + "\\.)?" + Pattern.quote(name));
    return record.getMethods().stream()
        .filter(m -> namePattern.matcher(m.getName()).matches() && m.hasSignature(signature))
        .map(FunctionDeclaration.class::cast)
        .collect(Collectors.toList());
  }

  private List<FunctionDeclaration> getInvocationCandidatesFromParents(
      String name, List<Type> signature, Set<RecordDeclaration> possibleTypes) {
    if (possibleTypes.isEmpty()) {
      return new ArrayList<>();
    } else {
      List<FunctionDeclaration> firstLevelCandidates =
          possibleTypes.stream()
              .map(r -> getInvocationCandidatesFromRecord(r, name, signature))
              .flatMap(Collection::stream)
              .collect(Collectors.toList());
      if (firstLevelCandidates.isEmpty()) {
        return possibleTypes.stream()
            .map(RecordDeclaration::getSuperTypeDeclarations)
            .map(superTypes -> getInvocationCandidatesFromParents(name, signature, superTypes))
            .flatMap(Collection::stream)
            .collect(Collectors.toList());
      } else {
        return firstLevelCandidates;
      }
    }
  }

  private Set<FunctionDeclaration> getOverridingCandidates(
      Set<Type> possibleSubTypes, FunctionDeclaration declaration) {
    return declaration.getOverriddenBy().stream()
        .filter(f -> possibleSubTypes.contains(containingType.get(f)))
        .collect(Collectors.toSet());
  }

  @Nullable
  private ConstructorDeclaration getConstructorDeclaration(
      List<Type> signature, RecordDeclaration record) {
    return record.getConstructors().stream()
        .filter(f -> f.hasSignature(signature))
        .findFirst()
        .orElse(null);
  }
}<|MERGE_RESOLUTION|>--- conflicted
+++ resolved
@@ -28,44 +28,14 @@
 
 import de.fraunhofer.aisec.cpg.TranslationResult;
 import de.fraunhofer.aisec.cpg.frontends.java.JavaLanguageFrontend;
-import de.fraunhofer.aisec.cpg.graph.CallExpression;
-import de.fraunhofer.aisec.cpg.graph.ConstructExpression;
-import de.fraunhofer.aisec.cpg.graph.ConstructorDeclaration;
-import de.fraunhofer.aisec.cpg.graph.DeclaredReferenceExpression;
-import de.fraunhofer.aisec.cpg.graph.ExplicitConstructorInvocation;
-import de.fraunhofer.aisec.cpg.graph.Expression;
-import de.fraunhofer.aisec.cpg.graph.FunctionDeclaration;
-import de.fraunhofer.aisec.cpg.graph.HasType;
-import de.fraunhofer.aisec.cpg.graph.MemberCallExpression;
-import de.fraunhofer.aisec.cpg.graph.MethodDeclaration;
-import de.fraunhofer.aisec.cpg.graph.NewExpression;
-import de.fraunhofer.aisec.cpg.graph.Node;
-import de.fraunhofer.aisec.cpg.graph.NodeBuilder;
-import de.fraunhofer.aisec.cpg.graph.ParamVariableDeclaration;
-import de.fraunhofer.aisec.cpg.graph.RecordDeclaration;
-import de.fraunhofer.aisec.cpg.graph.StaticCallExpression;
-import de.fraunhofer.aisec.cpg.graph.TranslationUnitDeclaration;
-import de.fraunhofer.aisec.cpg.graph.ValueDeclaration;
-import de.fraunhofer.aisec.cpg.graph.VariableDeclaration;
+import de.fraunhofer.aisec.cpg.graph.*;
 import de.fraunhofer.aisec.cpg.graph.type.FunctionPointerType;
 import de.fraunhofer.aisec.cpg.graph.type.Type;
 import de.fraunhofer.aisec.cpg.graph.type.TypeParser;
 import de.fraunhofer.aisec.cpg.helpers.SubgraphWalker;
 import de.fraunhofer.aisec.cpg.helpers.SubgraphWalker.ScopedWalker;
 import de.fraunhofer.aisec.cpg.helpers.Util;
-import java.util.ArrayDeque;
-import java.util.ArrayList;
-import java.util.Collection;
-import java.util.Collections;
-import java.util.Deque;
-import java.util.HashMap;
-import java.util.HashSet;
-import java.util.IdentityHashMap;
-import java.util.List;
-import java.util.Map;
-import java.util.Objects;
-import java.util.Optional;
-import java.util.Set;
+import java.util.*;
 import java.util.regex.Pattern;
 import java.util.stream.Collectors;
 import org.checkerframework.checker.nullness.qual.NonNull;
@@ -243,56 +213,17 @@
     } else if (node instanceof ExplicitConstructorInvocation) {
       resolveExplicitConstructorInvocation((ExplicitConstructorInvocation) node);
     } else if (node instanceof CallExpression) {
-<<<<<<< HEAD
       CallExpression call = (CallExpression) node;
       // We might have call expressions inside our arguments, so in order to correctly resolve
       // this call's signature, we need to make sure any call expression arguments are fully
       // resolved
       resolveArguments(call, curClass);
-
-      if (call instanceof MemberCallExpression) {
-        Node member = ((MemberCallExpression) call).getMember();
-        if (member instanceof HasType
-            && ((HasType) member).getType() instanceof FunctionPointerType) {
-          handleFunctionPointerCall(call, member);
-          return;
-        }
-      }
-
-      // we could be referring to a function pointer even though it is not a member call if the
-      // usual function pointer syntax (*fp)() has been omitted: fp(). Looks like a normal call,
-      // but it isn't
-      Optional<? extends ValueDeclaration> funcPointer =
-          walker.getDeclarationForScope(
-              call,
-              v ->
-                  v.getType() instanceof FunctionPointerType && v.getName().equals(call.getName()));
-      if (funcPointer.isPresent()) {
-        handleFunctionPointerCall(call, funcPointer.get());
-      } else {
-        handleNormalCalls(curClass, call);
-      }
-=======
-      handleCallExpression(curClass, (CallExpression) node);
->>>>>>> 5e74a74c
+      handleCallExpression(curClass, call);
     } else if (node instanceof ConstructExpression) {
       resolveConstructExpression((ConstructExpression) node);
     }
   }
 
-<<<<<<< HEAD
-  private void resolveArguments(CallExpression call, RecordDeclaration curClass) {
-    Deque<Node> worklist = new ArrayDeque<>();
-    call.getArguments().forEach(worklist::push);
-    while (!worklist.isEmpty()) {
-      Node curr = worklist.pop();
-      if (curr instanceof CallExpression) {
-        resolve(curr, curClass);
-      } else {
-        SubgraphWalker.getAstChildren(curr).forEach(worklist::push);
-      }
-    }
-=======
   private void handleCallExpression(RecordDeclaration curClass, CallExpression call) {
     if (lang instanceof JavaLanguageFrontend
         && call.getBase() instanceof DeclaredReferenceExpression
@@ -322,7 +253,19 @@
     } else {
       handleNormalCalls(curClass, call);
     }
->>>>>>> 5e74a74c
+  }
+
+  private void resolveArguments(CallExpression call, RecordDeclaration curClass) {
+    Deque<Node> worklist = new ArrayDeque<>();
+    call.getArguments().forEach(worklist::push);
+    while (!worklist.isEmpty()) {
+      Node curr = worklist.pop();
+      if (curr instanceof CallExpression) {
+        resolve(curr, curClass);
+      } else {
+        SubgraphWalker.getAstChildren(curr).forEach(worklist::push);
+      }
+    }
   }
 
   private void handleNormalCalls(RecordDeclaration curClass, CallExpression call) {
