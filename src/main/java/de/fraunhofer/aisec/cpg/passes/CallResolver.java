--- conflicted
+++ resolved
@@ -158,54 +158,9 @@
 
       if (call instanceof MemberCallExpression) {
         Node member = ((MemberCallExpression) call).getMember();
-<<<<<<< HEAD
         if (member instanceof HasType
             && ((HasType) member).getType() instanceof FunctionPointerType) {
-          List<FunctionDeclaration> invocationCandidates = new ArrayList<>();
-          Deque<Node> worklist = new ArrayDeque<>();
-          Set<Node> seen = Collections.newSetFromMap(new IdentityHashMap<>());
-          worklist.push(member);
-          DeclaredReferenceExpression finalReference = null;
-          while (!worklist.isEmpty()) {
-            Node curr = worklist.pop();
-            if (!seen.add(curr)) {
-              continue;
-            }
-            if (curr instanceof FunctionDeclaration) {
-              if (((FunctionDeclaration) curr).hasSignature(call.getSignature())) {
-                invocationCandidates.add((FunctionDeclaration) curr);
-              } else if (curr.isImplicit()) {
-                // unknown function, so even if its signature does not fit, we need to make a new
-                // dummy that does match
-                if (((FunctionDeclaration) curr).hasSignature(call.getSignature())) {
-                  invocationCandidates.add((FunctionDeclaration) curr);
-                  // refine the referral pointer
-                  if (finalReference != null && finalReference.getRefersTo().contains(curr)) {
-                    finalReference.setRefersTo((ValueDeclaration) curr);
-                  }
-                } else {
-                  FunctionDeclaration dummy =
-                      createDummyWithMatchingSignature(
-                          (FunctionDeclaration) curr, call.getSignature());
-                  invocationCandidates.add(dummy);
-                  // redirect the referral pointer
-                  if (finalReference != null && finalReference.getRefersTo().contains(curr)) {
-                    finalReference.setRefersTo(dummy);
-                  }
-                }
-              }
-            } else {
-              if (curr instanceof DeclaredReferenceExpression) {
-                finalReference = (DeclaredReferenceExpression) curr;
-              }
-              curr.getPrevDFG().forEach(worklist::push);
-            }
-          }
-          call.setInvokes(invocationCandidates);
-=======
-        if (member instanceof HasType && ((HasType) member).getType().isFunctionPtr()) {
           handleFunctionPointerCall(call, member);
->>>>>>> a272d588
           return;
         }
       }
@@ -215,7 +170,9 @@
       // but it isn't
       Optional<? extends ValueDeclaration> funcPointer =
           walker.getDeclarationForScope(
-              call, v -> v.getType().isFunctionPtr() && v.getName().equals(call.getName()));
+              call,
+              v ->
+                  v.getType() instanceof FunctionPointerType && v.getName().equals(call.getName()));
       if (funcPointer.isPresent()) {
         handleFunctionPointerCall(call, funcPointer.get());
       } else {
