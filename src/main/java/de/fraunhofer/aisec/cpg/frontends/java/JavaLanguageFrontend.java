/*
 * Copyright (c) 2019, Fraunhofer AISEC. All rights reserved.
 *
 *  Licensed under the Apache License, Version 2.0 (the "License");
 *  you may not use this file except in compliance with the License.
 *  You may obtain a copy of the License at
 *
 *       http://www.apache.org/licenses/LICENSE-2.0
 *
 *  Unless required by applicable law or agreed to in writing, software
 *  distributed under the License is distributed on an "AS IS" BASIS,
 *  WITHOUT WARRANTIES OR CONDITIONS OF ANY KIND, either express or implied.
 *  See the License for the specific language governing permissions and
 *  limitations under the License.
 *
 *                    $$$$$$\  $$$$$$$\   $$$$$$\
 *                   $$  __$$\ $$  __$$\ $$  __$$\
 *                   $$ /  \__|$$ |  $$ |$$ /  \__|
 *                   $$ |      $$$$$$$  |$$ |$$$$\
 *                   $$ |      $$  ____/ $$ |\_$$ |
 *                   $$ |  $$\ $$ |      $$ |  $$ |
 *                   \$$$$$   |$$ |      \$$$$$   |
 *                    \______/ \__|       \______/
 *
 */

package de.fraunhofer.aisec.cpg.frontends.java;

import com.github.javaparser.JavaParser;
import com.github.javaparser.ParseResult;
import com.github.javaparser.ParserConfiguration;
import com.github.javaparser.Range;
import com.github.javaparser.TokenRange;
import com.github.javaparser.ast.CompilationUnit;
import com.github.javaparser.ast.ImportDeclaration;
import com.github.javaparser.ast.Node;
import com.github.javaparser.ast.Node.Parsedness;
import com.github.javaparser.ast.PackageDeclaration;
import com.github.javaparser.ast.body.TypeDeclaration;
import com.github.javaparser.ast.expr.Expression;
import com.github.javaparser.ast.expr.MethodCallExpr;
import com.github.javaparser.ast.expr.NameExpr;
import com.github.javaparser.ast.nodeTypes.NodeWithType;
import com.github.javaparser.ast.type.ClassOrInterfaceType;
import com.github.javaparser.ast.type.Type;
import com.github.javaparser.resolution.UnsolvedSymbolException;
import com.github.javaparser.resolution.declarations.ResolvedMethodDeclaration;
import com.github.javaparser.resolution.declarations.ResolvedValueDeclaration;
import com.github.javaparser.symbolsolver.JavaSymbolSolver;
import com.github.javaparser.symbolsolver.javaparsermodel.JavaParserFacade;
import com.github.javaparser.symbolsolver.resolution.typesolvers.CombinedTypeSolver;
import com.github.javaparser.symbolsolver.resolution.typesolvers.JavaParserTypeSolver;
import com.github.javaparser.symbolsolver.resolution.typesolvers.ReflectionTypeSolver;
import de.fraunhofer.aisec.cpg.TranslationConfiguration;
import de.fraunhofer.aisec.cpg.frontends.LanguageFrontend;
import de.fraunhofer.aisec.cpg.frontends.TranslationException;
import de.fraunhofer.aisec.cpg.graph.IncludeDeclaration;
import de.fraunhofer.aisec.cpg.graph.NamespaceDeclaration;
import de.fraunhofer.aisec.cpg.graph.NodeBuilder;
import de.fraunhofer.aisec.cpg.graph.TranslationUnitDeclaration;
import de.fraunhofer.aisec.cpg.graph.TypeManager;
import de.fraunhofer.aisec.cpg.graph.type.TypeParser;
import de.fraunhofer.aisec.cpg.helpers.Benchmark;
import de.fraunhofer.aisec.cpg.helpers.CommonPath;
import de.fraunhofer.aisec.cpg.passes.scopes.Scope;
import de.fraunhofer.aisec.cpg.passes.scopes.ScopeManager;
import de.fraunhofer.aisec.cpg.sarif.PhysicalLocation;
import de.fraunhofer.aisec.cpg.sarif.Region;
import java.io.File;
import java.io.FileNotFoundException;
import java.io.IOException;
import java.util.ArrayList;
import java.util.List;
import java.util.Optional;
import org.checkerframework.checker.nullness.qual.NonNull;
import org.checkerframework.checker.nullness.qual.Nullable;

/** Main parser for ONE Java files. */
public class JavaLanguageFrontend extends LanguageFrontend {

  private CompilationUnit context;

  private ExpressionHandler expressionHandler = new ExpressionHandler(this);
  private StatementAnalyzer statementHandler = new StatementAnalyzer(this);
  private DeclarationHandler declarationHandler = new DeclarationHandler(this);

  private JavaSymbolSolver javaSymbolResolver;
  private CombinedTypeSolver internalTypeSolver = new CombinedTypeSolver();

  public JavaLanguageFrontend(@NonNull TranslationConfiguration config, ScopeManager scopeManager) {
    super(config, scopeManager, ".");

    ReflectionTypeSolver reflectionTypeSolver = new ReflectionTypeSolver();
    internalTypeSolver.add(reflectionTypeSolver);

    File root = config.getTopLevel();
    if (root == null) {
      root = CommonPath.commonPath(config.getSourceLocations());
    }

    if (root == null) {
      log.warn("Could not determine source root for {}", config.getSourceLocations());
    } else {
      log.info("Source file root used for type solver: {}", root);
      JavaParserTypeSolver javaParserTypeSolver = new JavaParserTypeSolver(root);
      internalTypeSolver.add(javaParserTypeSolver);
    }
    this.javaSymbolResolver = new JavaSymbolSolver(internalTypeSolver);
  }

  @Override
  public TranslationUnitDeclaration parse(File file) throws TranslationException {
    TypeManager.getInstance().setLanguageFrontend(this);

    // load in the file
    try {
      ParserConfiguration parserConfiguration = new ParserConfiguration();
      parserConfiguration.setSymbolResolver(this.javaSymbolResolver);
      JavaParser parser = new JavaParser(parserConfiguration);

      // parse the file
      Benchmark bench = new Benchmark(this.getClass(), "Parsing source file");
      context = parse(file, parser);
      bench.stop();

      bench = new Benchmark(this.getClass(), "Transform to CPG");
      context.setData(com.github.javaparser.ast.Node.SYMBOL_RESOLVER_KEY, this.javaSymbolResolver);

      // starting point is always a translation declaration
      TranslationUnitDeclaration fileDeclaration =
          NodeBuilder.newTranslationUnitDeclaration(file.toString(), context.toString());
      setCurrentTU(fileDeclaration);

      scopeManager.resetToGlobal(fileDeclaration);

      PackageDeclaration packDecl = context.getPackageDeclaration().orElse(null);
      NamespaceDeclaration namespaceDeclaration = null;
      if (packDecl != null) {
        namespaceDeclaration = NodeBuilder.newNamespaceDeclaration(packDecl.getName().asString());
        // Todo set region and code and push/pop scope

        scopeManager.addDeclaration(namespaceDeclaration);

        scopeManager.enterScope(namespaceDeclaration);
      }

      for (TypeDeclaration<?> type : context.getTypes()) {
        // handle each type. all declaration in this type will be added by the scope manager along
        // the way
        getDeclarationHandler().handle(type);
      }

      for (ImportDeclaration anImport : context.getImports()) {
        IncludeDeclaration incl = NodeBuilder.newIncludeDeclaration(anImport.getNameAsString());
        scopeManager.addDeclaration(incl);
      }

      if (packDecl != null) {
        scopeManager.leaveScope(namespaceDeclaration);
      }

      bench.stop();

      return fileDeclaration;
    } catch (IOException ex) {
      throw new TranslationException(ex);
    }
  }

  protected CompilationUnit parse(File file, JavaParser parser)
      throws TranslationException, FileNotFoundException {

    ParseResult<CompilationUnit> result = parser.parse(file);

    Optional<CompilationUnit> optional = result.getResult();
    if (optional.isEmpty()) {
      throw new TranslationException("JavaParser could not parse file");
    }

    if (optional.get().getParsed() == Parsedness.PARSED) {
      log.debug("Successfully parsed java file");
    } else {
      result
          .getProblems()
          .forEach(
              p -> {
                StringBuilder sb = new StringBuilder();
                sb.append(p.getMessage());
                if (p.getLocation().isPresent()
                    && p.getLocation().get().getBegin().getRange().isPresent()) {
                  sb.append(" ");
                  sb.append(p.getLocation().get().getBegin().getRange().get().begin.toString());
                }
                log.error(sb.toString());
              });
      log.error("Could not parse the file {} correctly! AST may be empty", file);
    }
    return optional.get();
  }

  @Override
  public <T> String getCodeFromRawNode(T astNode) {
    if (astNode instanceof Node) {
      Node node = (Node) astNode;
      Optional<TokenRange> optional = node.getTokenRange();
      if (optional.isPresent()) {
        return optional.get().toString();
      }
    }
    return astNode.toString();
  }

  @Override
  @Nullable
  public <T> PhysicalLocation getLocationFromRawNode(T astNode) {
    if (astNode instanceof Node) {
      Node node = (Node) astNode;

      // find compilation unit of node
      CompilationUnit cu = node.findCompilationUnit().orElse(null);
      if (cu == null) {
        return null;
      }

      // retrieve storage
      CompilationUnit.Storage storage = cu.getStorage().orElse(null);
      if (storage == null) {
        return null;
      }

      Optional<Range> optional = node.getRange();
      if (optional.isPresent()) {
        Range r = optional.get();

        Region region =
            new Region(
                r.begin.line,
                r.begin.column,
                r.end.line,
                r.end.column + 1); // +1 for SARIF compliance

        return new PhysicalLocation(storage.getPath().toUri(), region);
      }
    }

    return null;
  }

  public de.fraunhofer.aisec.cpg.graph.type.Type getTypeAsGoodAsPossible(
      NodeWithType nodeWithType, ResolvedValueDeclaration resolved) {
    try {
      return TypeParser.createFrom(resolved.getType().describe(), true);
    } catch (RuntimeException | NoClassDefFoundError ex) {
      return getTypeFromImportIfPossible(nodeWithType.getType());
    }
  }

  public String getQualifiedMethodNameAsGoodAsPossible(MethodCallExpr callExpr) {
    try {
      return callExpr.resolve().getQualifiedName();
    } catch (RuntimeException | NoClassDefFoundError ex) {
      Optional<Expression> scope = callExpr.getScope();
      if (scope.isPresent()) {
        Expression expression = scope.get();
        if (expression instanceof NameExpr) {
          // try to look for imports matching the name
          // i.e. a static call
          String fromImport = getQualifiedNameFromImports(callExpr.getNameAsString());
          if (fromImport != null) {
            return fromImport;
          }
        }
        if (scope.get().toString().equals("this")) {
          // this is not strictly true. This could also be a function of a superclass,
          // but is the best we can do for now.
          // if the superclass would be known, this would already be resolved by the Javaresolver
          return this.getScopeManager().getCurrentNamePrefix() + "." + callExpr.getNameAsString();
        } else {
          return scope.get().toString() + "." + callExpr.getNameAsString();
        }
      } else {
        // if the method is a static method of a resolveable class, the .resolve() would have
        // worked.
        // but, the following can still be false, if the superclass implements callExpr, but is not
        // available for analysis

        // check if this is a "specific" static import (not of the type 'import static x.y.Z.*')
        String fromImport = getQualifiedNameFromImports(callExpr.getNameAsString());
        if (fromImport != null) {
          return fromImport;
        }
        // this is not strictly true. This could also be a function of a superclass or from a
        // static asterisk import
        return this.getScopeManager().getCurrentNamePrefix() + "." + callExpr.getNameAsString();
      }
    }
  }

  @Nullable
  public String recoverTypeFromUnsolvedException(Throwable ex) {
    if (ex instanceof UnsolvedSymbolException
        || (ex.getCause() != null && ex.getCause() instanceof UnsolvedSymbolException)) {
      String qualifier;
      if (ex instanceof UnsolvedSymbolException) {
        qualifier = ((UnsolvedSymbolException) ex).getName();
      } else {
        qualifier = ((UnsolvedSymbolException) ex.getCause()).getName();
      }
      // this comes from the Javaparser!
      if (qualifier.startsWith("We are unable to find") || qualifier.startsWith("Solving ")) {
        return null;
      }
      String fromImport = getQualifiedNameFromImports(qualifier);
      if (fromImport != null) {
        return fromImport;
      }
      return getFQNInCurrentPackage(qualifier);
    }
    log.debug("Unable to resolve qualified name from exception");
    return null;
  }

  @Nullable
  public String getQualifiedNameFromImports(String className) {
    if (context != null && className != null) {
      List<String> potentialClassNames = new ArrayList<>();
      String prefix = "";
      for (String s : className.split("\\.")) {
        potentialClassNames.add(prefix + s);
        prefix = prefix + s + ".";
      }
      // see if we can make the qualifier more precise using the imports
      for (ImportDeclaration importDeclaration : context.getImports()) {
        for (String cn : potentialClassNames) {
          if (importDeclaration.getName().asString().endsWith("." + cn)) {
            prefix = importDeclaration.getName().asString();
            return prefix.substring(0, prefix.lastIndexOf(cn)) + className;
          }
        }
      }
    }
    return null;
  }

  public de.fraunhofer.aisec.cpg.graph.type.Type getTypeAsGoodAsPossible(Type type) {
    try {
      return TypeParser.createFrom(type.resolve().describe(), true);
    } catch (RuntimeException | NoClassDefFoundError ex) {
      return getTypeFromImportIfPossible(type);
    }
  }

  public de.fraunhofer.aisec.cpg.graph.type.Type getReturnTypeAsGoodAsPossible(
      NodeWithType nodeWithType, ResolvedMethodDeclaration resolved) {
    try {
      return TypeParser.createFrom(resolved.getReturnType().describe(), true);
    } catch (RuntimeException | NoClassDefFoundError ex) {
      return getTypeFromImportIfPossible(nodeWithType.getType());
    }
  }

  /**
   * Returns the FQN of the given parameter assuming that is declared somewhere in the same package.
   * Names declared in a package are automatically imported.
   *
   * @param simpleName
   * @return
   */
  private String getFQNInCurrentPackage(String simpleName) {
    Scope theScope =
        getScopeManager()
            .getFirstScopeThat(scope -> scope.getAstNode() instanceof NamespaceDeclaration);
    // If scope is null we are in a default package
    if (theScope == null) {
      return simpleName;
    }
    return theScope.getScopedName() + getNamespaceDelimiter() + simpleName;
  }

  private de.fraunhofer.aisec.cpg.graph.type.Type getTypeFromImportIfPossible(Type type) {
    Type searchType = type;
    while (searchType.isArrayType()) {
      searchType = searchType.getElementType();
    }
    // if this is not a ClassOrInterfaceType, just return
    if (!searchType.isClassOrInterfaceType() || context == null) {
      log.warn("Unable to resolve type for {}", type.asString());
      de.fraunhofer.aisec.cpg.graph.type.Type returnType =
          TypeParser.createFrom(type.asString(), true);
      returnType.setTypeOrigin(de.fraunhofer.aisec.cpg.graph.type.Type.Origin.GUESSED);
      return returnType;
    }

    ClassOrInterfaceType clazz = searchType.asClassOrInterfaceType();

    if (clazz != null) {

      // try to look for imports matching the name
      for (ImportDeclaration importDeclaration : context.getImports()) {
        if (importDeclaration.getName().getIdentifier().endsWith(clazz.getName().getIdentifier())) {
          // TODO: handle type parameters
          return TypeParser.createFrom(importDeclaration.getNameAsString(), true);
        }
      }
<<<<<<< HEAD
      // Assuming that the Class is somewhere in the current package as classes in the same package
      // are automatically imported, however here we should actually check if there is an exisiting
      // declaration.
      String fqName = getFQNInCurrentPackage(clazz.getNameAsString());
      de.fraunhofer.aisec.cpg.graph.type.Type returnType = TypeParser.createFrom(fqName, true);
=======
      de.fraunhofer.aisec.cpg.graph.type.Type returnType =
              TypeParser.createFrom(clazz.asString(), true);
>>>>>>> 8848336e
      returnType.setTypeOrigin(de.fraunhofer.aisec.cpg.graph.type.Type.Origin.GUESSED);
      return returnType;
    }

    log.warn("Unable to resolve type for {}", type.asString());
    de.fraunhofer.aisec.cpg.graph.type.Type returnType =
        TypeParser.createFrom(type.asString(), true);
    returnType.setTypeOrigin(de.fraunhofer.aisec.cpg.graph.type.Type.Origin.GUESSED);
    return returnType;
  }

  @Override
  public void cleanup() {
    JavaParserFacade.clearInstances();

    super.cleanup();
    context = null;
    expressionHandler = null;
    statementHandler = null;
    declarationHandler = null;
    javaSymbolResolver = null;
  }

  @Override
  public <S, T> void setComment(S s, T ctx) {
    if (ctx instanceof Node && s instanceof de.fraunhofer.aisec.cpg.graph.Node) {
      Node node = (Node) ctx;
      de.fraunhofer.aisec.cpg.graph.Node cpgNode = (de.fraunhofer.aisec.cpg.graph.Node) s;
      node.getComment().ifPresent(comment -> cpgNode.setComment(comment.getContent()));
      // TODO: handle orphanComments?
    }
  }

  public ExpressionHandler getExpressionHandler() {
    return expressionHandler;
  }

  public StatementAnalyzer getStatementHandler() {
    return statementHandler;
  }

  public DeclarationHandler getDeclarationHandler() {
    return declarationHandler;
  }

  public CompilationUnit getContext() {
    return context;
  }

  public CombinedTypeSolver getNativeTypeResolver() {
    return this.internalTypeSolver;
  }
}<|MERGE_RESOLUTION|>--- conflicted
+++ resolved
@@ -402,16 +402,8 @@
           return TypeParser.createFrom(importDeclaration.getNameAsString(), true);
         }
       }
-<<<<<<< HEAD
-      // Assuming that the Class is somewhere in the current package as classes in the same package
-      // are automatically imported, however here we should actually check if there is an exisiting
-      // declaration.
-      String fqName = getFQNInCurrentPackage(clazz.getNameAsString());
-      de.fraunhofer.aisec.cpg.graph.type.Type returnType = TypeParser.createFrom(fqName, true);
-=======
       de.fraunhofer.aisec.cpg.graph.type.Type returnType =
               TypeParser.createFrom(clazz.asString(), true);
->>>>>>> 8848336e
       returnType.setTypeOrigin(de.fraunhofer.aisec.cpg.graph.type.Type.Origin.GUESSED);
       return returnType;
     }
