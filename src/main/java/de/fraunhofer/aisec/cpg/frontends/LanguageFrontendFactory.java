/*
 * Copyright (c) 2019, Fraunhofer AISEC. All rights reserved.
 *
 *  Licensed under the Apache License, Version 2.0 (the "License");
 *  you may not use this file except in compliance with the License.
 *  You may obtain a copy of the License at
 *
 *       http://www.apache.org/licenses/LICENSE-2.0
 *
 *  Unless required by applicable law or agreed to in writing, software
 *  distributed under the License is distributed on an "AS IS" BASIS,
 *  WITHOUT WARRANTIES OR CONDITIONS OF ANY KIND, either express or implied.
 *  See the License for the specific language governing permissions and
 *  limitations under the License.
 *
 *                    $$$$$$\  $$$$$$$\   $$$$$$\
 *                   $$  __$$\ $$  __$$\ $$  __$$\
 *                   $$ /  \__|$$ |  $$ |$$ /  \__|
 *                   $$ |      $$$$$$$  |$$ |$$$$\
 *                   $$ |      $$  ____/ $$ |\_$$ |
 *                   $$ |  $$\ $$ |      $$ |  $$ |
 *                   \$$$$$   |$$ |      \$$$$$   |
 *                    \______/ \__|       \______/
 *
 */

package de.fraunhofer.aisec.cpg.frontends;

import de.fraunhofer.aisec.cpg.TranslationConfiguration;
import de.fraunhofer.aisec.cpg.frontends.cpp.CXXLanguageFrontend;
import de.fraunhofer.aisec.cpg.frontends.java.JavaLanguageFrontend;
import de.fraunhofer.aisec.cpg.frontends.python.PythonLanguageFrontend;
import de.fraunhofer.aisec.cpg.passes.scopes.ScopeManager;
import java.util.List;
import org.checkerframework.checker.nullness.qual.Nullable;

public class LanguageFrontendFactory {

  private static final List<String> JAVA_EXTENSIONS = List.of(".java");
<<<<<<< HEAD
  private static final List<String> CXX_EXTENSIONS = List.of(".h", ".c", ".cpp", ".cc");
  private static final List<String> PYTHON_EXTENSIONS = List.of(".py");
=======
  public static final List<String> CXX_EXTENSIONS = List.of(".c", ".cpp", ".cc");
  private static final List<String> CXX_HEADER_EXTENSIONS = List.of(".h", ".hpp");
>>>>>>> e78c41b2

  // hide ctor
  private LanguageFrontendFactory() {}

  @Nullable
  public static LanguageFrontend getFrontend(
      String fileType, TranslationConfiguration config, ScopeManager scopeManager) {
    if (JAVA_EXTENSIONS.contains(fileType)) {
      return new JavaLanguageFrontend(config, scopeManager);
    } else if (CXX_EXTENSIONS.contains(fileType) || CXX_HEADER_EXTENSIONS.contains(fileType)) {
      return new CXXLanguageFrontend(config, scopeManager);
    } else if (PYTHON_EXTENSIONS.contains(fileType)) {
      return new PythonLanguageFrontend(config, scopeManager);
    } else {
      return null;
    }
  }
}<|MERGE_RESOLUTION|>--- conflicted
+++ resolved
@@ -29,7 +29,6 @@
 import de.fraunhofer.aisec.cpg.TranslationConfiguration;
 import de.fraunhofer.aisec.cpg.frontends.cpp.CXXLanguageFrontend;
 import de.fraunhofer.aisec.cpg.frontends.java.JavaLanguageFrontend;
-import de.fraunhofer.aisec.cpg.frontends.python.PythonLanguageFrontend;
 import de.fraunhofer.aisec.cpg.passes.scopes.ScopeManager;
 import java.util.List;
 import org.checkerframework.checker.nullness.qual.Nullable;
@@ -37,13 +36,8 @@
 public class LanguageFrontendFactory {
 
   private static final List<String> JAVA_EXTENSIONS = List.of(".java");
-<<<<<<< HEAD
-  private static final List<String> CXX_EXTENSIONS = List.of(".h", ".c", ".cpp", ".cc");
-  private static final List<String> PYTHON_EXTENSIONS = List.of(".py");
-=======
   public static final List<String> CXX_EXTENSIONS = List.of(".c", ".cpp", ".cc");
   private static final List<String> CXX_HEADER_EXTENSIONS = List.of(".h", ".hpp");
->>>>>>> e78c41b2
 
   // hide ctor
   private LanguageFrontendFactory() {}
@@ -55,8 +49,6 @@
       return new JavaLanguageFrontend(config, scopeManager);
     } else if (CXX_EXTENSIONS.contains(fileType) || CXX_HEADER_EXTENSIONS.contains(fileType)) {
       return new CXXLanguageFrontend(config, scopeManager);
-    } else if (PYTHON_EXTENSIONS.contains(fileType)) {
-      return new PythonLanguageFrontend(config, scopeManager);
     } else {
       return null;
     }
