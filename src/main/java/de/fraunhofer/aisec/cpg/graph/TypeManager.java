--- conflicted
+++ resolved
@@ -27,18 +27,16 @@
 package de.fraunhofer.aisec.cpg.graph;
 
 import de.fraunhofer.aisec.cpg.frontends.LanguageFrontend;
-<<<<<<< HEAD
 import de.fraunhofer.aisec.cpg.frontends.java.JavaLanguageFrontend;
 import de.fraunhofer.aisec.cpg.graph.type.*;
-=======
 import de.fraunhofer.aisec.cpg.helpers.Util;
->>>>>>> fa053cf7
 import de.fraunhofer.aisec.cpg.passes.scopes.RecordScope;
 import java.util.*;
 import java.util.function.Function;
 import java.util.regex.Matcher;
 import java.util.regex.Pattern;
 import java.util.stream.Collectors;
+import org.apache.commons.lang3.StringUtils;
 import org.apache.commons.lang3.builder.ToStringBuilder;
 import org.slf4j.Logger;
 import org.slf4j.LoggerFactory;
@@ -251,12 +249,8 @@
       return false;
     }
 
-<<<<<<< HEAD
-    if (superType.equals(subType)) {
-=======
     // arrays and pointers match in C++
     if (checkArrayAndPointer(superType, subType)) {
->>>>>>> fa053cf7
       return true;
     }
 
@@ -276,8 +270,6 @@
     }
   }
 
-<<<<<<< HEAD
-=======
   public boolean checkArrayAndPointer(Type first, Type second) {
     int firstDepth =
         StringUtils.countMatches(first.getTypeAdjustment(), '*')
@@ -293,7 +285,6 @@
     }
   }
 
->>>>>>> fa053cf7
   public void cleanup() {
     this.frontend = null;
     this.typeToRecord.clear();
