/*
 * Copyright (c) 2019, Fraunhofer AISEC. All rights reserved.
 *
 *  Licensed under the Apache License, Version 2.0 (the "License");
 *  you may not use this file except in compliance with the License.
 *  You may obtain a copy of the License at
 *
 *       http://www.apache.org/licenses/LICENSE-2.0
 *
 *  Unless required by applicable law or agreed to in writing, software
 *  distributed under the License is distributed on an "AS IS" BASIS,
 *  WITHOUT WARRANTIES OR CONDITIONS OF ANY KIND, either express or implied.
 *  See the License for the specific language governing permissions and
 *  limitations under the License.
 *
 *                    $$$$$$\  $$$$$$$\   $$$$$$\
 *                   $$  __$$\ $$  __$$\ $$  __$$\
 *                   $$ /  \__|$$ |  $$ |$$ /  \__|
 *                   $$ |      $$$$$$$  |$$ |$$$$\
 *                   $$ |      $$  ____/ $$ |\_$$ |
 *                   $$ |  $$\ $$ |      $$ |  $$ |
 *                   \$$$$$   |$$ |      \$$$$$   |
 *                    \______/ \__|       \______/
 *
 */

package de.fraunhofer.aisec.cpg.graph;

import de.fraunhofer.aisec.cpg.graph.HasType.TypeListener;
import de.fraunhofer.aisec.cpg.graph.type.Type;
import java.util.HashSet;
import java.util.Objects;
import java.util.Set;
import org.apache.commons.lang3.builder.ToStringBuilder;
import org.checkerframework.checker.nullness.qual.NonNull;
import org.checkerframework.checker.nullness.qual.Nullable;
<<<<<<< HEAD
=======
import org.neo4j.ogm.annotation.Relationship;
>>>>>>> 94b5c323

/**
 * An expression, which refers to something which is declared, e.g. a variable. For example, the
 * expression <code>a = b</code>, which itself is a {@link BinaryOperator}, contains two {@link
 * DeclaredReferenceExpression}s, one for the variable <code>a</code> and one for variable <code>b
 * </code>, which have been previously been declared.
 */
public class DeclaredReferenceExpression extends Expression implements TypeListener {

<<<<<<< HEAD
  /** The {@link ValueDeclaration}s this expression might refer to. */
  private Set<Declaration> refersTo = new HashSet<>();
=======
  /** The {@link Declaration}s this expression might refer to. */
  @Relationship(value = "REFERS_TO")
  @Nullable private ValueDeclaration refersTo;
>>>>>>> 94b5c323

  /**
   * Is this reference used for writing data instead of just reading it? Determines dataflow
   * direction
   */
  private AccessValues access = AccessValues.READ;

<<<<<<< HEAD
  private boolean staticAccess = false;

  public boolean isStaticAccess() {
    return staticAccess;
  }

  public void setStaticAccess(boolean staticAccess) {
    this.staticAccess = staticAccess;
  }

  public Set<Declaration> getRefersTo() {
    return refersTo;
=======
  public @Nullable ValueDeclaration getRefersTo() {
    return this.refersTo;
  }

  /**
   * Returns the contents of {@link #refersTo} as the specified class, if the class is assignable.
   * Otherwise, it will return null.
   *
   * @param clazz the expected class
   * @param <T> the type
   * @return the declaration cast to the expected class, or null if the class is not assignable
   */
  public @Nullable <T extends VariableDeclaration> T getRefersToAs(Class<T> clazz) {
    if (this.refersTo == null) {
      return null;
    }

    return clazz.isAssignableFrom(this.refersTo.getClass()) ? clazz.cast(this.refersTo) : null;
>>>>>>> 94b5c323
  }

  public AccessValues getAccess() {
    return access;
  }

<<<<<<< HEAD
  public void setRefersTo(@Nullable Declaration refersTo) {
    if (refersTo == null) {
      return;
    }
    HashSet<Declaration> n = new HashSet<>();
    n.add(refersTo);
    setRefersTo(n);
  }

  public void setRefersTo(@NonNull Set<Declaration> refersTo) {
    this.refersTo.stream()
        .filter(ValueDeclaration.class::isInstance)
        .map(ValueDeclaration.class::cast)
        .forEach(
            r -> {
              if (access == AccessValues.WRITE) {
                this.removeNextDFG(r);
              } else if (access == AccessValues.READ) {
                this.removePrevDFG(r);
              } else {
                this.removeNextDFG(r);
                this.removePrevDFG(r);
              }
              r.unregisterTypeListener(this);
              if (r instanceof TypeListener) {
                this.unregisterTypeListener((TypeListener) r);
              }
            });

    this.refersTo.clear();
    this.refersTo.addAll(refersTo);

    refersTo.stream()
        .filter(ValueDeclaration.class::isInstance)
        .map(ValueDeclaration.class::cast)
        .forEach(
            r -> {
              if (access == AccessValues.WRITE) {
                this.addNextDFG(r);
              } else if (access == AccessValues.READ) {
                this.addPrevDFG(r);
              } else {
                this.addNextDFG(r);
                this.addPrevDFG(r);
              }
              r.registerTypeListener(this);
              if (r instanceof TypeListener) {
                this.registerTypeListener((TypeListener) r);
              }
            });
=======
  public void setRefersTo(@NonNull ValueDeclaration refersTo) {
    var current = this.refersTo;

    // unregister type listeners for current declaration
    if (current != null) {
      if (access == AccessValues.WRITE) {
        this.removeNextDFG(current);
      } else if (access == AccessValues.READ) {
        this.removePrevDFG(current);
      } else {
        this.removeNextDFG(current);
        this.removePrevDFG(current);
      }

      current.unregisterTypeListener(this);
      if (current instanceof TypeListener) {
        this.unregisterTypeListener((TypeListener) current);
      }
    }

    // set it
    this.refersTo = refersTo;

    // update type listeners
    if (access == AccessValues.WRITE) {
      this.addNextDFG(this.refersTo);
    } else if (access == AccessValues.READ) {
      this.addPrevDFG(this.refersTo);
    } else {
      this.addNextDFG(this.refersTo);
      this.addPrevDFG(this.refersTo);
    }
    this.refersTo.registerTypeListener(this);
    if (this.refersTo instanceof TypeListener) {
      this.registerTypeListener((TypeListener) this.refersTo);
    }
>>>>>>> 94b5c323
  }

  @Override
  public void typeChanged(HasType src, HasType root, Type oldType) {
    Type previous = this.type;
    setType(src.getPropagationType(), root);
    if (!previous.equals(this.type)) {
      this.type.setTypeOrigin(Type.Origin.DATAFLOW);
    }
  }

  @Override
  public void possibleSubTypesChanged(HasType src, HasType root, Set<Type> oldSubTypes) {
    Set<Type> subTypes = new HashSet<>(getPossibleSubTypes());
    subTypes.addAll(src.getPossibleSubTypes());
    setPossibleSubTypes(subTypes, root);
  }

  @Override
  public String toString() {
    return new ToStringBuilder(this, Node.TO_STRING_STYLE)
        .append("name", name)
        .append("type", type)
        .append("location", location)
        .append("refersTo", refersTo)
        .toString();
  }

  public void setAccess(AccessValues access) {
    var current = this.refersTo;

    // remove DFG for the current reference
    if (current != null) {
      if (this.access == AccessValues.WRITE) {
        this.removeNextDFG(current);
      } else if (this.access == AccessValues.READ) {
        this.removePrevDFG(current);
      } else {
        this.removeNextDFG(current);
        this.removePrevDFG(current);
      }
    }

    // set the access
    this.access = access;

    // update the DFG again
    if (current != null) {
      if (this.access == AccessValues.WRITE) {
        this.addNextDFG(current);
      } else if (this.access == AccessValues.READ) {
        this.addPrevDFG(current);
      } else {
        this.addNextDFG(current);
        this.addPrevDFG(current);
      }
    }
  }

  @Override
  public boolean equals(Object o) {
    if (this == o) {
      return true;
    }
    if (!(o instanceof DeclaredReferenceExpression)) {
      return false;
    }
    DeclaredReferenceExpression that = (DeclaredReferenceExpression) o;
    return super.equals(that) && Objects.equals(refersTo, that.refersTo);
  }

  @Override
  public int hashCode() {
    return super.hashCode();
  }
}<|MERGE_RESOLUTION|>--- conflicted
+++ resolved
@@ -32,12 +32,8 @@
 import java.util.Objects;
 import java.util.Set;
 import org.apache.commons.lang3.builder.ToStringBuilder;
-import org.checkerframework.checker.nullness.qual.NonNull;
 import org.checkerframework.checker.nullness.qual.Nullable;
-<<<<<<< HEAD
-=======
 import org.neo4j.ogm.annotation.Relationship;
->>>>>>> 94b5c323
 
 /**
  * An expression, which refers to something which is declared, e.g. a variable. For example, the
@@ -47,14 +43,10 @@
  */
 public class DeclaredReferenceExpression extends Expression implements TypeListener {
 
-<<<<<<< HEAD
-  /** The {@link ValueDeclaration}s this expression might refer to. */
-  private Set<Declaration> refersTo = new HashSet<>();
-=======
   /** The {@link Declaration}s this expression might refer to. */
   @Relationship(value = "REFERS_TO")
-  @Nullable private ValueDeclaration refersTo;
->>>>>>> 94b5c323
+  @Nullable
+  private Declaration refersTo;
 
   /**
    * Is this reference used for writing data instead of just reading it? Determines dataflow
@@ -62,7 +54,6 @@
    */
   private AccessValues access = AccessValues.READ;
 
-<<<<<<< HEAD
   private boolean staticAccess = false;
 
   public boolean isStaticAccess() {
@@ -73,10 +64,7 @@
     this.staticAccess = staticAccess;
   }
 
-  public Set<Declaration> getRefersTo() {
-    return refersTo;
-=======
-  public @Nullable ValueDeclaration getRefersTo() {
+  public @Nullable Declaration getRefersTo() {
     return this.refersTo;
   }
 
@@ -94,66 +82,16 @@
     }
 
     return clazz.isAssignableFrom(this.refersTo.getClass()) ? clazz.cast(this.refersTo) : null;
->>>>>>> 94b5c323
   }
 
   public AccessValues getAccess() {
     return access;
   }
 
-<<<<<<< HEAD
   public void setRefersTo(@Nullable Declaration refersTo) {
     if (refersTo == null) {
       return;
     }
-    HashSet<Declaration> n = new HashSet<>();
-    n.add(refersTo);
-    setRefersTo(n);
-  }
-
-  public void setRefersTo(@NonNull Set<Declaration> refersTo) {
-    this.refersTo.stream()
-        .filter(ValueDeclaration.class::isInstance)
-        .map(ValueDeclaration.class::cast)
-        .forEach(
-            r -> {
-              if (access == AccessValues.WRITE) {
-                this.removeNextDFG(r);
-              } else if (access == AccessValues.READ) {
-                this.removePrevDFG(r);
-              } else {
-                this.removeNextDFG(r);
-                this.removePrevDFG(r);
-              }
-              r.unregisterTypeListener(this);
-              if (r instanceof TypeListener) {
-                this.unregisterTypeListener((TypeListener) r);
-              }
-            });
-
-    this.refersTo.clear();
-    this.refersTo.addAll(refersTo);
-
-    refersTo.stream()
-        .filter(ValueDeclaration.class::isInstance)
-        .map(ValueDeclaration.class::cast)
-        .forEach(
-            r -> {
-              if (access == AccessValues.WRITE) {
-                this.addNextDFG(r);
-              } else if (access == AccessValues.READ) {
-                this.addPrevDFG(r);
-              } else {
-                this.addNextDFG(r);
-                this.addPrevDFG(r);
-              }
-              r.registerTypeListener(this);
-              if (r instanceof TypeListener) {
-                this.registerTypeListener((TypeListener) r);
-              }
-            });
-=======
-  public void setRefersTo(@NonNull ValueDeclaration refersTo) {
     var current = this.refersTo;
 
     // unregister type listeners for current declaration
@@ -167,7 +105,9 @@
         this.removePrevDFG(current);
       }
 
-      current.unregisterTypeListener(this);
+      if (current instanceof ValueDeclaration) {
+        ((ValueDeclaration) current).unregisterTypeListener(this);
+      }
       if (current instanceof TypeListener) {
         this.unregisterTypeListener((TypeListener) current);
       }
@@ -185,11 +125,12 @@
       this.addNextDFG(this.refersTo);
       this.addPrevDFG(this.refersTo);
     }
-    this.refersTo.registerTypeListener(this);
+    if (this.refersTo instanceof ValueDeclaration) {
+      ((ValueDeclaration) this.refersTo).registerTypeListener(this);
+    }
     if (this.refersTo instanceof TypeListener) {
       this.registerTypeListener((TypeListener) this.refersTo);
     }
->>>>>>> 94b5c323
   }
 
   @Override
