--- conflicted
+++ resolved
@@ -42,16 +42,6 @@
   @Nullable
   protected Expression initializer;
 
-<<<<<<< HEAD
-  private boolean isArray = false;
-
-  public boolean isArray() {
-    return isArray;
-  }
-
-  public void setIsArray(boolean isArray) {
-    this.isArray = isArray;
-=======
   /**
    * C++ uses implicit constructor calls for statements like <code>A a;</code> but this only applies
    * to types that are actually classes and not just primitive types or typedef aliases of
@@ -68,7 +58,16 @@
 
   public void setImplicitInitializerAllowed(boolean implicitInitializerAllowed) {
     this.implicitInitializerAllowed = implicitInitializerAllowed;
->>>>>>> c87ebea0
+  }
+
+  private boolean isArray = false;
+
+  public boolean isArray() {
+    return isArray;
+  }
+
+  public void setIsArray(boolean isArray) {
+    this.isArray = isArray;
   }
 
   @Nullable
