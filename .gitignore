--- conflicted
+++ resolved
@@ -21,11 +21,4 @@
 *.log
 
 gradle.properties
-<<<<<<< HEAD
-
-*private*
-*Private*
-*PRIVATE*
-=======
 LibrariesTest.kt
->>>>>>> 2d247936
