--- conflicted
+++ resolved
@@ -30,8 +30,4 @@
 .github                 @oxisto
 
 cpg-language-ini        @maximiliankaul
-<<<<<<< HEAD
-cpg-language-concepts   @maximiliankaul
-=======
-cpg-concepts            @maximiliankaul
->>>>>>> fa57a2a8
+cpg-concepts            @maximiliankaul