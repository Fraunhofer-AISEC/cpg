--- conflicted
+++ resolved
@@ -30,12 +30,8 @@
 .github                 @oxisto
 
 cpg-language-ini        @maximiliankaul
-<<<<<<< HEAD
-cpg-concepts            @maximiliankaul
-=======
 
 cpg-concepts            @maximiliankaul
 
 codyze                  @fwendland
-codyze-compliance       @fwendland @oxisto
->>>>>>> dc61a284
+codyze-compliance       @fwendland @oxisto