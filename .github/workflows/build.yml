--- conflicted
+++ resolved
@@ -62,13 +62,8 @@
         id: determine_version
       - name: Install JEP
         run: |
-<<<<<<< HEAD
           pip3 install jep==$(grep "black.ninia:jep" cpg-library/build.gradle.kts | cut -d ":" -f 3 | cut -d "\"" -f 1)
           sudo cp /opt/hostedtoolcache/Python/3.10*/x64/lib/python3.10/site-packages/jep/libjep.so /usr/lib/
-=======
-          pip3 install jep==$(grep "black.ninia:jep" cpg-core/build.gradle.kts | cut -d ":" -f 3 | cut -d "\"" -f 1)
-          sudo cp /opt/hostedtoolcache/Python/3.9*/x64/lib/python3.9/site-packages/jep/libjep.so /usr/lib/
->>>>>>> 45d21124
       - name: Install pycodestyle
         run: |
             pip3 install pycodestyle
