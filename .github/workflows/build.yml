--- conflicted
+++ resolved
@@ -29,10 +29,7 @@
         with:
           distribution: "zulu"
           java-version: "15"
-<<<<<<< HEAD
-=======
           cache: 'gradle'
->>>>>>> fbb817c7
       - uses: actions/setup-python@v2
         with:
           python-version: "3.9"
