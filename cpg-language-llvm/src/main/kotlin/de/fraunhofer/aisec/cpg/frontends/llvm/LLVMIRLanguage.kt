--- conflicted
+++ resolved
@@ -38,31 +38,6 @@
     override val fileExtensions = listOf("ll")
     override val namespaceDelimiter = "::"
     override val frontend: KClass<out LLVMIRLanguageFrontend> = LLVMIRLanguageFrontend::class
-<<<<<<< HEAD
-    override val primitiveTypes: Set<String>
-        get() =
-            setOf(
-                "byte",
-                "short",
-                "int",
-                "long",
-                "float",
-                "double",
-                "boolean",
-                "char",
-                "i1",
-                "i8",
-                "i32",
-                "i64",
-                "i128",
-                "half",
-                "bfloat",
-                "fp128",
-                "x86_fp80",
-                "ppc_fp128"
-            )
-    override val stringTypes = setOf<String>() // It depends mostly on the programming language
-=======
 
     // TODO: In theory, the integers can have any bitwidth from 1 to 1^32 bits. It's not known if
     // they are interpreted as signed or unsigned.
@@ -83,7 +58,6 @@
             "ppc_fp128" to FloatingPointType("ppc_fp128", 128, this, NumericType.Modifier.SIGNED),
         )
 
->>>>>>> c4e0c086
     override fun newFrontend(
         config: TranslationConfiguration,
         scopeManager: ScopeManager,
