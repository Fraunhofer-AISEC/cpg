--- conflicted
+++ resolved
@@ -699,11 +699,7 @@
                 baseType = field?.type ?: UnknownType.getUnknownType(language)
 
                 // construct our member expression
-<<<<<<< HEAD
-                expr = newMemberExpression(base, field?.type, field?.fullName?.localName, ".", "")
-=======
-                expr = newMemberExpression(field?.name, base, field?.type, ".", "")
->>>>>>> 01efba78
+                expr = newMemberExpression(field?.fullName?.localName, base, field?.type, ".", "")
                 log.info("{}", expr)
 
                 // the current expression is the new base
