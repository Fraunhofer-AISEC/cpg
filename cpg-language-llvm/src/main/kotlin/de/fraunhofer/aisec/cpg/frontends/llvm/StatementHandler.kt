--- conflicted
+++ resolved
@@ -1128,14 +1128,8 @@
         }
 
         if (instr.opCode == LLVMInvoke) {
-<<<<<<< HEAD
-            // For the invoke instruction, the call is surrounded by a try statement which also
+            // For the "invoke" instruction, the call is surrounded by a try statement which also
             // contains a goto statement after the call.
-=======
-            // For the "invoke" instruction, the call is surrounded by a try statement which also
-            // contains a
-            // goto statement after the call.
->>>>>>> 1f5f026f
             val tryStatement = newTryStatement(instrStr!!)
             lang.scopeManager.enterScope(tryStatement)
             val tryBlock = newCompoundStatement(instrStr)
