plugins {
    kotlin("jvm")
    `java-library`
}

val enableJavaFrontend: Boolean by rootProject.extra
val enableCXXFrontend: Boolean by rootProject.extra
val enableGoFrontend: Boolean by rootProject.extra
val enablePythonFrontend: Boolean by rootProject.extra
val enablePythonQiskitFrontend: Boolean by rootProject.extra
val enableLLVMFrontend: Boolean by rootProject.extra
val enableTypeScriptFrontend: Boolean by rootProject.extra
val enableOpenQasmFrontend: Boolean by rootProject.extra

<<<<<<< HEAD
=======
val enableRubyFrontend: Boolean by rootProject.extra
>>>>>>> 2373df5b

dependencies {
    if (enableJavaFrontend) api(project(":cpg-language-java"))
    if (enableCXXFrontend) api(project(":cpg-language-cxx"))
    if (enableGoFrontend) api(project(":cpg-language-go"))
    if (enablePythonFrontend) api(project(":cpg-language-python"))
    if (enablePythonQiskitFrontend) api(project(":cpg-language-python-qiskit"))
    if (enableLLVMFrontend) api(project(":cpg-language-llvm"))
    if (enableTypeScriptFrontend) api(project(":cpg-language-typescript"))
    if (enableOpenQasmFrontend) api(project(":cpg-language-openqasm"))

<<<<<<< HEAD
=======
    if (enableRubyFrontend) api(project(":cpg-language-ruby"))
>>>>>>> 2373df5b
}<|MERGE_RESOLUTION|>--- conflicted
+++ resolved
@@ -12,10 +12,7 @@
 val enableTypeScriptFrontend: Boolean by rootProject.extra
 val enableOpenQasmFrontend: Boolean by rootProject.extra
 
-<<<<<<< HEAD
-=======
 val enableRubyFrontend: Boolean by rootProject.extra
->>>>>>> 2373df5b
 
 dependencies {
     if (enableJavaFrontend) api(project(":cpg-language-java"))
@@ -27,8 +24,5 @@
     if (enableTypeScriptFrontend) api(project(":cpg-language-typescript"))
     if (enableOpenQasmFrontend) api(project(":cpg-language-openqasm"))
 
-<<<<<<< HEAD
-=======
     if (enableRubyFrontend) api(project(":cpg-language-ruby"))
->>>>>>> 2373df5b
 }