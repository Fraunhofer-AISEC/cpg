--- conflicted
+++ resolved
@@ -43,10 +43,6 @@
         implementation(project(":cpg-language-ini"))
     }
     if (enableConcepts) {
-<<<<<<< HEAD
-        api(project(":cpg-concepts"))
-=======
         implementation(project(":cpg-concepts"))
->>>>>>> fa57a2a8
     }
 }