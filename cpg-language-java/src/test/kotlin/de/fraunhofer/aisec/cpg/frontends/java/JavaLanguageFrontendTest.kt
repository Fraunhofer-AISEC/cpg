/*
 * Copyright (c) 2019, Fraunhofer AISEC. All rights reserved.
 *
 * Licensed under the Apache License, Version 2.0 (the "License");
 * you may not use this file except in compliance with the License.
 * You may obtain a copy of the License at
 *
 *      http://www.apache.org/licenses/LICENSE-2.0
 *
 * Unless required by applicable law or agreed to in writing, software
 * distributed under the License is distributed on an "AS IS" BASIS,
 * WITHOUT WARRANTIES OR CONDITIONS OF ANY KIND, either express or implied.
 * See the License for the specific language governing permissions and
 * limitations under the License.
 *
 *                    $$$$$$\  $$$$$$$\   $$$$$$\
 *                   $$  __$$\ $$  __$$\ $$  __$$\
 *                   $$ /  \__|$$ |  $$ |$$ /  \__|
 *                   $$ |      $$$$$$$  |$$ |$$$$\
 *                   $$ |      $$  ____/ $$ |\_$$ |
 *                   $$ |  $$\ $$ |      $$ |  $$ |
 *                   \$$$$$   |$$ |      \$$$$$   |
 *                    \______/ \__|       \______/
 *
 */
package de.fraunhofer.aisec.cpg.frontends.java

import com.github.javaparser.ast.body.ClassOrInterfaceDeclaration
import de.fraunhofer.aisec.cpg.*
import de.fraunhofer.aisec.cpg.TestUtils.analyze
import de.fraunhofer.aisec.cpg.TestUtils.analyzeAndGetFirstTU
import de.fraunhofer.aisec.cpg.TestUtils.analyzeWithBuilder
import de.fraunhofer.aisec.cpg.TestUtils.findByUniqueName
import de.fraunhofer.aisec.cpg.TranslationManager.Companion.builder
import de.fraunhofer.aisec.cpg.graph.*
import de.fraunhofer.aisec.cpg.graph.Annotation
import de.fraunhofer.aisec.cpg.graph.declarations.*
import de.fraunhofer.aisec.cpg.graph.statements.*
import de.fraunhofer.aisec.cpg.graph.statements.expressions.*
import de.fraunhofer.aisec.cpg.graph.types.FunctionType
import de.fraunhofer.aisec.cpg.helpers.SubgraphWalker
import de.fraunhofer.aisec.cpg.sarif.Region
import java.io.File
import java.math.BigInteger
import java.nio.file.Files
import java.nio.file.Path
import java.nio.file.Paths
import java.util.stream.Collectors
import kotlin.test.*

internal class JavaLanguageFrontendTest : BaseTest() {
    @Test
    fun testLargeNegativeNumber() {
        val file = File("src/test/resources/LargeNegativeNumber.java")
        val tu =
            analyzeAndGetFirstTU(listOf(file), file.parentFile.toPath(), true) {
                it.registerLanguage(JavaLanguage())
            }

        val declaration = tu.byNameOrNull<RecordDeclaration>("LargeNegativeNumber")
        assertNotNull(declaration)

        val main = declaration.byNameOrNull<MethodDeclaration>("main")
        assertNotNull(main)

        val a = main.variables["a"]
        assertNotNull(a)
        assertEquals(1, ((a.initializer as? UnaryOperator)?.input as? Literal<*>)?.value)

        val b = main.variables["b"]
        assertNotNull(b)
        assertEquals(2147483648L, ((b.initializer as? UnaryOperator)?.input as? Literal<*>)?.value)

        val c = main.variables["c"]
        assertNotNull(c)
        assertEquals(
            BigInteger("9223372036854775808"),
            ((c.initializer as? UnaryOperator)?.input as? Literal<*>)?.value
        )

        val d = main.variables["d"]
        assertNotNull(d)
        assertEquals(
            9223372036854775807L,
            ((d.initializer as? UnaryOperator)?.input as? Literal<*>)?.value
        )
    }

    @Test
    fun testFor() {
        val file = File("src/test/resources/components/ForStmt.java")
        val tu =
            analyzeAndGetFirstTU(listOf(file), file.parentFile.toPath(), true) {
                it.registerLanguage(JavaLanguage())
            }

        val declaration = tu.declarations[0] as? RecordDeclaration
        assertNotNull(declaration)

        val main = declaration.methods[0]
        val ls = main.variables["ls"]
        assertNotNull(ls)

        val forStatement = main.getBodyStatementAs(2, ForStatement::class.java)
        assertNotNull(forStatement)

        // initializer is an expression list
        val list = forStatement.initializerStatement as? ExpressionList
        assertNotNull(list)

        // check calculated location of sub-expression
        val location = list.location
        assertNotNull(location)
        assertEquals(Region(9, 10, 9, 22), location.region)
    }

    @Test
    fun testForeach() {
        val file = File("src/test/resources/components/ForEachStmt.java")
        val tu =
            analyzeAndGetFirstTU(listOf(file), file.parentFile.toPath(), true) {
                it.registerLanguage(JavaLanguage())
            }
        val declaration = tu.declarations[0] as? RecordDeclaration
        assertNotNull(declaration)

        val main = declaration.methods[0]
        val ls = main.variables["ls"]
        assertNotNull(ls)

        val forEachStatement = main.getBodyStatementAs(1, ForEachStatement::class.java)
        assertNotNull(forEachStatement)

        // should loop over ls
        assertEquals(ls, (forEachStatement.iterable as? Reference)?.refersTo)

        // should declare String s
        val s = forEachStatement.variable
        assertNotNull(s)
        assertTrue(s is DeclarationStatement)
        assertTrue(s.isSingleDeclaration())

        val sDecl = s.singleDeclaration as? VariableDeclaration
        assertNotNull(sDecl)
        assertLocalName("s", sDecl)
        assertEquals(tu.primitiveType("java.lang.String"), sDecl.type)

        // should contain a single statement
        val sce = forEachStatement.statement as? MemberCallExpression
        assertNotNull(sce)

        assertLocalName("println", sce)
        assertFullName("java.io.PrintStream.println", sce)

        // Check the flow from the iterable to the variable s
        assertEquals(1, sDecl.prevDFG.size)
        assertTrue(forEachStatement.iterable as Reference in sDecl.prevDFG)
        // Check the flow from the variable s to the print
        assertTrue(sDecl in sce.arguments.first().prevDFG)
    }

    @Test
    fun testTryCatch() {
        val file = File("src/test/resources/components/TryStmt.java")
        val tu =
            analyzeAndGetFirstTU(listOf(file), file.parentFile.toPath(), true) {
                it.registerLanguage(JavaLanguage())
            }

        val declaration = tu.declarations[0] as? RecordDeclaration
        assertNotNull(declaration)

        val main = declaration.methods[0]

        // lets get our try statement
        val tryStatement = main.bodyOrNull<TryStatement>(0)
        assertNotNull(tryStatement)

        var scope = tryStatement.scope
        assertNotNull(scope)

        // should have 3 catch clauses
        val catchClauses = tryStatement.catchClauses
        assertEquals(3, catchClauses.size)

        val firstCatch = catchClauses.firstOrNull()
        assertNotNull(firstCatch)

        scope = firstCatch.scope
        assertNotNull(scope)

        // first exception type was? resolved, so we can expect a FQN
        assertEquals(tu.objectType("java.lang.NumberFormatException"), firstCatch.parameter?.type)
        // second one could not be resolved so we do not have an FQN
        assertEquals(tu.objectType("NotResolvableTypeException"), catchClauses[1].parameter?.type)
        // third type should have been resolved through the import
        assertEquals(tu.objectType("some.ImportedException"), (catchClauses[2].parameter)?.type)

        // and 1 finally
        val finallyBlock = tryStatement.finallyBlock
        assertNotNull(finallyBlock)

        scope = finallyBlock.scope
        assertNotNull(scope)
    }

    @Test
    fun testLiteral() {
        val file = File("src/test/resources/components/LiteralExpr.java")
        val tu =
            analyzeAndGetFirstTU(listOf(file), file.parentFile.toPath(), true) {
                it.registerLanguage(JavaLanguage())
            }

        val declaration = tu.declarations[0] as? RecordDeclaration
        assertNotNull(declaration)

        val main = declaration.methods[0]

        // int i = 1;
        val i =
            (main.getBodyStatementAs(0, DeclarationStatement::class.java))?.singleDeclaration
                as? VariableDeclaration
        assertNotNull(i)
        var literal = i.initializer as? Literal<*>
        assertNotNull(literal)
        assertEquals(1, literal.value)

        // String s = "string";
        val s =
            (main.getBodyStatementAs(1, DeclarationStatement::class.java))?.singleDeclaration
                as? VariableDeclaration
        assertNotNull(s)
        literal = s.initializer as? Literal<*>
        assertNotNull(literal)
        assertEquals("string", literal.value)

        // boolean b = true;
        val b =
            (main.getBodyStatementAs(2, DeclarationStatement::class.java))?.singleDeclaration
                as? VariableDeclaration
        assertNotNull(b)
        literal = b.initializer as? Literal<*>
        assertNotNull(literal)
        assertEquals(true, literal.value)

        // char c = '0';
        val c =
            (main.getBodyStatementAs(3, DeclarationStatement::class.java))?.singleDeclaration
                as? VariableDeclaration
        assertNotNull(c)
        literal = c.initializer as? Literal<*>
        assertNotNull(literal)
        assertEquals('0', literal.value)

        // double d = 1.0;
        val d =
            (main.getBodyStatementAs(4, DeclarationStatement::class.java))?.singleDeclaration
                as? VariableDeclaration
        assertNotNull(d)
        literal = d.initializer as? Literal<*>
        assertNotNull(literal)
        assertEquals(1.0, literal.value)

        // long l = 1L;
        val l =
            (main.getBodyStatementAs(5, DeclarationStatement::class.java))?.singleDeclaration
                as? VariableDeclaration
        assertNotNull(l)
        literal = l.initializer as? Literal<*>
        assertNotNull(literal)
        assertEquals(1L, literal.value)

        // Object o = null;
        val o =
            (main.getBodyStatementAs(6, DeclarationStatement::class.java))?.singleDeclaration
                as? VariableDeclaration
        assertNotNull(o)
        literal = o.initializer as? Literal<*>
        assertNotNull(literal)
        assertNull(literal.value)
    }

    @Test
    fun testRecordDeclaration() {
        val file = File("src/test/resources/compiling/RecordDeclaration.java")
        val tu =
            analyzeAndGetFirstTU(listOf(file), file.parentFile.toPath(), true) {
                it.registerLanguage(JavaLanguage())
            }
        // TODO: Use GraphExamples here as well.
        assertNotNull(tu)

        val namespaceDeclaration = tu.getDeclarationAs(0, NamespaceDeclaration::class.java)

        val recordDeclaration =
            namespaceDeclaration?.getDeclarationAs(0, RecordDeclaration::class.java)
        assertNotNull(recordDeclaration)

        val fields = recordDeclaration.fields.map { it.name.localName }
        assertTrue(fields.contains("field"))

        val method = recordDeclaration.methods[0]
        assertNotNull(method)
        assertEquals(recordDeclaration, method.recordDeclaration)
        assertLocalName("method", method)
        assertEquals(tu.primitiveType("java.lang.Integer"), method.returnTypes.firstOrNull())

        val functionType = method.type as? FunctionType
        assertNotNull(functionType)
        assertLocalName("method()java.lang.Integer", functionType)

        val constructor = recordDeclaration.constructors[0]
        assertEquals(recordDeclaration, constructor.recordDeclaration)
        assertLocalName("SimpleClass", constructor)
    }

    @Test
    fun testNameExpressions() {
        val file = File("src/test/resources/compiling/NameExpression.java")
        val declaration =
            analyzeAndGetFirstTU(listOf(file), file.parentFile.toPath(), true) {
                it.registerLanguage(JavaLanguage())
            }
        assertNotNull(declaration)
    }

    @Test
    fun testSwitch() {
        val file = File("src/test/resources/cfg/Switch.java")
        val declaration =
            analyzeAndGetFirstTU(listOf(file), file.parentFile.toPath(), true) {
                it.registerLanguage(JavaLanguage())
            }
        val graphNodes = SubgraphWalker.flattenAST(declaration)

        assertTrue(graphNodes.isNotEmpty())

        val switchStatements = graphNodes.filterIsInstance<SwitchStatement>()
        assertEquals(3, switchStatements.size)

        val switchStatement = switchStatements[0]
        assertEquals(11, (switchStatement.statement as? Block)?.statements?.size)

        val caseStatements = switchStatement.allChildren<CaseStatement>()
        assertEquals(4, caseStatements.size)

        val defaultStatements = switchStatement.allChildren<DefaultStatement>()
        assertEquals(1, defaultStatements.size)
    }

    @Test
    fun testCast() {
        val file = File("src/test/resources/components/CastExpr.java")
        val declaration =
            analyzeAndGetFirstTU(listOf(file), file.parentFile.toPath(), true) {
                it.registerLanguage(JavaLanguage())
            }
        assertNotNull(declaration)

        val namespaceDeclaration = declaration.getDeclarationAs(0, NamespaceDeclaration::class.java)
        assertNotNull(namespaceDeclaration)

        val record = namespaceDeclaration.getDeclarationAs(0, RecordDeclaration::class.java)
        assertNotNull(record)
        val main = record.methods[0]
        assertNotNull(main)

        // e = new ExtendedClass()
        var stmt = main.getBodyStatementAs(0, DeclarationStatement::class.java)
        assertNotNull(stmt)

        val e = stmt.getSingleDeclarationAs(VariableDeclaration::class.java)
        // This test can be simplified once we solved the issue with inconsistently used simple
        // names
        // vs. fully qualified names.
        assertTrue(
            e.type.name.localName == "ExtendedClass" ||
                e.type.name.toString() == "cast.ExtendedClass"
        )

        // b = (BaseClass) e
        stmt = main.getBodyStatementAs(1, DeclarationStatement::class.java)
        assertNotNull(stmt)

        val b = stmt.getSingleDeclarationAs(VariableDeclaration::class.java)
        assertTrue(
            b.type.name.localName == "BaseClass" || b.type.name.toString() == "cast.BaseClass"
        )

        // initializer
        val cast = b.initializer as? CastExpression
        assertNotNull(cast)
        assertTrue(
            cast.type.name.localName == "BaseClass" || cast.type.name.toString() == "cast.BaseClass"
        )

        // expression itself should be a reference
        val ref = cast.expression as? Reference
        assertNotNull(ref)
        assertEquals(e, ref.refersTo)
    }

    @Test
    fun testArrays() {
        val file = File("src/test/resources/compiling/Arrays.java")
        val tu =
            analyzeAndGetFirstTU(listOf(file), file.parentFile.toPath(), true) {
                it.registerLanguage(JavaLanguage())
            }
        assertNotNull(tu)

        val namespaceDeclaration = tu.getDeclarationAs(0, NamespaceDeclaration::class.java)
        assertNotNull(namespaceDeclaration)

        val record = namespaceDeclaration.getDeclarationAs(0, RecordDeclaration::class.java)
        assertNotNull(record)

        val main = record.methods[0]
        assertNotNull(main)

        val statements = (main.body as? Block)?.statements
        assertNotNull(statements)

        val a = (statements[0] as? DeclarationStatement)?.singleDeclaration as? VariableDeclaration
        assertNotNull(a)

        with(tu) {
            // type should be Integer[]
            assertEquals(primitiveType("int").array(), a.type)
        }

        // it has an array creation initializer
        val ace = a.initializer as? NewArrayExpression
        assertNotNull(ace)

        // which has a initializer list (1 entry)
        val ile = ace.initializer as? InitializerListExpression
        assertNotNull(ile)
        assertEquals(1, ile.initializers.size)

        // first one is an int literal
        val literal = ile.initializers[0] as? Literal<*>
        assertEquals(1, literal?.value)

        // next one is a declaration with array subscription
        val b = (statements[1] as? DeclarationStatement)?.singleDeclaration as? VariableDeclaration

        // initializer is array subscription
        val ase = b?.initializer as? SubscriptExpression
        assertNotNull(ase)
        assertEquals(a, (ase.arrayExpression as? Reference)?.refersTo)
        assertEquals(0, (ase.subscriptExpression as? Literal<*>)?.value)
    }

    @Test
    fun testFieldAccessExpressions() {
        val file = File("src/test/resources/compiling/FieldAccess.java")
        val tu =
            analyzeAndGetFirstTU(listOf(file), file.parentFile.toPath(), true) {
                it.registerLanguage(JavaLanguage())
            }
        assertNotNull(tu)

        val namespaceDeclaration = tu.getDeclarationAs(0, NamespaceDeclaration::class.java)
        assertNotNull(namespaceDeclaration)

        val record = namespaceDeclaration.getDeclarationAs(0, RecordDeclaration::class.java)
        assertNotNull(record)

        val main = record.methods[0]
        assertNotNull(main)

        val statements = (main.body as? Block)?.statements
        assertNotNull(statements)

        val l = (statements[1] as? DeclarationStatement)?.singleDeclaration as? VariableDeclaration
        assertLocalName("l", l)

        val length = l?.initializer as? MemberExpression
        assertNotNull(length)
        assertLocalName("length", length)
        assertLocalName("int", length.type)
    }

    @Test
    fun testMemberCallExpressions() {
        val file = File("src/test/resources/compiling/MemberCallExpression.java")
        val tu =
            analyzeAndGetFirstTU(listOf(file), file.parentFile.toPath(), true) {
                it.registerLanguage(JavaLanguage())
            }
        assertNotNull(tu)

        assertEquals(7, tu.mcalls.size)
        assertTrue(tu.mcalls.all { !it.isStatic })
    }

    @Test
    fun testLocation() {
        val file = File("src/test/resources/compiling/FieldAccess.java")
        val tu =
            analyzeAndGetFirstTU(listOf(file), file.parentFile.toPath(), true) {
                it.registerLanguage(JavaLanguage())
            }
        assertNotNull(tu)

        val namespaceDeclaration = tu.getDeclarationAs(0, NamespaceDeclaration::class.java)
        assertNotNull(namespaceDeclaration)

        val record = namespaceDeclaration.getDeclarationAs(0, RecordDeclaration::class.java)
        assertNotNull(record)

        val main = record.methods[0]
        assertNotNull(main)

        val location = main.location
        assertNotNull(location)

        val path = Path.of(location.artifactLocation.uri)
        assertEquals("FieldAccess.java", path.fileName.toString())
        assertEquals(Region(7, 3, 10, 4), location.region)
    }

    @Test
    fun testAnnotations() {
        val file = File("src/test/resources/Annotation.java")
        val declarations =
            analyzeWithBuilder(
                TranslationConfiguration.builder()
                    .sourceLocations(listOf(file))
                    .topLevel(file.parentFile)
                    .defaultPasses()
                    .registerLanguage<JavaLanguage>()
                    .processAnnotations(true)
            )
        assertFalse(declarations.isEmpty())

        val tu = declarations[0]
        assertNotNull(tu)

        val record = tu.getDeclarationAs(0, RecordDeclaration::class.java)
        assertNotNull(record)

        var annotations: List<Annotation> = record.annotations
        assertEquals(1, annotations.size)

        val forClass = annotations[0]
        assertLocalName("AnnotationForClass", forClass)

        var value = forClass.members[0]
        assertLocalName("value", value)
        assertEquals(2, (value.value as? Literal<*>)?.value)

        var field = record.fields["field"]
        assertNotNull(field)
        annotations = field.annotations
        assertEquals(1, annotations.size)

        var forField = annotations[0]
        assertLocalName("AnnotatedField", forField)

        field = record.fields["anotherField"]
        assertNotNull(field)

        annotations = field.annotations
        assertEquals(1, annotations.size)

        forField = annotations[0]
        assertLocalName("AnnotatedField", forField)

        value = forField.members[0]
        assertLocalName(JavaLanguageFrontend.ANNOTATION_MEMBER_VALUE, value)
        assertEquals("myString", (value.value as? Literal<*>)?.value)
    }

    @Test
    fun testChainedCalls() {
        val file = File("src/test/resources/Issue285.java")
        val tu =
            analyzeAndGetFirstTU(listOf(file), file.parentFile.toPath(), true) {
                it.registerLanguage(JavaLanguage())
            }
        val record = tu.getDeclarationAs(0, RecordDeclaration::class.java)
        assertNotNull(record)

        val func = record.methods.stream().findFirst().orElse(null)
        assertNotNull(func)
        assertNotNull(func.receiver)

        val nodes = SubgraphWalker.flattenAST(record)
        val request =
            nodes
                .stream()
                .filter { node: Node ->
                    (node is VariableDeclaration && "request" == node.name.localName)
                }
                .map { node: Node? -> node as? VariableDeclaration? }
                .findFirst()
                .orElse(null)
        assertNotNull(request)

        val initializer = request.initializer
        assertNotNull(initializer)
        assertTrue(initializer is MemberCallExpression)

        val call = initializer as? MemberCallExpression
        assertLocalName("get", call)
        val staticCall = nodes.filterIsInstance<MemberCallExpression>().firstOrNull { it.isStatic }
        assertNotNull(staticCall)
        assertLocalName("doSomethingStatic", staticCall)
    }

    @Test
    fun testSuperFieldUsage() {
        val file1 = File("src/test/resources/fix-328/Cat.java")
        val file2 = File("src/test/resources/fix-328/Animal.java")
        val result =
            analyze(listOf(file1, file2), file1.parentFile.toPath(), true) {
                it.registerLanguage(JavaLanguage())
            }
        val tu =
            findByUniqueName(result.components.flatMap { it.translationUnits }, file1.toString())
        val namespace = tu.getDeclarationAs(0, NamespaceDeclaration::class.java)
        assertNotNull(namespace)

        val record = namespace.getDeclarationAs(0, RecordDeclaration::class.java)
        assertNotNull(record)

        val constructor = record.constructors[0]
        val op = constructor.getBodyStatementAs(0, AssignExpression::class.java)
        assertNotNull(op)

        val lhs = op.lhs<MemberExpression>()
        val receiver = (lhs?.base as? Reference)?.refersTo as? VariableDeclaration?
        assertNotNull(receiver)
        assertLocalName("this", receiver)
        assertEquals(tu.objectType("my.Animal"), receiver.type)
    }

    @Test
    fun testOverrideHandler() {
        /** A simple extension of the [JavaLanguageFrontend] to demonstrate handler overriding. */
        class MyJavaLanguageFrontend(language: JavaLanguage, ctx: TranslationContext) :
            JavaLanguageFrontend(language, ctx) {
            init {
                this.declarationHandler =
                    object : DeclarationHandler(this@MyJavaLanguageFrontend) {
                        override fun handleClassOrInterfaceDeclaration(
                            classInterDecl: ClassOrInterfaceDeclaration,
                        ): RecordDeclaration {
                            // take the original class and replace the name
                            val declaration =
                                super.handleClassOrInterfaceDeclaration(classInterDecl)
                            declaration.name =
                                Name(
                                    "MySimpleClass",
                                    declaration.name.parent,
                                    declaration.name.delimiter
                                )

                            return declaration
                        }
                    }
            }
        }

        class MyJavaLanguage : JavaLanguage() {
            override val fileExtensions = listOf("java")
            override val namespaceDelimiter = "."
            override val superClassKeyword = "super"
            override val frontend = MyJavaLanguageFrontend::class
        }

        val file = File("src/test/resources/compiling/RecordDeclaration.java")
        val tu =
            analyzeAndGetFirstTU(listOf(file), file.parentFile.toPath(), true) {
                it.registerLanguage(MyJavaLanguage())
            }

        assertNotNull(tu)

        val compiling = tu.byNameOrNull<NamespaceDeclaration>("compiling")
        assertNotNull(compiling)

        val recordDeclaration = compiling.byNameOrNull<RecordDeclaration>("MySimpleClass")
        assertNotNull(recordDeclaration)
    }

    @Test
    @Throws(Exception::class)
    fun testHierarchy() {
        val topLevel = Paths.get("src/test/resources/compiling/hierarchy")
        val files =
            Files.walk(topLevel, Int.MAX_VALUE)
                .map { obj: Path -> obj.toFile() }
                .filter { obj: File -> obj.isFile }
                .filter { f: File -> f.name.endsWith(".java") }
                .collect(Collectors.toList())
        val config =
            TranslationConfiguration.builder()
                .sourceLocations(*files.toTypedArray())
                .topLevel(topLevel.toFile())
                .defaultPasses()
                .registerLanguage<JavaLanguage>()
                .debugParser(true)
                .failOnError(true)
                .build()
        val analyzer = builder().config(config).build()
        val result = analyzer.analyze().get()
        assertNotNull(result)
    }

    @Test
    @Throws(Exception::class)
    fun testPartial() {
        val topLevel = Paths.get("src/test/resources/partial")
        val files =
            Files.walk(topLevel, Int.MAX_VALUE)
                .map { obj: Path -> obj.toFile() }
                .filter { obj: File -> obj.isFile }
                .filter { f: File -> f.name.endsWith(".java") }
                .collect(Collectors.toList())
        val config =
            TranslationConfiguration.builder()
                .sourceLocations(*files.toTypedArray())
                .topLevel(topLevel.toFile())
                .defaultPasses()
                .registerLanguage<JavaLanguage>()
                .debugParser(true)
                .failOnError(true)
                .build()
        val analyzer = builder().config(config).build()
        val result = analyzer.analyze().get()
        for (node in result.components.flatMap { it.translationUnits }) {
            assertNotNull(node)
        }
    }

    @Test
    fun testQualifiedThis() {
        val file = File("src/test/resources/compiling/OuterClass.java")
        val result =
            analyze(listOf(file), file.parentFile.toPath(), true) {
                it.registerLanguage(JavaLanguage())
            }
        val tu = result.components.flatMap { it.translationUnits }.firstOrNull()
        assertNotNull(tu)

        val outerClass = tu.records["compiling.OuterClass"]
        assertNotNull(outerClass)

        val innerClass = outerClass.records["InnerClass"]
        assertNotNull(innerClass)

        val thisOuterClass = innerClass.fields["this\$OuterClass"]
        assertNotNull(thisOuterClass)

        val evenMoreInnerClass = innerClass.records["EvenMoreInnerClass"]
        assertNotNull(evenMoreInnerClass)

        val thisInnerClass = evenMoreInnerClass.fields["this\$InnerClass"]
        assertNotNull(thisInnerClass)

        val doSomething = evenMoreInnerClass.methods["doSomething"]
        assertNotNull(doSomething)

        val assign = doSomething.bodyOrNull<AssignExpression>()
        assertNotNull(assign)

        val ref = ((assign.rhs<MemberExpression>())?.base as Reference).refersTo
        assertNotNull(ref)
        assertSame(ref, thisOuterClass)
    }

    @Test
    fun testForEach() {
        val file = File("src/test/resources/compiling/ForEach.java")
        val tu =
            analyzeAndGetFirstTU(listOf(file), file.parentFile.toPath(), true) {
                it.registerLanguage(JavaLanguage())
            }

        val p = tu.namespaces["compiling"]
        val forEachClass = p.records["compiling.ForEach"]
        val forIterator = forEachClass.methods["forIterator"]
        assertNotNull(forIterator)

        val forEach = forIterator.bodyOrNull<ForEachStatement>()
        assertNotNull(forEach)

        val loopVariable = (forEach.variable as? DeclarationStatement)?.singleDeclaration
        assertNotNull(loopVariable)
        assertNotNull(forEach.iterable)
        assertContains(loopVariable.prevDFG, forEach.iterable!!)

        val jArg = forIterator.calls["println"]?.arguments?.firstOrNull()
        assertNotNull(jArg)
        assertContains(jArg.prevDFG, loopVariable)
    }

    @Test
<<<<<<< HEAD
    fun testEnums() {
        val parentFile = File("src/test/resources/compiling/enums/")
        val result =
            analyze(".java", parentFile.toPath(), true) { it.registerLanguage(JavaLanguage()) }

        val enum = result.records["Enums"] as EnumDeclaration
        assertNotNull(enum)

        assertNotNull(enum.imports["EnumsImport"])
        assertNotNull(enum.staticImports["CONSTANT"])
        assertNotNull(enum.staticImports["getConstant"])

        assertEquals(2, enum.entries.size)

        val valueField = enum.fields["value"]
        assertTrue { valueField?.modifiers?.contains("private") ?: false }

        val nameField = enum.fields["NAME"]
        assertTrue { nameField?.modifiers?.containsAll(listOf("public", "static")) ?: false }

        assertEquals(1, enum.constructors.size)
        val constructor = enum.constructors.first()
        assertNotNull(constructor.parameters["value"])
        assertNotNull(constructor.bodyOrNull<AssignExpression>(0))

        val mainMethod = enum.methods["main"]
        assertNotNull(mainMethod)
        assertNotNull(mainMethod.parameters["args"])
        assertNotNull(mainMethod.bodyOrNull<DeclarationStatement>(0))
        assertNotNull(mainMethod.bodyOrNull<DeclarationStatement>(1))
=======
    fun testArithmeticOperators() {
        val file = File("src/test/resources/Issue1444.java")

        val result =
            TestUtils.analyze(listOf(file), file.parentFile.toPath(), true) {
                it.registerLanguage(JavaLanguage())
            }
        val record = result.records["Operators"]
        assertNotNull(record)
        assertFalse { record.methods.isEmpty() }

        val mainMethod = record.methods["main"]

        val expressionLists = mainMethod.mcalls
        assertEquals(6, expressionLists.size)

        assertNotNull(mainMethod)

        with(mainMethod) {
            val intOperationsList = expressionLists[0]
            assertEquals(14, intOperationsList.arguments.size)
            assertTrue { intOperationsList.arguments.all { it.type == primitiveType("int") } }

            val longOperationsList = expressionLists[1]
            assertEquals(14, longOperationsList.arguments.size)
            assertTrue { longOperationsList.arguments.all { it.type == primitiveType("long") } }

            val floatOperationsList = expressionLists[2]
            assertEquals(7, floatOperationsList.arguments.size)
            assertTrue { floatOperationsList.arguments.all { it.type == primitiveType("float") } }

            val doubleOperationsList = expressionLists[3]
            assertEquals(7, doubleOperationsList.arguments.size)
            assertTrue { doubleOperationsList.arguments.all { it.type == primitiveType("double") } }

            val booleanOperationsList = expressionLists[4]
            assertEquals(6, booleanOperationsList.arguments.size)
            assertTrue {
                booleanOperationsList.arguments.all { it.type == primitiveType("boolean") }
            }

            val stringOperationsList = expressionLists[5]
            assertEquals(6, stringOperationsList.arguments.size)
            assertTrue { stringOperationsList.arguments.all { it.type == primitiveType("String") } }
        }
>>>>>>> 1ec8d455
    }
}<|MERGE_RESOLUTION|>--- conflicted
+++ resolved
@@ -647,7 +647,7 @@
                 this.declarationHandler =
                     object : DeclarationHandler(this@MyJavaLanguageFrontend) {
                         override fun handleClassOrInterfaceDeclaration(
-                            classInterDecl: ClassOrInterfaceDeclaration,
+                            classInterDecl: ClassOrInterfaceDeclaration
                         ): RecordDeclaration {
                             // take the original class and replace the name
                             val declaration =
@@ -800,7 +800,54 @@
     }
 
     @Test
-<<<<<<< HEAD
+    fun testArithmeticOperators() {
+        val file = File("src/test/resources/Issue1444.java")
+
+        val result =
+            TestUtils.analyze(listOf(file), file.parentFile.toPath(), true) {
+                it.registerLanguage(JavaLanguage())
+            }
+        val record = result.records["Operators"]
+        assertNotNull(record)
+        assertFalse { record.methods.isEmpty() }
+
+        val mainMethod = record.methods["main"]
+
+        val expressionLists = mainMethod.mcalls
+        assertEquals(6, expressionLists.size)
+
+        assertNotNull(mainMethod)
+
+        with(mainMethod) {
+            val intOperationsList = expressionLists[0]
+            assertEquals(14, intOperationsList.arguments.size)
+            assertTrue { intOperationsList.arguments.all { it.type == primitiveType("int") } }
+
+            val longOperationsList = expressionLists[1]
+            assertEquals(14, longOperationsList.arguments.size)
+            assertTrue { longOperationsList.arguments.all { it.type == primitiveType("long") } }
+
+            val floatOperationsList = expressionLists[2]
+            assertEquals(7, floatOperationsList.arguments.size)
+            assertTrue { floatOperationsList.arguments.all { it.type == primitiveType("float") } }
+
+            val doubleOperationsList = expressionLists[3]
+            assertEquals(7, doubleOperationsList.arguments.size)
+            assertTrue { doubleOperationsList.arguments.all { it.type == primitiveType("double") } }
+
+            val booleanOperationsList = expressionLists[4]
+            assertEquals(6, booleanOperationsList.arguments.size)
+            assertTrue {
+                booleanOperationsList.arguments.all { it.type == primitiveType("boolean") }
+            }
+
+            val stringOperationsList = expressionLists[5]
+            assertEquals(6, stringOperationsList.arguments.size)
+            assertTrue { stringOperationsList.arguments.all { it.type == primitiveType("String") } }
+        }
+    }
+
+    @Test
     fun testEnums() {
         val parentFile = File("src/test/resources/compiling/enums/")
         val result =
@@ -831,52 +878,5 @@
         assertNotNull(mainMethod.parameters["args"])
         assertNotNull(mainMethod.bodyOrNull<DeclarationStatement>(0))
         assertNotNull(mainMethod.bodyOrNull<DeclarationStatement>(1))
-=======
-    fun testArithmeticOperators() {
-        val file = File("src/test/resources/Issue1444.java")
-
-        val result =
-            TestUtils.analyze(listOf(file), file.parentFile.toPath(), true) {
-                it.registerLanguage(JavaLanguage())
-            }
-        val record = result.records["Operators"]
-        assertNotNull(record)
-        assertFalse { record.methods.isEmpty() }
-
-        val mainMethod = record.methods["main"]
-
-        val expressionLists = mainMethod.mcalls
-        assertEquals(6, expressionLists.size)
-
-        assertNotNull(mainMethod)
-
-        with(mainMethod) {
-            val intOperationsList = expressionLists[0]
-            assertEquals(14, intOperationsList.arguments.size)
-            assertTrue { intOperationsList.arguments.all { it.type == primitiveType("int") } }
-
-            val longOperationsList = expressionLists[1]
-            assertEquals(14, longOperationsList.arguments.size)
-            assertTrue { longOperationsList.arguments.all { it.type == primitiveType("long") } }
-
-            val floatOperationsList = expressionLists[2]
-            assertEquals(7, floatOperationsList.arguments.size)
-            assertTrue { floatOperationsList.arguments.all { it.type == primitiveType("float") } }
-
-            val doubleOperationsList = expressionLists[3]
-            assertEquals(7, doubleOperationsList.arguments.size)
-            assertTrue { doubleOperationsList.arguments.all { it.type == primitiveType("double") } }
-
-            val booleanOperationsList = expressionLists[4]
-            assertEquals(6, booleanOperationsList.arguments.size)
-            assertTrue {
-                booleanOperationsList.arguments.all { it.type == primitiveType("boolean") }
-            }
-
-            val stringOperationsList = expressionLists[5]
-            assertEquals(6, stringOperationsList.arguments.size)
-            assertTrue { stringOperationsList.arguments.all { it.type == primitiveType("String") } }
-        }
->>>>>>> 1ec8d455
     }
 }