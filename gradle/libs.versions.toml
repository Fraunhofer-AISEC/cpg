--- conflicted
+++ resolved
@@ -1,11 +1,6 @@
 [versions]
-<<<<<<< HEAD
-kotlin = "2.0.20"
-kotlin19 = "1.9.10"
+kotlin = "2.1.10"
 kotlinx-json = "1.8.0"
-=======
-kotlin = "2.1.10"
->>>>>>> 26c470f4
 neo4j = "4.0.10"
 neo4j5 = "5.28.2"
 log4j = "2.24.0"
@@ -20,16 +15,12 @@
 
 [libraries]
 kotlin-reflect = { module = "org.jetbrains.kotlin:kotlin-reflect", version.ref = "kotlin"}
-<<<<<<< HEAD
 kotlin-scripting-common = { module = "org.jetbrains.kotlin:kotlin-scripting-common", version.ref = "kotlin"}
 kotlin-scripting-jvm = { module = "org.jetbrains.kotlin:kotlin-scripting-jvm", version.ref = "kotlin"}
 kotlin-scripting-jvm-host = { module = "org.jetbrains.kotlin:kotlin-scripting-jvm-host", version.ref = "kotlin"}
-=======
-kotlin-coroutines-core = { module = "org.jetbrains.kotlinx:kotlinx-coroutines-core", version = "1.10.1"}
->>>>>>> 26c470f4
 kotlin-test-junit5 = { module = "org.jetbrains.kotlin:kotlin-test-junit5", version.ref = "kotlin"}  # this is only needed for the testFixtures in cpg-core, everywhere else kotlin("test") is used
 kotlin-serialization = { module = "org.jetbrains.kotlin:kotlin-serialization", version.ref = "kotlin" }
-kotlinx-serialization-json = { module = "org.jetbrains.kotlinx:kotlinx-serialization-json", version = "1.8.0" }
+kotlinx-serialization-json = { module = "org.jetbrains.kotlinx:kotlinx-serialization-json", version.ref = "kotlinx-json" }
 
 log4j-impl = { module = "org.apache.logging.log4j:log4j-slf4j2-impl", version.ref = "log4j" }
 log4j-core = { module = "org.apache.logging.log4j:log4j-core", version.ref = "log4j" }
