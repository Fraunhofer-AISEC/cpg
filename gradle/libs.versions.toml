--- conflicted
+++ resolved
@@ -30,13 +30,8 @@
 jacksonyml = { module = "com.fasterxml.jackson.dataformat:jackson-dataformat-yaml", version = "2.17.0"}
 eclipse-runtime = { module = "org.eclipse.platform:org.eclipse.core.runtime", version = "3.31.0"}
 osgi-service = { module = "org.osgi:org.osgi.service.prefs", version = "1.1.2"}
-<<<<<<< HEAD
-icu4j = { module = "com.ibm.icu:icu4j", version = "74.2"}
-eclipse-cdt-core = { module = "11.5/cdt-11.5.0/plugins/org.eclipse.cdt:core", version = "8.4.0.202402110645"}
-=======
 icu4j = { module = "com.ibm.icu:icu4j", version = "75.1"}
 eclipse-cdt-core = { module = "org.eclipse.cdt:core", version = "8.3.1.202309150117"}
->>>>>>> 056004b2
 picocli = { module = "info.picocli:picocli", version = "4.7.0"}
 picocli-codegen = { module = "info.picocli:picocli-codegen", version = "4.7.0"}
 jep = { module = "black.ninia:jep", version = "4.2.0" }  # build.yml uses grep to extract the jep verison number for CI/CD purposes
