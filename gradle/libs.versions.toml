[versions]
kotlin = "2.2.0-RC3"
kotlinx-json = "1.8.0"
neo4j = "4.0.10"
neo4j5 = "5.28.2"
log4j = "2.24.0"
spotless = "7.0.4"
<<<<<<< HEAD
publish = "0.32.0"
sootup = "2.0.0"
=======
publish = "0.33.0"
sootup = "1.3.0"
>>>>>>> 62a1f4f3
slf4j = "2.0.16"
clikt = "5.0.2"
kaml = "0.83.0"
sarif4k = "0.6.0"
ktor = "3.1.1"
node = "22.14.0"
deno-plugin = "0.1.5"

[libraries]
kotlin-reflect = { module = "org.jetbrains.kotlin:kotlin-reflect", version.ref = "kotlin"}
kotlin-scripting-common = { module = "org.jetbrains.kotlin:kotlin-scripting-common", version.ref = "kotlin"}
kotlin-scripting-dependencies = { module = "org.jetbrains.kotlin:kotlin-scripting-dependencies", version.ref = "kotlin"}
kotlin-scripting-jvm = { module = "org.jetbrains.kotlin:kotlin-scripting-jvm", version.ref = "kotlin"}
kotlin-scripting-jvm-host = { module = "org.jetbrains.kotlin:kotlin-scripting-jvm-host", version.ref = "kotlin"}
kotlin-test-junit5 = { module = "org.jetbrains.kotlin:kotlin-test-junit5", version.ref = "kotlin"}  # this is only needed for the testFixtures in cpg-core, everywhere else kotlin("test") is used
kotlin-serialization = { module = "org.jetbrains.kotlin:kotlin-serialization", version.ref = "kotlin" }
kotlinx-serialization-json = { module = "org.jetbrains.kotlinx:kotlinx-serialization-json", version.ref = "kotlinx-json" }

reflections = { module = "org.reflections:reflections", version = "0.10.2"}

log4j-impl = { module = "org.apache.logging.log4j:log4j-slf4j2-impl", version.ref = "log4j" }
log4j-core = { module = "org.apache.logging.log4j:log4j-core", version.ref = "log4j" }

slf4j-api = { module = "org.slf4j:slf4j-api", version.ref = "slf4j"}

apache-commons-lang3 = { module = "org.apache.commons:commons-lang3", version = "3.17.0"}
neo4j-ogm-core = { module = "org.neo4j:neo4j-ogm-core", version.ref = "neo4j"}
neo4j-ogm-bolt-driver = { module = "org.neo4j:neo4j-ogm-bolt-driver", version.ref = "neo4j"}
neo4j-driver = { module = "org.neo4j.driver:neo4j-java-driver", version.ref = "neo4j5"}

javaparser = { module = "com.github.javaparser:javaparser-symbol-solver-core", version = "3.27.0"}
jackson = { module = "com.fasterxml.jackson.module:jackson-module-kotlin", version = "2.18.0"}
jacksonyml = { module = "com.fasterxml.jackson.dataformat:jackson-dataformat-yaml", version = "2.18.0"}
eclipse-runtime = { module = "org.eclipse.platform:org.eclipse.core.runtime", version = "3.33.0"}
osgi-service = { module = "org.osgi:org.osgi.service.prefs", version = "1.1.2"}
icu4j = { module = "com.ibm.icu:icu4j", version = "77.1"}
# Note: This "module" intentionally looks very weird, because the CDT version is actually part of the path of the CDT external
# repository. In order to avoid updating the repository URL everytime a new CDT version comes out, we need to do this weird hack.
eclipse-cdt-core = { module = "11.5/cdt-11.5.0/plugins/org.eclipse.cdt:core", version = "8.4.0.202402110645"}
picocli = { module = "info.picocli:picocli", version = "4.7.0"}
picocli-codegen = { module = "info.picocli:picocli-codegen", version = "4.7.0"}
jep = { module = "black.ninia:jep", version = "4.2.0" }  # build.yml uses grep to extract the jep verison number for CI/CD purposes
llvm = { module = "org.bytedeco:llvm-platform", version = "16.0.4-1.5.9"}
jruby = { module = "org.jruby:jruby-core", version = "9.4.3.0" }
ini4j = { module = "org.ini4j:ini4j", version = "0.5.4" }
clikt = { module = "com.github.ajalt.clikt:clikt", version.ref = "clikt" }
kaml = { module = "com.charleskorn.kaml:kaml", version.ref = "kaml" }
sarif4k = { module = "io.github.detekt.sarif4k:sarif4k", version.ref = "sarif4k" }

ktor-server-core = { module = "io.ktor:ktor-server-core", version.ref = "ktor" }
ktor-server-netty = { module = "io.ktor:ktor-server-netty", version.ref = "ktor" }
ktor-server-cors = { module = "io.ktor:ktor-server-cors", version.ref = "ktor" }
ktor-server-content-negotiation = { module = "io.ktor:ktor-server-content-negotiation", version.ref = "ktor" }
ktor-serialization-kotlinx-json = { module = "io.ktor:ktor-serialization-kotlinx-json", version.ref = "ktor" }
ktor-server-test-host = { module = "io.ktor:ktor-server-test-host", version.ref = "ktor" }
ktor-client-content-negotiation = { module = "io.ktor:ktor-client-content-negotiation", version.ref = "ktor" }

# test
junit-params = { module = "org.junit.jupiter:junit-jupiter-params", version = "5.13.1"}
mockito = { module = "org.mockito:mockito-core", version = "5.17.0"}

# plugins needed for build.gradle.kts in buildSrc
publish-central = { module = "com.vanniktech:gradle-maven-publish-plugin", version.ref = "publish" }
kotlin-gradle = { module = "org.jetbrains.kotlin:kotlin-gradle-plugin", version.ref = "kotlin" }
dokka-gradle = { module = "org.jetbrains.dokka:dokka-gradle-plugin", version = "2.0.0" } # the dokka plugin is slightly behind the main Kotlin release cycle
dokka-versioning = { module = "org.jetbrains.dokka:versioning-plugin", version = "2.0.0"}
kover-gradle = { module = "org.jetbrains.kotlinx:kover-gradle-plugin", version = "0.9.0" }
spotless-gradle = { module = "com.diffplug.spotless:spotless-plugin-gradle", version.ref = "spotless" }

sootup-core = { module = "org.soot-oss:sootup.core", version.ref = "sootup" }
sootup-java-core = { module = "org.soot-oss:sootup.java.core", version.ref = "sootup" }
sootup-java-sourcecode = { module = "org.soot-oss:sootup.java.sourcecode.frontend", version.ref = "sootup" }
sootup-java-bytecode = { module = "org.soot-oss:sootup.java.bytecode.frontend", version.ref = "sootup" }
sootup-apk = { module = "org.soot-oss:sootup.apk.frontend", version.ref = "sootup" }
sootup-jimple = { module = "org.soot-oss:sootup.jimple.frontend", version.ref = "sootup" }

dex2jar = {module = "de.femtopedia.dex2jar:dex2jar", version="2.4.22" }

[bundles]
log4j = ["log4j-impl", "log4j-core"]
neo4j = ["neo4j-ogm-core", "neo4j-ogm-bolt-driver"]
sootup = ["sootup-core", "sootup-java-core", "sootup-java-sourcecode", "sootup-java-bytecode", "sootup-jimple", "sootup-apk"]
ktor = ["ktor-server-core", "ktor-server-netty", "ktor-server-cors","ktor-server-content-negotiation", "ktor-serialization-kotlinx-json"]

[plugins]
kotlin = { id = "org.jetbrains.kotlin.jvm", version.ref = "kotlin"}
dokka = { id = "org.jetbrains.dokka", version.ref = "kotlin" }
spotless = { id = "com.diffplug.spotless", version.ref = "spotless" }
node = { id = "com.github.node-gradle.node", version = "7.1.0"}
deno = { id = "io.github.masch0212.deno", version.ref = "deno-plugin" }
ktor = { id = "io.ktor.plugin", version.ref = "ktor" }
download = { id = "de.undercouch.download", version = "5.6.0" }<|MERGE_RESOLUTION|>--- conflicted
+++ resolved
@@ -5,13 +5,8 @@
 neo4j5 = "5.28.2"
 log4j = "2.24.0"
 spotless = "7.0.4"
-<<<<<<< HEAD
-publish = "0.32.0"
+publish = "0.33.0"
 sootup = "2.0.0"
-=======
-publish = "0.33.0"
-sootup = "1.3.0"
->>>>>>> 62a1f4f3
 slf4j = "2.0.16"
 clikt = "5.0.2"
 kaml = "0.83.0"
