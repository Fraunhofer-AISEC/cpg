--- conflicted
+++ resolved
@@ -28,28 +28,21 @@
 import de.fraunhofer.aisec.cpg.TranslationResult
 import de.fraunhofer.aisec.cpg.frontends.python.*
 import de.fraunhofer.aisec.cpg.graph.*
-<<<<<<< HEAD
 import de.fraunhofer.aisec.cpg.graph.statements.AssertStatement
 import de.fraunhofer.aisec.cpg.graph.statements.expressions.DeleteExpression
 import de.fraunhofer.aisec.cpg.graph.statements.expressions.Literal
 import de.fraunhofer.aisec.cpg.graph.statements.expressions.SubscriptExpression
+import de.fraunhofer.aisec.cpg.test.*
 import de.fraunhofer.aisec.cpg.test.analyze
 import de.fraunhofer.aisec.cpg.test.analyzeAndGetFirstTU
 import de.fraunhofer.aisec.cpg.test.assertResolvedType
+import org.junit.jupiter.api.BeforeAll
+import org.junit.jupiter.api.TestInstance
 import java.nio.file.Path
 import kotlin.test.Test
 import kotlin.test.assertEquals
 import kotlin.test.assertNotNull
 import kotlin.test.assertTrue
-=======
-import de.fraunhofer.aisec.cpg.graph.statements.*
-import de.fraunhofer.aisec.cpg.graph.statements.expressions.*
-import de.fraunhofer.aisec.cpg.test.*
-import java.nio.file.Path
-import kotlin.test.*
->>>>>>> 13f82d4f
-import org.junit.jupiter.api.BeforeAll
-import org.junit.jupiter.api.TestInstance
 
 @TestInstance(TestInstance.Lifecycle.PER_CLASS)
 class StatementHandlerTest : BaseTest() {
@@ -136,7 +129,6 @@
     }
 
     @Test
-<<<<<<< HEAD
     fun testDeleteStatements() {
         analyzeFile("delete.py")
 
@@ -164,7 +156,9 @@
         val deleteStmt4 = deleteExpressions[3]
         assertEquals(0, deleteStmt4.operands.size)
         assertEquals(1, deleteStmt4.additionalProblems.size)
-=======
+    }
+
+    @Test
     fun testTypeHints() {
         analyzeFile("type_hints.py")
 
@@ -177,6 +171,5 @@
         val b = result.refs["b"]
         assertNotNull(b)
         assertEquals(with(result) { assertResolvedType("str") }, b.type)
->>>>>>> 13f82d4f
     }
 }