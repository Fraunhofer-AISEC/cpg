--- conflicted
+++ resolved
@@ -152,11 +152,7 @@
         val stmt = compStmt.statements[1] as? AssignExpression
         assertNotNull(stmt)
 
-<<<<<<< HEAD
-        val a = stmt.declarations.firstOrNull() as? VariableDeclaration
-=======
         val a = stmt.declarations.firstOrNull()
->>>>>>> 090a617d
         assertNotNull(a)
 
         assertLocalName("a", a)
@@ -257,20 +253,12 @@
         val s2 = body.statements[1] as? MemberCallExpression
         assertNotNull(s2)
 
-<<<<<<< HEAD
-        val c1 = s1.declarations.firstOrNull() as? VariableDeclaration
-=======
         val c1 = s1.declarations.firstOrNull()
->>>>>>> 090a617d
         assertNotNull(c1)
         assertLocalName("c1", c1)
         val ctor = c1.firstAssignment as? ConstructExpression
         assertNotNull(ctor)
-<<<<<<< HEAD
-        assertEquals(ctor.constructor, cls.constructors.firstOrNull() as? ConstructorDeclaration)
-=======
         assertEquals(ctor.constructor, cls.constructors.firstOrNull())
->>>>>>> 090a617d
         assertFullName("simple_class.SomeClass", c1.type)
 
         assertEquals(c1, (s2.base as? Reference)?.refersTo)
