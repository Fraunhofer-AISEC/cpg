/*
 * Copyright (c) 2021, Fraunhofer AISEC. All rights reserved.
 *
 * Licensed under the Apache License, Version 2.0 (the "License");
 * you may not use this file except in compliance with the License.
 * You may obtain a copy of the License at
 *
 *      http://www.apache.org/licenses/LICENSE-2.0
 *
 * Unless required by applicable law or agreed to in writing, software
 * distributed under the License is distributed on an "AS IS" BASIS,
 * WITHOUT WARRANTIES OR CONDITIONS OF ANY KIND, either express or implied.
 * See the License for the specific language governing permissions and
 * limitations under the License.
 *
 *                    $$$$$$\  $$$$$$$\   $$$$$$\
 *                   $$  __$$\ $$  __$$\ $$  __$$\
 *                   $$ /  \__|$$ |  $$ |$$ /  \__|
 *                   $$ |      $$$$$$$  |$$ |$$$$\
 *                   $$ |      $$  ____/ $$ |\_$$ |
 *                   $$ |  $$\ $$ |      $$ |  $$ |
 *                   \$$$$$   |$$ |      \$$$$$   |
 *                    \______/ \__|       \______/
 *
 */
package de.fraunhofer.aisec.cpg.frontends.python

import de.fraunhofer.aisec.cpg.analysis.ValueEvaluator
import de.fraunhofer.aisec.cpg.graph.*
import de.fraunhofer.aisec.cpg.graph.Annotation
import de.fraunhofer.aisec.cpg.graph.declarations.*
import de.fraunhofer.aisec.cpg.graph.statements.*
import de.fraunhofer.aisec.cpg.graph.statements.expressions.*
import de.fraunhofer.aisec.cpg.graph.types.ObjectType
import de.fraunhofer.aisec.cpg.helpers.SubgraphWalker
import de.fraunhofer.aisec.cpg.sarif.Region
import de.fraunhofer.aisec.cpg.test.*
import java.nio.file.Path
import kotlin.math.pow
import kotlin.test.*

class PythonFrontendTest : BaseTest() {
    @Test
    fun testLiteral() {
        val topLevel = Path.of("src", "test", "resources", "python")
        val tu =
            analyzeAndGetFirstTU(listOf(topLevel.resolve("literal.py").toFile()), topLevel, true) {
                it.registerLanguage<PythonLanguage>()
            }
        assertNotNull(tu)
        with(tu) {
            val p = tu.namespaces["literal"]
            assertNotNull(p)
            assertLocalName("literal", p)

            val b = p.variables["b"]
            assertNotNull(b)
            assertLocalName("b", b)
            assertEquals(assertResolvedType("bool"), b.type)
            val bFirstAssignment = b.firstAssignment
            assertIs<Literal<*>>(bFirstAssignment)
            assertEquals(true, bFirstAssignment.value)

            val i = p.variables["i"]
            assertNotNull(i)
            assertLocalName("i", i)
            assertEquals(assertResolvedType("int"), i.type)
            val iFirstAssignment = i.firstAssignment
            assertIs<Literal<*>>(iFirstAssignment)
            assertEquals(42L, iFirstAssignment.value)

            val f = p.variables["f"]
            assertNotNull(f)
            assertLocalName("f", f)
            assertEquals(assertResolvedType("float"), f.type)
            val fFirstAssignment = f.firstAssignment
            assertIs<Literal<*>>(fFirstAssignment)
            assertEquals(1.0, fFirstAssignment.value)

            val c = p.variables["c"]
            assertNotNull(c)
            assertLocalName("c", c)
            // assertEquals(tu.primitiveType("complex"), c.type) TODO: this is currently "UNKNOWN"
            // assertEquals("(3+5j)", (c.firstAssignment as? Literal<*>)?.value) // TODO: this is
            // currently a binary op

            val t = p.variables["t"]
            assertNotNull(t)
            assertLocalName("t", t)
            assertEquals(assertResolvedType("str"), t.type)
            val tAssignment = t.firstAssignment
            assertIs<Literal<*>>(tAssignment)
            assertEquals("Hello", tAssignment.value)

            val n = p.variables["n"]
            assertNotNull(n)
            assertLocalName("n", n)
            assertEquals(assertResolvedType("None"), n.type)
            val nAssignment = n.firstAssignment
            assertIs<Literal<*>>(nAssignment)
            assertEquals(null, nAssignment.value)
        }
    }

    @Test
    fun testFunctionDeclaration() {
        val topLevel = Path.of("src", "test", "resources", "python")
        val tu =
            analyzeAndGetFirstTU(listOf(topLevel.resolve("function.py").toFile()), topLevel, true) {
                it.registerLanguage<PythonLanguage>()
            }
        assertNotNull(tu)

        val p = tu.namespaces["function"]
        assertNotNull(p)

        val foo = p.declarations.firstOrNull()
        assertIs<FunctionDeclaration>(foo)

        val bar = p.declarations[1]
        assertIs<FunctionDeclaration>(bar)
        assertEquals(2, bar.parameters.size)

        val fooBody = foo.body
        assertIs<Block>(fooBody)
        var callExpression = fooBody.statements[0]
        assertIs<CallExpression>(callExpression)

        assertLocalName("bar", callExpression)
        assertInvokes(callExpression, bar)

        val edge = callExpression.argumentEdges[1]
        assertNotNull(edge)
        assertEquals("s2", edge.name)

        val s = bar.parameters.firstOrNull()
        assertNotNull(s)
        assertLocalName("s", s)
        assertEquals(tu.primitiveType("str"), s.type)

        assertLocalName("bar", bar)

        val compStmt = bar.body
        assertIs<Block>(compStmt)
        assertNotNull(compStmt.statements)

        callExpression = compStmt.statements[0]
        assertIs<CallExpression>(callExpression)

        assertFullName("print", callExpression)

        val literal = callExpression.arguments.firstOrNull()
        assertIs<Literal<*>>(literal)

        assertEquals("bar(s) here: ", literal.value)
        assertEquals(tu.primitiveType("str"), literal.type)

        val ref = callExpression.arguments[1]
        assertIs<Reference>(ref)

        assertLocalName("s", ref)
        assertRefersTo(ref, s)

        val stmt = compStmt.statements[1]
        assertIs<AssignExpression>(stmt)

        val a = stmt.declarations.firstOrNull()
        assertNotNull(a)

        assertLocalName("a", a)

        val op = a.firstAssignment
        assertIs<BinaryOperator>(op)

        assertEquals("+", op.operatorCode)

        val lhs = op.lhs
        assertIs<Literal<*>>(lhs)

        val lhsValue = lhs.value
        assertIs<Long>(lhsValue)
        assertEquals(1, lhsValue.toInt())

        val rhs = op.rhs
        assertIs<Literal<*>>(rhs)

        val rhsValue = rhs.value
        assertIs<Long>(rhsValue)
        assertEquals(2, rhsValue.toInt())

        val r = compStmt.statements[3]
        assertIs<ReturnStatement>(r)

        val s3 = tu.variables["s3"]
        assertNotNull(s3)
        assertLocalName("str", s3.type)

        val baz = tu.functions["baz"]
        assertNotNull(baz)
        assertLocalName("str", baz.returnTypes.singleOrNull())
    }

    @Test
    fun testIf() {
        val topLevel = Path.of("src", "test", "resources", "python")
        val tu =
            analyzeAndGetFirstTU(listOf(topLevel.resolve("if.py").toFile()), topLevel, true) {
                it.registerLanguage<PythonLanguage>()
            }
        assertNotNull(tu)

        val p = tu.namespaces["if"]
        val main = p.functions["foo"]
        assertNotNull(main)

        val body = main.body
        assertIs<Block>(body)

        val bodyFirstStmt = body.statements.firstOrNull()
        assertIs<AssignExpression>(bodyFirstStmt)
        val sel = bodyFirstStmt.declarations.firstOrNull()
        assertNotNull(sel)
        assertLocalName("sel", sel)
        assertEquals(tu.primitiveType("bool"), sel.type)

        val firstAssignment = sel.firstAssignment
        assertIs<Literal<*>>(firstAssignment)
        assertEquals(tu.primitiveType("bool"), firstAssignment.type)
        assertEquals("True", firstAssignment.code)

        val `if` = body.statements[1]
        assertIs<IfStatement>(`if`)
    }

    @Test
    fun testSimpleClass() {
        val topLevel = Path.of("src", "test", "resources", "python")
        val tu =
            analyzeAndGetFirstTU(
                listOf(topLevel.resolve("simple_class.py").toFile()),
                topLevel,
                true
            ) {
                it.registerLanguage<PythonLanguage>()
            }
        assertNotNull(tu)

        val p = tu.namespaces["simple_class"]
        assertNotNull(p)

        val cls = p.records["SomeClass"]
        assertNotNull(cls)

        val foo = p.functions["foo"]
        assertNotNull(foo)

        assertLocalName("SomeClass", cls)
        assertEquals(1, cls.methods.size)

        val clsfunc = cls.methods.firstOrNull()
        assertLocalName("someFunc", clsfunc)

        assertLocalName("foo", foo)
        val body = foo.body
        assertIs<Block>(body)
        assertNotNull(body.statements)
        assertEquals(2, body.statements.size)

        val s1 = body.statements[0]
        assertIs<AssignExpression>(s1)
        val s2 = body.statements[1]
        assertIs<MemberCallExpression>(s2)

        val c1 = s1.declarations.firstOrNull()
        assertNotNull(c1)
        assertLocalName("c1", c1)
        val ctor = c1.firstAssignment
        assertIs<ConstructExpression>(ctor)
        assertEquals(ctor.constructor, cls.constructors.firstOrNull())
        assertFullName("simple_class.SomeClass", c1.type)

        assertRefersTo(s2.base, c1)
        assertEquals(1, s2.invokes.size)
        assertInvokes(s2, clsfunc)

        // member
    }

    @Test
    fun testIfExpr() {
        val topLevel = Path.of("src", "test", "resources", "python")
        val tu =
            analyzeAndGetFirstTU(listOf(topLevel.resolve("ifexpr.py").toFile()), topLevel, true) {
                it.registerLanguage<PythonLanguage>()
            }
        assertNotNull(tu)

        val p = tu.namespaces["ifexpr"]
        val main = p.functions["foo"]
        assertNotNull(main)

        val mainBody = main.body
        assertIs<Block>(mainBody)
        val assignExpr = mainBody.statements.firstOrNull()
        assertIs<AssignExpression>(assignExpr)

        val foo = assignExpr.declarations.firstOrNull()
        assertNotNull(foo)
        assertLocalName("foo", foo)
        assertEquals(tu.primitiveType("int"), foo.type)

        val initializer = foo.firstAssignment
        assertIs<ConditionalExpression>(initializer)
        assertEquals(tu.primitiveType("int"), initializer.type)

        val ifCond = initializer.condition
        assertIs<Literal<*>>(ifCond)
        val thenExpr = initializer.thenExpression
        assertIs<Literal<*>>(thenExpr)
        val elseExpr = initializer.elseExpression
        assertIs<Literal<*>>(elseExpr)

        assertEquals(tu.primitiveType("bool"), ifCond.type)
        assertEquals(false, ifCond.value)

        assertEquals(tu.primitiveType("int"), thenExpr.type)
        val thenValue = thenExpr.value
        assertIs<Long>(thenValue)
        assertEquals(21, thenValue.toInt())

        val elseValue = elseExpr.value
        assertIs<Long>(elseValue)
        assertEquals(tu.primitiveType("int"), elseExpr.type)
        assertEquals(42, elseValue.toInt())
    }

    @Test
    fun testFields() {
        val topLevel = Path.of("src", "test", "resources", "python")
        val tu =
            analyzeAndGetFirstTU(
                listOf(topLevel.resolve("class_fields.py").toFile()),
                topLevel,
                true
            ) {
                it.registerLanguage<PythonLanguage>()
            }
        assertNotNull(tu)

        val p = tu.namespaces["class_fields"]
        val recordFoo = p.records["Foo"]
        assertNotNull(recordFoo)
        assertLocalName("Foo", recordFoo)
        assertEquals(4, recordFoo.fields.size)
        assertEquals(1, recordFoo.methods.size)

        // TODO: When developing the new python frontend, remove the type specifier from the field
        //   again and check if the field still occurs. It's absolutely not clear to me who would be
        //   responsible for adding it but IMHO it should be the frontend. This, however, is
        //   currently not the case.
        val fieldX = recordFoo.fields["x"]
        assertNotNull(fieldX)

        val fieldY = recordFoo.fields["y"]
        assertNotNull(fieldY)

        val fieldZ = recordFoo.fields["z"]
        assertNotNull(fieldZ)

        val fieldBaz = recordFoo.fields["baz"]
        assertNotNull(fieldBaz)

        assertLocalName("x", fieldX)
        assertLocalName("y", fieldY)
        assertLocalName("z", fieldZ)
        assertLocalName("baz", fieldBaz)

        assertNull(fieldX.firstAssignment)
        assertNotNull(fieldY.firstAssignment)
        assertNull(fieldZ.firstAssignment)
        assertNotNull(fieldBaz.firstAssignment)

        val methBar = recordFoo.methods[0]
        assertNotNull(methBar)
        assertLocalName("bar", methBar)

        val methBarBody = methBar.body
        assertIs<Block>(methBarBody)
        val barZ = methBarBody.statements[0]
        assertIs<MemberExpression>(barZ)
        assertRefersTo(barZ, fieldZ)

        val barBaz = methBarBody.statements[1]
        assertIs<AssignExpression>(barBaz)
        val barBazInner = barBaz.declarations[0]
        assertIs<FieldDeclaration>(barBazInner)
        assertLocalName("baz", barBazInner)
        assertNotNull(barBazInner.firstAssignment)
    }

    @Test
    fun testSelf() {
        val topLevel = Path.of("src", "test", "resources", "python")
        val tu =
            analyzeAndGetFirstTU(
                listOf(topLevel.resolve("class_self.py").toFile()),
                topLevel,
                true
            ) {
                it.registerLanguage<PythonLanguage>()
            }
        assertNotNull(tu)

        val recordFoo = tu.records["class_self.Foo"]
        assertNotNull(recordFoo)
        assertLocalName("Foo", recordFoo)

        assertEquals(1, recordFoo.fields.size)
        val somevar = recordFoo.fields["somevar"]
        assertNotNull(somevar)
        assertLocalName("somevar", somevar)
        // assertEquals(tu.parseType("int", false), somevar.type) TODO fix type deduction

        assertEquals(2, recordFoo.methods.size)
        val bar = recordFoo.methods[0]
        val foo = recordFoo.methods[1]
        assertNotNull(bar)
        assertNotNull(foo)
        assertLocalName("bar", bar)
        assertEquals(recordFoo, bar.recordDeclaration)
        assertLocalName("foo", foo)
        assertEquals(recordFoo, foo.recordDeclaration)

        val recv = bar.receiver
        assertNotNull(recv)
        assertLocalName("self", recv)
        assertFullName("class_self.Foo", recv.type)

        assertEquals(1, bar.parameters.size)
        val i = bar.parameters[0]
        assertNotNull(i)

        assertLocalName("i", i)
        // assertEquals(tu.primitiveType("int"), i.type)

        // self.somevar = i
        val barBody = bar.body
        assertIs<Block>(barBody)
        val barBodyFirstStmt = barBody.statements[0]
        assertIs<AssignExpression>(barBodyFirstStmt)
        val someVarDeclaration = barBodyFirstStmt.declarations.firstOrNull()
        assertIs<FieldDeclaration>(someVarDeclaration)
        assertLocalName("somevar", someVarDeclaration)
        assertRefersTo(someVarDeclaration.firstAssignment, i)

        val fooBody = foo.body
        assertIs<Block>(fooBody)
        val fooMemCall = fooBody.statements[0]
        assertIs<MemberCallExpression>(fooMemCall)

        val mem = fooMemCall.callee
        assertIs<MemberExpression>(mem)
        assertLocalName("bar", mem)
        assertEquals(".", fooMemCall.operatorCode)
        assertFullName("class_self.Foo.bar", fooMemCall)
        assertEquals(1, fooMemCall.invokes.size)
        assertInvokes(fooMemCall, bar)
        assertLocalName("self", fooMemCall.base)
    }

    @Test
    fun testClassTypeAnnotations() {
        val topLevel = Path.of("src", "test", "resources", "python")
        val tu =
            analyzeAndGetFirstTU(
                listOf(topLevel.resolve("class_type_annotations.py").toFile()),
                topLevel,
                true
            ) {
                it.registerLanguage<PythonLanguage>()
            }
        assertNotNull(tu)

        val other = tu.records["Other"]
        assertNotNull(other)
        assertFullName("class_type_annotations.Other", other.toType())

        val foo = tu.records["Foo"]
        assertNotNull(foo)
        assertFullName("class_type_annotations.Foo", foo.toType())

        val fromOther = tu.functions["from_other"]
        assertNotNull(fromOther)

        val paramType = fromOther.parameters.firstOrNull()?.type
        assertNotNull(paramType)
        assertEquals(other.toType(), paramType)
    }

    @Test
    fun testCtor() {
        val topLevel = Path.of("src", "test", "resources", "python")
        val tu =
            analyzeAndGetFirstTU(
                listOf(topLevel.resolve("class_ctor.py").toFile()),
                topLevel,
                true
            ) {
                it.registerLanguage<PythonLanguage>()
            }
        assertNotNull(tu)

        val p = tu.namespaces["class_ctor"]
        assertNotNull(p)

        val recordFoo = p.records["Foo"]
        assertNotNull(recordFoo)
        assertLocalName("Foo", recordFoo)

        assertEquals(1, recordFoo.methods.size)
        assertEquals(1, recordFoo.constructors.size)
        val fooCtor = recordFoo.constructors[0]
        assertNotNull(fooCtor)
        val foobar = recordFoo.methods[0]
        assertNotNull(foobar)

        assertLocalName("__init__", fooCtor)
        assertLocalName("foobar", foobar)

        val bar = p.functions["bar"]
        assertNotNull(bar)
        assertLocalName("bar", bar)

        val barBody = bar.body
        assertIs<Block>(barBody)

        assertEquals(2, barBody.statements.size)
        val line1 = barBody.statements[0]
        assertIs<AssignExpression>(line1)

        val line2 = barBody.statements[1]
        assertIs<MemberCallExpression>(line2)

        assertEquals(1, line1.declarations.size)
        val fooDecl = line1.declarations[0]
        assertNotNull(fooDecl)
        assertLocalName("foo", fooDecl)
        assertFullName("class_ctor.Foo", fooDecl.type)
        val initializer = fooDecl.firstAssignment
        assertIs<ConstructExpression>(initializer)
        assertEquals(fooCtor, initializer.constructor)

        assertRefersTo(line2.base, fooDecl)
        assertInvokes(line2, foobar)
    }

    @Test
    fun testIssue432() {
        val topLevel = Path.of("src", "test", "resources", "python")
        val tu =
            analyzeAndGetFirstTU(listOf(topLevel.resolve("issue432.py").toFile()), topLevel, true) {
                it.registerLanguage<PythonLanguage>()
            }
        assertNotNull(tu)

        val p = tu.namespaces["issue432"]
        assertNotNull(p)

        val clsCounter = p.records["counter"]
        assertNotNull(clsCounter)

        val methCount = p.functions["count"]
        assertNotNull(methCount)

        val clsC1 = p.records["c1"]
        assertNotNull(clsC1)

        // class counter
        assertLocalName("counter", clsCounter)

        // TODO missing check for "pass"

        // def count(c)
        assertLocalName("count", methCount)
        assertEquals(1, methCount.parameters.size)

        val countParam = methCount.parameters[0]
        assertNotNull(countParam)
        assertLocalName("c", countParam)

        val methCountBody = methCount.body
        assertIs<Block>(methCountBody)

        val countStmt = methCountBody.statements[0]
        assertIs<IfStatement>(countStmt)

        val ifCond = countStmt.condition
        assertIs<BinaryOperator>(ifCond)

        val lhs = ifCond.lhs
        assertIs<MemberCallExpression>(lhs)
        assertRefersTo(lhs.base, countParam)
        assertLocalName("inc", lhs)
        assertEquals(0, lhs.arguments.size)

        val ifThenBody = countStmt.thenStatement
        assertIs<Block>(ifThenBody)
        val ifThenFirstStmt = ifThenBody.statements[0]
        assertIs<CallExpression>(ifThenFirstStmt)
        assertInvokes(ifThenFirstStmt, methCount)
        assertRefersTo(ifThenFirstStmt.arguments.firstOrNull(), countParam)
        assertNull(countStmt.elseStatement)

        // class c1(counter)
        assertLocalName("c1", clsC1)
        val cls1Super = clsC1.superClasses.firstOrNull()
        assertIs<ObjectType>(cls1Super)
        assertEquals(clsCounter, cls1Super.recordDeclaration)
        assertEquals(1, clsC1.fields.size)

        val field = clsC1.fields[0]
        assertNotNull(field)
        assertLocalName("total", field)

        // TODO assert initializer "total = 0"

        val meth = clsC1.methods[0]
        assertNotNull(meth)
        assertLocalName("inc", meth)
        assertEquals(clsC1, meth.recordDeclaration)

        val selfReceiver = meth.receiver
        assertNotNull(selfReceiver)
        assertLocalName("self", selfReceiver)
        assertEquals(0, meth.parameters.size) // self is receiver and not a parameter

        val methBody = meth.body
        assertIs<Block>(methBody)

        val assign = methBody.statements[0]
        assertIs<AssignExpression>(assign)

        val assignLhs = assign.lhs<MemberExpression>()
        val assignRhs = assign.rhs<BinaryOperator>()
        assertEquals("=", assign.operatorCode)
        assertNotNull(assignLhs)
        assertNotNull(assignRhs)
        assertRefersTo(assignLhs.base, selfReceiver)
        assertEquals("+", assignRhs.operatorCode)

        val assignRhsLhs = assignRhs.lhs // the second "self.total" in "self.total = self.total + 1"
        assertIs<MemberExpression>(assignRhsLhs)
        assertRefersTo(assignRhsLhs.base, selfReceiver)

        val r = methBody.statements[1]
        assertIs<ReturnStatement>(r)
        val retVal = r.returnValue
        assertIs<MemberExpression>(retVal)
        assertRefersTo(retVal.base, selfReceiver)

        // TODO last line "count(c1())"
    }

    @Test
    fun testVarsAndFields() {
        val topLevel = Path.of("src", "test", "resources", "python")
        val tu =
            analyzeAndGetFirstTU(listOf(topLevel.resolve("vars.py").toFile()), topLevel, true) {
                it.registerLanguage<PythonLanguage>()
            }
        assertNotNull(tu)

        val p = tu.namespaces["vars"]
        assertNotNull(p)

        val clsFoo = p.records["Foo"]
        assertNotNull(clsFoo)

        val methBar = clsFoo.methods[0]
        assertNotNull(methBar)

        // val stmtsOutsideCls TODO
        val classFieldNoInitializer = clsFoo.fields["classFieldNoInitializer"]
        assertNotNull(classFieldNoInitializer)

        val classFieldWithInit = clsFoo.fields["classFieldWithInit"]
        assertNotNull(classFieldWithInit)

        val classFieldDeclaredInFunction = clsFoo.fields["classFieldDeclaredInFunction"]
        assertNotNull(classFieldDeclaredInFunction)
        assertNull(classFieldNoInitializer.initializer)

        val localClassFieldNoInitializer = methBar.variables["classFieldNoInitializer"]
        assertNotNull(localClassFieldNoInitializer)

        val localClassFieldWithInit = methBar.variables["classFieldWithInit"]
        assertNotNull(localClassFieldNoInitializer)

        val localClassFieldDeclaredInFunction = methBar.variables["classFieldDeclaredInFunction"]
        assertNotNull(localClassFieldNoInitializer)

        // classFieldNoInitializer = classFieldWithInit
        val assignClsFieldOutsideFunc = clsFoo.statements[2]
        assertIs<AssignExpression>(assignClsFieldOutsideFunc)
        assertRefersTo(assignClsFieldOutsideFunc.lhs<Reference>(), classFieldNoInitializer)
        assertRefersTo((assignClsFieldOutsideFunc.rhs<Reference>()), classFieldWithInit)
        assertEquals("=", assignClsFieldOutsideFunc.operatorCode)

        val barBody = methBar.body
        assertIs<Block>(barBody)

        // self.classFieldDeclaredInFunction = 456
        val barStmt0 = barBody.statements[0]
        assertIs<AssignExpression>(barStmt0)
        val decl0 = barStmt0.declarations[0]
        assertIs<FieldDeclaration>(decl0)
        assertLocalName("classFieldDeclaredInFunction", decl0)
        assertNotNull(decl0.firstAssignment)

        // self.classFieldNoInitializer = 789
        val barStmt1 = barBody.statements[1]
        assertIs<AssignExpression>(barStmt1)
        assertRefersTo((barStmt1.lhs<MemberExpression>()), classFieldNoInitializer)

        // self.classFieldWithInit = 12
        val barStmt2 = barBody.statements[2]
        assertIs<AssignExpression>(barStmt2)
        assertRefersTo((barStmt2.lhs<MemberExpression>()), classFieldWithInit)

        // classFieldNoInitializer = "shadowed"
        val barStmt3 = barBody.statements[3]
        assertIs<AssignExpression>(barStmt3)
        assertEquals("=", barStmt3.operatorCode)
        assertRefersTo(barStmt3.lhs<Reference>(), localClassFieldNoInitializer)
        assertLiteralValue("shadowed", barStmt3.rhs<Literal<String>>())

        // classFieldWithInit = "shadowed"
        val barStmt4 = barBody.statements[4]
        assertIs<AssignExpression>(barStmt4)
        assertEquals("=", barStmt4.operatorCode)
        assertRefersTo(barStmt4.lhs<Reference>(), localClassFieldWithInit)
        assertLiteralValue("shadowed", (barStmt4.rhs<Literal<String>>()))

        // classFieldDeclaredInFunction = "shadowed"
        val barStmt5 = barBody.statements[5]
        assertIs<AssignExpression>(barStmt5)
        assertEquals("=", barStmt5.operatorCode)
        assertRefersTo((barStmt5.lhs<Reference>()), localClassFieldDeclaredInFunction)
        assertLiteralValue("shadowed", barStmt5.rhs<Literal<String>>())

        /* TODO:
        foo = Foo()
        foo.classFieldNoInitializer = 345
        foo.classFieldWithInit = 678
         */
    }

    @Test
    fun testRegionInCPG() {
        val topLevel = Path.of("src", "test", "resources", "python")
        val tu =
            analyzeAndGetFirstTU(listOf(topLevel.resolve("literal.py").toFile()), topLevel, true) {
                it.registerLanguage<PythonLanguage>()
            }
        assertNotNull(tu)

        val p = tu.namespaces["literal"]
        assertNotNull(p)

        assertEquals(Region(1, 1, 1, 9), (p.statements[0]).location?.region)
        assertEquals(Region(1, 5, 1, 9), (p.variables["b"])?.firstAssignment?.location?.region)
        assertEquals(Region(2, 1, 2, 7), (p.statements[1]).location?.region)
        assertEquals(Region(3, 1, 3, 8), (p.statements[2]).location?.region)
        assertEquals(Region(4, 1, 4, 11), (p.statements[3]).location?.region)
        assertEquals(Region(5, 1, 5, 12), (p.statements[4]).location?.region)
        assertEquals(Region(6, 1, 6, 9), (p.statements[5]).location?.region)
    }

    @Test
    fun testMultiLevelMemberCall() { // TODO
        val topLevel = Path.of("src", "test", "resources", "python")
        val tu =
            analyzeAndGetFirstTU(
                listOf(topLevel.resolve("multi_level_mem_call.py").toFile()),
                topLevel,
                true
            ) {
                it.registerLanguage<PythonLanguage>()
            }
        assertNotNull(tu)

        val p = tu.namespaces["multi_level_mem_call"]
        assertNotNull(p)

        // foo = bar.baz.zzz("hello")
        val foo = p.variables["foo"]
        assertNotNull(foo)

        val firstAssignment = foo.firstAssignment
        assertIs<MemberCallExpression>(firstAssignment)

        assertLocalName("zzz", firstAssignment)
        val base = firstAssignment.base
        assertIs<MemberExpression>(base)
        assertLocalName("baz", base)
        val baseBase = base.base
        assertIs<Reference>(baseBase)
        assertLocalName("bar", baseBase)

        val memberExpression = firstAssignment.callee
        assertIs<MemberExpression>(memberExpression)
        assertLocalName("zzz", memberExpression)
    }

    @Test
    fun testIssue598() { // test for added functionality: "while" and "break"
        val topLevel = Path.of("src", "test", "resources", "python")
        val tu =
            analyzeAndGetFirstTU(listOf(topLevel.resolve("issue598.py").toFile()), topLevel, true) {
                it.registerLanguage<PythonLanguage>()
            }
        assertNotNull(tu)

        val p = tu.namespaces["issue598"]
        assertNotNull(p)

        val main = p.functions["main"]
        assertNotNull(main)

        val mainBody = main.body
        assertIs<Block>(mainBody)

        val whlStmt = mainBody.statements[3]
        assertIs<WhileStatement>(whlStmt)

        val whlBody = whlStmt.statement
        assertIs<Block>(whlBody)

        val xDeclaration = whlBody.statements[0]
        assertIs<AssignExpression>(xDeclaration)

        val ifStatement = whlBody.statements[1]
        assertIs<IfStatement>(ifStatement)

        val brk = ifStatement.elseStatement
        assertIs<Block>(brk)
        assertIs<BreakStatement>(brk.statements[0])
    }

    @Test
    fun testIssue615() {
        val topLevel = Path.of("src", "test", "resources", "python")
        val tu =
            analyzeAndGetFirstTU(listOf(topLevel.resolve("issue615.py").toFile()), topLevel, true) {
                it.registerLanguage<PythonLanguage>()
            }
        assertNotNull(tu)

        val p = tu.namespaces["issue615"]
        assertNotNull(p)

        assertEquals(
            5,
            p.variables.size
        ) // including one dummy variable introduced for the loop var
        assertEquals(
            4,
            p.variables.filter { !it.name.localName.contains(PythonHandler.LOOP_VAR_PREFIX) }.size
        )
        assertEquals(2, p.statements.size)

        // test = [(1, 2, 3)]
        val testDeclaration = p.variables[0]
        assertNotNull(testDeclaration)
        assertLocalName("test", testDeclaration)
        val testDeclStmt = p.statements[0]
        assertIs<AssignExpression>(testDeclStmt)

        /* for loop:
        for t1, t2, t3 in test:
            print("bug ... {} {} {}".format(t1, t2, t3))
         */
        val forStmt = p.statements[1]
        assertIs<ForEachStatement>(forStmt)

        val forVariable = forStmt.variable
        assertIs<Reference>(forVariable)
        val forVarDecl =
            p.declarations.firstOrNull {
                it.name.localName.contains((PythonHandler.LOOP_VAR_PREFIX))
            }
        assertNotNull(forVarDecl)
        assertRefersTo(forVariable, forVarDecl)

        val iter = forStmt.iterable
        assertIs<Reference>(iter)
        assertRefersTo(iter, testDeclaration)

        val forBody = forStmt.statement
        assertIs<Block>(forBody)
        assertEquals(2, forBody.statements.size) // loop var assign and print stmt

        /*
        We model the 3 loop variables

        ```
        for t1, t2, t3 in ...
        ```

        implicitly as follows:

        ```
        for tempVar in ...:
          t1, t2, t3 = tempVar
          rest of the loop
        ```
         */
        val forVariableImplicitStmt = forBody.statements.firstOrNull()
        assertIs<AssignExpression>(forVariableImplicitStmt)
        assertEquals("=", forVariableImplicitStmt.operatorCode)
        assertEquals(forStmt.variable, forVariableImplicitStmt.rhs.firstOrNull())
        val (t1Decl, t2Decl, t3Decl) = forVariableImplicitStmt.declarations
        val (t1RefAssign, t2RefAssign, t3RefAssign) = forVariableImplicitStmt.lhs
        assertNotNull(t1Decl)
        assertNotNull(t2Decl)
        assertNotNull(t3Decl)
        assertIs<Reference>(t1RefAssign)
        assertIs<Reference>(t2RefAssign)
        assertIs<Reference>(t3RefAssign)
        assertRefersTo(t1RefAssign, t1Decl)
        assertRefersTo(t2RefAssign, t2Decl)
        assertRefersTo(t3RefAssign, t3Decl)

        // print("bug ... {} {} {}".format(t1, t2, t3))
        val forBodyStmt = forBody.statements<CallExpression>(1)
        assertNotNull(forBodyStmt)
        assertLocalName("print", forBodyStmt)

        val printArg = forBodyStmt.arguments[0]
        assertIs<MemberCallExpression>(printArg)
        val formatArgT1 = printArg.arguments[0]
        assertIs<Reference>(formatArgT1)
        assertRefersTo(formatArgT1, t1Decl)
        val formatArgT2 = printArg.arguments[1]
        assertIs<Reference>(formatArgT2)
        assertRefersTo(formatArgT2, t2Decl)
        val formatArgT3 = printArg.arguments[2]
        assertIs<Reference>(formatArgT3)
        assertRefersTo(formatArgT3, t3Decl)
    }

    @Test
    fun testIssue473() {
        val topLevel = Path.of("src", "test", "resources", "python")
        val tu =
            analyzeAndGetFirstTU(listOf(topLevel.resolve("issue473.py").toFile()), topLevel, true) {
                it.registerLanguage<PythonLanguage>()
            }
        assertNotNull(tu)

        val p = tu.namespaces["issue473"]
        assertNotNull(p)

        val ifStatement = p.statements[0]
        assertIs<IfStatement>(ifStatement)
        val ifCond = ifStatement.condition
        assertIs<BinaryOperator>(ifCond)
        val ifThen = ifStatement.thenStatement
        assertIs<Block>(ifThen)
        val ifElse = ifStatement.elseStatement
        assertIs<Block>(ifElse)

        // sys.version_info.minor > 9
        assertEquals(">", ifCond.operatorCode)
        assertIs<Reference>(ifCond.lhs)
        assertLocalName("minor", ifCond.lhs)

        // phr = {"user_id": user_id} | content
        val ifThenFirstStmt = ifThen.statements.firstOrNull()
        assertIs<AssignExpression>(ifThenFirstStmt)
        val phrDeclaration = ifThenFirstStmt.declarations[0]

        assertNotNull(phrDeclaration)
        assertLocalName("phr", phrDeclaration)
        val phrInitializer = phrDeclaration.firstAssignment
        assertIs<BinaryOperator>(phrInitializer)
        assertEquals("|", phrInitializer.operatorCode)
        val phrInitializerLhs = phrInitializer.lhs
        assertIs<InitializerListExpression>(phrInitializerLhs)

        // z = {"user_id": user_id}
        val elseFirstStmt = ifElse.statements.firstOrNull()
        assertIs<AssignExpression>(elseFirstStmt)
        val elseStmt1 = elseFirstStmt.declarations[0]
        assertNotNull(elseStmt1)
        assertLocalName("z", elseStmt1)

        // phr = {**z, **content}
        val elseStmt2 = ifElse.statements<AssignExpression>(1)
        assertNotNull(elseStmt2)
        assertEquals("=", elseStmt2.operatorCode)
        val elseStmt2Rhs = elseStmt2.rhs<InitializerListExpression>()
        assertNotNull(elseStmt2Rhs)
    }

    @Test
    fun testCommentMatching() {
        val topLevel = Path.of("src", "test", "resources", "python")
        val tu =
            analyzeAndGetFirstTU(listOf(topLevel.resolve("comments.py").toFile()), topLevel, true) {
                it.registerLanguage<PythonLanguage>().matchCommentsToNodes(true)
            }
        assertNotNull(tu)

        val commentedNodes = SubgraphWalker.flattenAST(tu).filter { it.comment != null }

        assertEquals(9, commentedNodes.size)

        val functions = commentedNodes.filterIsInstance<FunctionDeclaration>()
        assertEquals(1, functions.size)
        assertEquals(
            "# a function",
            functions.firstOrNull()?.comment,
        )

        val literals = commentedNodes.filterIsInstance<Literal<String>>()
        assertEquals(1, literals.size)
        assertEquals("# comment start", literals.firstOrNull()?.comment)

        val params = commentedNodes.filterIsInstance<ParameterDeclaration>()
        assertEquals(2, params.size)
        assertEquals("# a parameter", params.first { it.name.localName == "i" }.comment)
        assertEquals("# another parameter", params.first { it.name.localName == "j" }.comment)

        val assignment = commentedNodes.filterIsInstance<AssignExpression>()
        assertEquals(2, assignment.size)
        assertEquals("# A comment# a number", assignment.firstOrNull()?.comment)
        assertEquals("# comment end", assignment.last().comment)

        val block = commentedNodes.filterIsInstance<Block>()
        assertEquals(1, block.size)
        assertEquals("# foo", block.firstOrNull()?.comment)

        val kvs = commentedNodes.filterIsInstance<KeyValueExpression>()
        assertEquals(2, kvs.size)
        assertEquals("# a entry", kvs.first { it.code?.contains("a") == true }.comment)
        assertEquals("# b entry", kvs.first { it.code?.contains("b") == true }.comment)
    }

    @Test
    fun testAnnotations() {
        val topLevel = Path.of("src", "test", "resources", "python")
        val tu =
            analyzeAndGetFirstTU(
                listOf(topLevel.resolve("annotations.py").toFile()),
                topLevel,
                true
            ) {
                it.registerLanguage<PythonLanguage>().matchCommentsToNodes(true)
            }
        assertNotNull(tu)

        val annotations = tu.allChildren<Annotation>()
        assertEquals(
            listOf("app.route", "some.otherannotation", "annotations.other_func"),
            annotations.map { it.name.toString() }
        )
    }

    @Test
    fun testForLoop() {
        val topLevel = Path.of("src", "test", "resources", "python")
        val tu =
            analyzeAndGetFirstTU(listOf(topLevel.resolve("forloop.py").toFile()), topLevel, true) {
                it.registerLanguage<PythonLanguage>()
            }
        assertNotNull(tu)

        val forloopFunc = tu.functions["forloop"]
        assertNotNull(forloopFunc)

        val varDefinedBeforeLoop = forloopFunc.variables["varDefinedBeforeLoop"]
        assertNotNull(varDefinedBeforeLoop)

        val varDefinedInLoop = forloopFunc.variables["varDefinedInLoop"]
        assertNotNull(varDefinedInLoop)

        val functionBody = forloopFunc.body
        assertIs<Block>(functionBody)

        val firstLoop = functionBody.statements[1]
        assertIs<ForEachStatement>(firstLoop)

        val secondLoop = functionBody.statements[2]
        assertIs<ForEachStatement>(secondLoop)

        val fooCall = functionBody.statements[3]
        assertIs<CallExpression>(fooCall)

        val barCall = functionBody.statements[4]
        assertIs<CallExpression>(barCall)

        val bodyFirstStmt = functionBody.statements.firstOrNull()
        assertIs<AssignExpression>(bodyFirstStmt)
        val varDefinedBeforeLoopRef = bodyFirstStmt.lhs.firstOrNull()
        assertIs<Reference>(varDefinedBeforeLoopRef)

        // no dataflow from var declaration to loop variable because it's a write access
        assertFalse(
            varDefinedBeforeLoop in (firstLoop.variable?.prevDFG ?: setOf(varDefinedBeforeLoop))
        )

        // dataflow from range call to loop variable
<<<<<<< HEAD
        val firstLoopIterable = firstLoop.iterable as? CallExpression
        assertNotNull(firstLoopIterable)
        assertContains((firstLoop.variable?.prevDFG ?: setOf()), firstLoopIterable)
=======
        val firstLoopIterable = firstLoop.iterable
        assertIs<CallExpression>(firstLoopIterable)
        assert((firstLoop.variable?.prevDFG?.contains((firstLoopIterable)) == true))
>>>>>>> 6cb9be50

        // dataflow from var declaration to loop iterable call
        assertContains(
            firstLoopIterable.arguments.firstOrNull()?.prevDFG ?: setOf(),
            varDefinedBeforeLoop
        )

        // dataflow from first loop to foo call
<<<<<<< HEAD
        val loopVar = firstLoop.variable as? Reference
        assertNotNull(loopVar)
        assertContains(fooCall.arguments.first().prevDFG, loopVar)

        // dataflow from var declaration to foo call (in case for loop is not executed)
        assertContains(fooCall.arguments.first().prevDFG, varDefinedBeforeLoop)

        // dataflow from range call to loop variable
        val secondLoopIterable = secondLoop.iterable as? CallExpression
        assertNotNull(secondLoopIterable)
        assertContains(
            (secondLoop.variable as DeclarationStatement).singleDeclaration?.prevDFG ?: setOf(),
            secondLoopIterable
        )
=======
        val loopVar = firstLoop.variable
        assertIs<Reference>(loopVar)
        assertTrue(fooCall.arguments.firstOrNull()?.prevDFG?.contains(loopVar) == true)

        // dataflow from var declaration to foo call (in case for loop is not executed)
        assert(fooCall.arguments.firstOrNull()?.prevDFG?.contains(varDefinedBeforeLoopRef) == true)

        // dataflow from range call to loop variable
        val secondLoopIterable = secondLoop.iterable
        assertIs<CallExpression>(secondLoopIterable)

        val secondLoopVar = secondLoop.variable
        assertIs<Reference>(secondLoopVar)
        assert(secondLoopVar.prevDFG.contains(secondLoopIterable) == true)
>>>>>>> 6cb9be50

        // dataflow from second loop var to bar call
        assertEquals(secondLoopVar, barCall.arguments.firstOrNull()?.prevDFG?.firstOrNull())
    }

    @Test
    fun testArithmetics() {
        val topLevel = Path.of("src", "test", "resources", "python")
        val tu =
            analyzeAndGetFirstTU(listOf(topLevel.resolve("calc.py").toFile()), topLevel, true) {
                it.registerLanguage<PythonLanguage>()
            }
        assertNotNull(tu)

        val a = tu.refs["a"]
        assertNotNull(a)

        val result = a.evaluate(PythonValueEvaluator())
        assertEquals(16.0, result)

        val bAugAssign =
            tu.allChildren<AssignExpression>().singleOrNull {
                val itLhs = it.lhs.singleOrNull()
                assertIs<Reference>(itLhs)
                itLhs.name.localName == "b" && it.location?.region?.startLine == 4
            }
        assertNotNull(bAugAssign)
        assertEquals("*=", bAugAssign.operatorCode)
        assertEquals("b", bAugAssign.lhs.singleOrNull()?.name?.localName)
        val bAugAssignRhs = bAugAssign.rhs.singleOrNull()
        assertIs<Literal<*>>(bAugAssignRhs)
        assertEquals(2L, bAugAssignRhs.value)

        // c = (not True and False) or True
        val cAssign =
            tu.allChildren<AssignExpression>()
                .singleOrNull {
                    val itLhs = it.lhs.singleOrNull()
                    assertIs<Reference>(itLhs)
                    itLhs.name.localName == "c"
                }
                ?.rhs
                ?.singleOrNull()
        assertIs<BinaryOperator>(cAssign)
        assertEquals("or", cAssign.operatorCode)
        val cAssignRhs = cAssign.rhs
        assertIs<Literal<*>>(cAssignRhs)
        assertEquals(true, cAssignRhs.value)
        val cAssignLhs = cAssign.lhs
        assertIs<BinaryOperator>(cAssignLhs)
        assertEquals("and", cAssignLhs.operatorCode)
        val cAssignLhsRhs = cAssignLhs.rhs
        assertIs<Literal<*>>(cAssignLhsRhs)
        assertEquals(false, cAssignLhsRhs.value)
        val cAssignLhsLhs = cAssignLhs.lhs
        assertIs<UnaryOperator>(cAssignLhsLhs)
        assertEquals("not", cAssignLhsLhs.operatorCode)
        val cAssignLhsLhsInput = cAssignLhsLhs.input
        assertIs<Literal<*>>(cAssignLhsLhsInput)
        assertEquals(true, cAssignLhsLhsInput.value)

        // d = ((-5 >> 2) & ~7 | (+4 << 1)) ^ 0xffff
        val dAssign =
            tu.allChildren<AssignExpression>()
                .singleOrNull {
                    val itLhs = it.lhs.singleOrNull()
                    assertIs<Reference>(itLhs)
                    itLhs.name.localName == "d"
                }
                ?.rhs
                ?.singleOrNull()
        assertIs<BinaryOperator>(dAssign)
        assertEquals("^", dAssign.operatorCode)
        val dAssignRhs = dAssign.rhs
        assertIs<Literal<*>>(dAssignRhs)
        assertEquals(0xffffL, dAssignRhs.value)
        val dAssignLhs = dAssign.lhs
        assertIs<BinaryOperator>(dAssignLhs)
        assertEquals("|", dAssignLhs.operatorCode)
        val dAssignLhsRhs = dAssignLhs.rhs
        assertIs<BinaryOperator>(dAssignLhsRhs)
        assertEquals("<<", dAssignLhsRhs.operatorCode)
        val dAssignLhsRhsRhs = dAssignLhsRhs.rhs
        assertIs<Literal<*>>(dAssignLhsRhsRhs)
        assertEquals(1L, dAssignLhsRhsRhs.value)
        val dAssignLhsRhsLhs = dAssignLhsRhs.lhs
        assertIs<UnaryOperator>(dAssignLhsRhsLhs)
        assertEquals("+", dAssignLhsRhsLhs.operatorCode)
        val dAssignLhsRhsLhsInput = dAssignLhsRhsLhs.input
        assertIs<Literal<*>>(dAssignLhsRhsLhsInput)
        assertEquals(4L, dAssignLhsRhsLhsInput.value)
        val dAssignLhsOfOr = dAssignLhs.lhs
        assertIs<BinaryOperator>(dAssignLhsOfOr)
        assertEquals("&", dAssignLhsOfOr.operatorCode)
        val dAssignLhsOfOrRhs = dAssignLhsOfOr.rhs
        assertIs<UnaryOperator>(dAssignLhsOfOrRhs)
        assertEquals("~", dAssignLhsOfOrRhs.operatorCode)
        val dAssignLhsOfOrRhsInput = dAssignLhsOfOrRhs.input
        assertIs<Literal<*>>(dAssignLhsOfOrRhsInput)
        assertEquals(7L, dAssignLhsOfOrRhsInput.value)
        val dAssignLhsOfOrLhs = dAssignLhsOfOr.lhs
        assertIs<BinaryOperator>(dAssignLhsOfOrLhs)
        assertEquals(">>", dAssignLhsOfOrLhs.operatorCode)
        val dAssignLhsOfOrLhsRhs = dAssignLhsOfOrLhs.rhs
        assertIs<Literal<*>>(dAssignLhsOfOrLhsRhs)
        assertEquals(2L, dAssignLhsOfOrLhsRhs.value)
        val dAssignLhsOfOrLhsLhs = dAssignLhsOfOrLhs.lhs
        assertIs<UnaryOperator>(dAssignLhsOfOrLhsLhs)
        assertEquals("-", dAssignLhsOfOrLhsLhs.operatorCode)
        val dAssignLhsOfOrLhsLhsInput = dAssignLhsOfOrLhsLhs.input
        assertIs<Literal<*>>(dAssignLhsOfOrLhsLhsInput)
        assertEquals(5L, dAssignLhsOfOrLhsLhsInput.value)
    }

    @Test
    fun testDataTypes() {
        val topLevel = Path.of("src", "test", "resources", "python")
        val tu =
            analyzeAndGetFirstTU(
                listOf(topLevel.resolve("datatypes.py").toFile()),
                topLevel,
                true
            ) {
                it.registerLanguage<PythonLanguage>()
            }
        assertNotNull(tu)
        val namespace = tu.namespaces.singleOrNull()
        assertNotNull(namespace)

        val aStmt = namespace.statements[0]
        assertIs<AssignExpression>(aStmt)
        val aStmtRhs = aStmt.rhs.singleOrNull()
        assertIs<InitializerListExpression>(aStmtRhs)
        assertEquals("list", aStmtRhs.type.name.localName)

        val bStmt = namespace.statements[1]
        assertIs<AssignExpression>(bStmt)
        val bStmtRhs = bStmt.rhs.singleOrNull()
        assertIs<InitializerListExpression>(bStmtRhs)
        assertEquals("set", bStmtRhs.type.name.localName)

        val cStmt = namespace.statements[2]
        assertIs<AssignExpression>(cStmt)
        val cStmtRhs = cStmt.rhs.singleOrNull()
        assertIs<InitializerListExpression>(cStmtRhs)
        assertEquals("tuple", cStmtRhs.type.name.localName)

        val dStmt = namespace.statements[3]
        assertIs<AssignExpression>(dStmt)
        val dStmtRhs = dStmt.rhs.singleOrNull()
        assertIs<InitializerListExpression>(dStmtRhs)
        assertEquals("dict", dStmtRhs.type.name.localName)

        val fourthStmt = namespace.statements[4]
        assertIs<AssignExpression>(fourthStmt)
        val eStmtRhs = fourthStmt.rhs.singleOrNull()
        assertIs<BinaryOperator>(eStmtRhs)
        val eStmtRhsLhs = eStmtRhs.lhs
        assertIs<Literal<*>>(eStmtRhsLhs)
        assertEquals("Values of a: ", eStmtRhsLhs.value)
        val eStmtRhsRhs = eStmtRhs.rhs
        assertIs<BinaryOperator>(eStmtRhsRhs)
        assertNotNull(eStmtRhsRhs)
        val aRef = eStmtRhsRhs.lhs
        assertEquals("a", aRef.name.localName)
        val eStmtRhsRhsRhs = eStmtRhsRhs.rhs
        assertIs<BinaryOperator>(eStmtRhsRhsRhs)
        val eStmtRhsRhsRhsLhs = eStmtRhsRhsRhs.lhs
        assertIs<Literal<*>>(eStmtRhsRhsRhsLhs)
        assertEquals(" and b: ", eStmtRhsRhsRhsLhs.value)
        val bCall = eStmtRhsRhsRhs.rhs
        assertIs<CallExpression>(bCall)
        assertEquals("str", bCall.name.localName)
        assertEquals("b", bCall.arguments.singleOrNull()?.name?.localName)

        val fifthStmt = namespace.statements[5]
        assertIs<AssignExpression>(fifthStmt)
        val fStmtRhs = fifthStmt.rhs.singleOrNull()

        assertIs<SubscriptExpression>(fStmtRhs)
        assertEquals("a", fStmtRhs.arrayExpression.name.localName)
        val subscriptExpression = fStmtRhs.subscriptExpression
        assertIs<RangeExpression>(subscriptExpression)
        val fStmtRhsFloor = subscriptExpression.floor
        assertIs<Literal<*>>(fStmtRhsFloor)
        assertEquals(1L, fStmtRhsFloor.value)
        val fStmtRhsCeiling = subscriptExpression.ceiling
        assertIs<Literal<*>>(fStmtRhsCeiling)
        assertEquals(3L, fStmtRhsCeiling.value)
        val fStmtRhsThird = subscriptExpression.third
        assertIs<Literal<*>>(fStmtRhsThird)
        assertEquals(2L, fStmtRhsThird.value)
    }

    @Test
    fun testSimpleImport() {
        val topLevel = Path.of("src", "test", "resources", "python")
        val result =
            analyze(
                listOf(
                    topLevel.resolve("simple_import.py").toFile(),
                ),
                topLevel,
                true
            ) {
                it.registerLanguage<PythonLanguage>()
            }
        assertNotNull(result)
        assertEquals(1, result.variables.size)
        assertEquals(listOf("mypi"), result.variables.map { it.name.localName })
    }

    @Test
    fun testModules() {
        val topLevel = Path.of("src", "test", "resources", "python", "modules")
        val result =
            analyze(
                listOf(
                    topLevel.resolve("a.py").toFile(),
                    topLevel.resolve("b.py").toFile(),
                    topLevel.resolve("c.py").toFile(),
                    topLevel.resolve("main.py").toFile(),
                ),
                topLevel,
                true
            ) {
                it.registerLanguage<PythonLanguage>()
            }
        assertNotNull(result)

        val aFunc = result.functions["a.func"]
        assertNotNull(aFunc)

        val bFunc = result.functions["b.func"]
        assertNotNull(bFunc)

        val cCompletelyDifferentFunc = result.functions["c.completely_different_func"]
        assertNotNull(cCompletelyDifferentFunc)

        var call = result.calls["a.func"]
        assertNotNull(call)
        assertInvokes(call, aFunc)

        call = result.calls["a_func"]
        assertNotNull(call)
        assertInvokes(call, aFunc)

        call =
            result.calls[
                    { // we need to do select it this way otherwise we will also match "a.func"
                        it.name.toString() == "func"
                    }]
        assertNotNull(call)
        assertInvokes(call, bFunc)

        call = result.calls["completely_different_func"]
        assertNotNull(call)
        assertInvokes(call, cCompletelyDifferentFunc)

        call = result.calls["different.completely_different_func"]
        assertNotNull(call)
        assertInvokes(call, cCompletelyDifferentFunc)
    }

    @Test
    fun testInterfaceStubs() {
        val topLevel = Path.of("src", "test", "resources", "python")
        val result =
            analyze(
                listOf(
                    topLevel.resolve("complex_class.pyi").toFile(),
                ),
                topLevel,
                true
            ) {
                it.registerLanguage<PythonLanguage>()
            }
        assertNotNull(result)
        with(result) {
            val foo = records["Foo"]
            assertNotNull(foo)

            val bar = foo.methods["bar"]
            assertNotNull(bar)

            assertEquals(assertResolvedType("int"), bar.returnTypes.singleOrNull())
            assertEquals(assertResolvedType("int"), bar.parameters.firstOrNull()?.type)
            assertEquals(assertResolvedType("complex_class.Foo"), bar.receiver?.type)
        }
    }

    @Test
    fun testNamedExpression() {
        val topLevel = Path.of("src", "test", "resources", "python")
        val result =
            analyze(
                listOf(
                    topLevel.resolve("named_expressions.py").toFile(),
                ),
                topLevel,
                true
            ) {
                it.registerLanguage<PythonLanguage>()
            }
        val namedExpression = result.functions["named_expression"]
        assertNotNull(namedExpression)

        val assignExpression = result.statements[1]
        assertIs<AssignExpression>(assignExpression)
        assertEquals(":=", assignExpression.operatorCode)
        assertEquals(true, assignExpression.usedAsExpression)

        val lhs = assignExpression.lhs.firstOrNull()
        assertIs<Reference>(lhs)

        val lhsVariable = lhs.refersTo
        assertIs<VariableDeclaration>(lhsVariable)
        assertLocalName("x", lhsVariable)

        val rhs = assignExpression.rhs.firstOrNull()
        assertIs<Literal<*>>(rhs)

        assertEquals(4.toLong(), rhs.evaluate())
    }

    @Test
    fun testParseWithUnicode() {
        val topLevel = Path.of("src", "test", "resources", "python")
        val tu =
            analyzeAndGetFirstTU(listOf(topLevel.resolve("unicode.py").toFile()), topLevel, true) {
                it.registerLanguage<PythonLanguage>()
            }
        assertNotNull(tu)

        val normalFunc = tu.functions["normal_func"]
        assertNotNull(normalFunc)
        // 11 chars (including whitespace) -> SARIF position = 12
        //     e = "e"
        assertEquals(12, normalFunc.body?.location?.region?.endColumn)

        val unicodeFunc = tu.functions["unicode_func"]
        assertNotNull(unicodeFunc)

        // also 11 chars (including whitespace) -> SARIF position = 12
        // But the python parser somehow sees these as two bytes so the position is 13 :(
        //     e = "é"
        assertEquals(13, unicodeFunc.body?.location?.region?.endColumn)

        // So the code exceeds the line, but we clamp it and avoid a crash
        assertEquals("e = \"é\"", unicodeFunc.body?.code)
    }

    class PythonValueEvaluator : ValueEvaluator() {
        override fun computeBinaryOpEffect(
            lhsValue: Any?,
            rhsValue: Any?,
            has: HasOperatorCode?,
        ): Any? {
            return if (has?.operatorCode == "**") {
                when {
                    lhsValue is Number && rhsValue is Number ->
                        lhsValue.toDouble().pow(rhsValue.toDouble())
                    else -> cannotEvaluate(has as Node, this)
                }
            } else {
                super.computeBinaryOpEffect(lhsValue, rhsValue, has)
            }
        }
    }
}<|MERGE_RESOLUTION|>--- conflicted
+++ resolved
@@ -1106,44 +1106,20 @@
         assertIs<Reference>(varDefinedBeforeLoopRef)
 
         // no dataflow from var declaration to loop variable because it's a write access
-        assertFalse(
-            varDefinedBeforeLoop in (firstLoop.variable?.prevDFG ?: setOf(varDefinedBeforeLoop))
-        )
+        assert((firstLoop.variable?.prevDFG?.contains(varDefinedBeforeLoopRef) == false))
 
         // dataflow from range call to loop variable
-<<<<<<< HEAD
-        val firstLoopIterable = firstLoop.iterable as? CallExpression
-        assertNotNull(firstLoopIterable)
-        assertContains((firstLoop.variable?.prevDFG ?: setOf()), firstLoopIterable)
-=======
         val firstLoopIterable = firstLoop.iterable
         assertIs<CallExpression>(firstLoopIterable)
         assert((firstLoop.variable?.prevDFG?.contains((firstLoopIterable)) == true))
->>>>>>> 6cb9be50
 
         // dataflow from var declaration to loop iterable call
-        assertContains(
-            firstLoopIterable.arguments.firstOrNull()?.prevDFG ?: setOf(),
-            varDefinedBeforeLoop
+        assert(
+            firstLoopIterable.arguments.firstOrNull()?.prevDFG?.contains(varDefinedBeforeLoopRef) ==
+                true
         )
 
         // dataflow from first loop to foo call
-<<<<<<< HEAD
-        val loopVar = firstLoop.variable as? Reference
-        assertNotNull(loopVar)
-        assertContains(fooCall.arguments.first().prevDFG, loopVar)
-
-        // dataflow from var declaration to foo call (in case for loop is not executed)
-        assertContains(fooCall.arguments.first().prevDFG, varDefinedBeforeLoop)
-
-        // dataflow from range call to loop variable
-        val secondLoopIterable = secondLoop.iterable as? CallExpression
-        assertNotNull(secondLoopIterable)
-        assertContains(
-            (secondLoop.variable as DeclarationStatement).singleDeclaration?.prevDFG ?: setOf(),
-            secondLoopIterable
-        )
-=======
         val loopVar = firstLoop.variable
         assertIs<Reference>(loopVar)
         assertTrue(fooCall.arguments.firstOrNull()?.prevDFG?.contains(loopVar) == true)
@@ -1158,7 +1134,6 @@
         val secondLoopVar = secondLoop.variable
         assertIs<Reference>(secondLoopVar)
         assert(secondLoopVar.prevDFG.contains(secondLoopIterable) == true)
->>>>>>> 6cb9be50
 
         // dataflow from second loop var to bar call
         assertEquals(secondLoopVar, barCall.arguments.firstOrNull()?.prevDFG?.firstOrNull())
