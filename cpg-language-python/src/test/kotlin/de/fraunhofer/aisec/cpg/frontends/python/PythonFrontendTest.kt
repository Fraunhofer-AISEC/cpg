--- conflicted
+++ resolved
@@ -834,55 +834,31 @@
         val testDeclaration = p.variables[0]
         assertNotNull(testDeclaration)
         assertLocalName("test", testDeclaration)
-<<<<<<< HEAD
-        val testDeclStmt = p.statements[0] as? AssignExpression
-        assertNotNull(testDeclStmt)
-=======
         val testDeclStmt = p.statements[0]
         assertIs<AssignExpression>(testDeclStmt)
->>>>>>> ff75361d
 
         /* for loop:
         for t1, t2, t3 in test:
             print("bug ... {} {} {}".format(t1, t2, t3))
          */
-<<<<<<< HEAD
-        val forStmt = p.statements[1] as? ForEachStatement
-        assertNotNull(forStmt)
-
-        val forVariable = forStmt.variable as? Reference
-        assertNotNull(forVariable)
-=======
         val forStmt = p.statements[1]
         assertIs<ForEachStatement>(forStmt)
 
         val forVariable = forStmt.variable
         assertIs<Reference>(forVariable)
->>>>>>> ff75361d
         val forVarDecl =
             p.declarations.firstOrNull {
                 it.name.localName.contains((PythonHandler.LOOP_VAR_PREFIX))
             }
         assertNotNull(forVarDecl)
-<<<<<<< HEAD
-        assertEquals(forVarDecl, forVariable.refersTo)
+        assertRefersTo(forVariable, forVarDecl)
 
         val iter = forStmt.iterable as? Reference
         assertNotNull(iter)
         assertEquals(testDeclaration, iter.refersTo)
 
-        val forBody = forStmt.statement as? Block
-        assertNotNull(forBody)
-=======
-        assertRefersTo(forVariable, forVarDecl)
-
-        val iter = forStmt.iterable
-        assertIs<Reference>(iter)
-        assertRefersTo(iter, testDeclaration)
-
         val forBody = forStmt.statement
         assertIs<Block>(forBody)
->>>>>>> ff75361d
         assertEquals(2, forBody.statements.size) // loop var assign and print stmt
 
         /*
@@ -900,13 +876,8 @@
           rest of the loop
         ```
          */
-<<<<<<< HEAD
-        val forVariableImplicitStmt = forBody.statements.firstOrNull() as? AssignExpression
-        assertNotNull(forVariableImplicitStmt)
-=======
         val forVariableImplicitStmt = forBody.statements.firstOrNull()
         assertIs<AssignExpression>(forVariableImplicitStmt)
->>>>>>> ff75361d
         assertEquals("=", forVariableImplicitStmt.operatorCode)
         assertEquals(forStmt.variable, forVariableImplicitStmt.rhs.firstOrNull())
         val (t1Decl, t2Decl, t3Decl) = forVariableImplicitStmt.declarations
@@ -914,15 +885,9 @@
         assertNotNull(t1Decl)
         assertNotNull(t2Decl)
         assertNotNull(t3Decl)
-<<<<<<< HEAD
-        assertNotNull(t1RefAssign as? Reference)
-        assertNotNull(t2RefAssign as? Reference)
-        assertNotNull(t3RefAssign as? Reference)
-=======
         assertIs<Reference>(t1RefAssign)
         assertIs<Reference>(t2RefAssign)
         assertIs<Reference>(t3RefAssign)
->>>>>>> ff75361d
         assertRefersTo(t1RefAssign, t1Decl)
         assertRefersTo(t2RefAssign, t2Decl)
         assertRefersTo(t3RefAssign, t3Decl)
@@ -932,18 +897,6 @@
         assertNotNull(forBodyStmt)
         assertLocalName("print", forBodyStmt)
 
-<<<<<<< HEAD
-        val printArg = forBodyStmt.arguments[0] as? MemberCallExpression
-        assertNotNull(printArg)
-        val formatArgT1 = printArg.arguments[0] as? Reference
-        assertNotNull(formatArgT1)
-        assertRefersTo(formatArgT1, t1Decl)
-        val formatArgT2 = printArg.arguments[1] as? Reference
-        assertNotNull(formatArgT2)
-        assertRefersTo(formatArgT2, t2Decl)
-        val formatArgT3 = printArg.arguments[2] as? Reference
-        assertNotNull(formatArgT3)
-=======
         val printArg = forBodyStmt.arguments[0]
         assertIs<MemberCallExpression>(printArg)
         val formatArgT1 = printArg.arguments[0]
@@ -954,7 +907,6 @@
         assertRefersTo(formatArgT2, t2Decl)
         val formatArgT3 = printArg.arguments[2]
         assertIs<Reference>(formatArgT3)
->>>>>>> ff75361d
         assertRefersTo(formatArgT3, t3Decl)
     }
 
