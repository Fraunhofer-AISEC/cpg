/*
 * Copyright (c) 2021, Fraunhofer AISEC. All rights reserved.
 *
 * Licensed under the Apache License, Version 2.0 (the "License");
 * you may not use this file except in compliance with the License.
 * You may obtain a copy of the License at
 *
 *      http://www.apache.org/licenses/LICENSE-2.0
 *
 * Unless required by applicable law or agreed to in writing, software
 * distributed under the License is distributed on an "AS IS" BASIS,
 * WITHOUT WARRANTIES OR CONDITIONS OF ANY KIND, either express or implied.
 * See the License for the specific language governing permissions and
 * limitations under the License.
 *
 *                    $$$$$$\  $$$$$$$\   $$$$$$\
 *                   $$  __$$\ $$  __$$\ $$  __$$\
 *                   $$ /  \__|$$ |  $$ |$$ /  \__|
 *                   $$ |      $$$$$$$  |$$ |$$$$\
 *                   $$ |      $$  ____/ $$ |\_$$ |
 *                   $$ |  $$\ $$ |      $$ |  $$ |
 *                   \$$$$$   |$$ |      \$$$$$   |
 *                    \______/ \__|       \______/
 *
 */
package de.fraunhofer.aisec.cpg.frontends.python

import de.fraunhofer.aisec.cpg.InferenceConfiguration
import de.fraunhofer.aisec.cpg.TranslationConfiguration
import de.fraunhofer.aisec.cpg.TranslationManager
import de.fraunhofer.aisec.cpg.graph.*
import de.fraunhofer.aisec.cpg.graph.Annotation
import de.fraunhofer.aisec.cpg.graph.declarations.FieldDeclaration
import de.fraunhofer.aisec.cpg.graph.declarations.FunctionDeclaration
import de.fraunhofer.aisec.cpg.graph.declarations.ParameterDeclaration
import de.fraunhofer.aisec.cpg.graph.declarations.VariableDeclaration
import de.fraunhofer.aisec.cpg.graph.edges.*
import de.fraunhofer.aisec.cpg.graph.statements.*
import de.fraunhofer.aisec.cpg.graph.statements.expressions.*
import de.fraunhofer.aisec.cpg.graph.types.ListType
import de.fraunhofer.aisec.cpg.graph.types.MapType
import de.fraunhofer.aisec.cpg.graph.types.ObjectType
import de.fraunhofer.aisec.cpg.graph.types.SetType
import de.fraunhofer.aisec.cpg.helpers.SubgraphWalker
import de.fraunhofer.aisec.cpg.passes.ControlDependenceGraphPass
import de.fraunhofer.aisec.cpg.sarif.Region
import de.fraunhofer.aisec.cpg.test.*
import java.nio.file.Path
import kotlin.test.*

class PythonFrontendTest : BaseTest() {

    @Test
    fun test1740EndlessCDG() {
        val topLevel = Path.of("src", "test", "resources", "python")
        val tu =
            analyzeAndGetFirstTU(
                listOf(topLevel.resolve("1740_endless_cdg_loop.py").toFile()),
                topLevel,
                true,
            ) {
                it.registerLanguage<PythonLanguage>()
                it.registerPass<ControlDependenceGraphPass>()
            }
        assertNotNull(tu)
    }

    @Test
    fun testNestedFunctions() {
        val topLevel = Path.of("src", "test", "resources", "python")
        val tu =
            analyzeAndGetFirstTU(
                listOf(topLevel.resolve("nested_functions.py").toFile()),
                topLevel,
                true,
            ) {
                it.registerLanguage<PythonLanguage>()
            }
        assertNotNull(tu)
        // Check that all three functions exist
        val level1 = tu.functions["level1"]
        assertNotNull(level1)
        val level2 = tu.functions["level2"]
        assertNotNull(level2)
        val level3 = tu.functions["level3"]
        assertNotNull(level3)
        // Only level2 and level3 are children of level1
        assertEquals(setOf(level2, level3), level1.body.functions.toSet())
        // Only level3 is child of level2
        assertEquals(setOf(level3), level2.body.functions.toSet())
        // No child for level3
        assertEquals(setOf(), level3.body.functions.toSet())
    }

    @Test
    fun testLiteral() {
        val topLevel = Path.of("src", "test", "resources", "python")
        val tu =
            analyzeAndGetFirstTU(listOf(topLevel.resolve("literal.py").toFile()), topLevel, true) {
                it.registerLanguage<PythonLanguage>()
            }
        assertNotNull(tu)
        with(tu) {
            val p = tu.namespaces["literal"]
            assertNotNull(p)
            assertLocalName("literal", p)

            val b = p.variables["b"]
            assertNotNull(b)
            assertLocalName("b", b)
            assertEquals(assertResolvedType("bool"), b.type)
            val bFirstAssignment = b.firstAssignment
            assertIs<Literal<*>>(bFirstAssignment)
            assertEquals(true, bFirstAssignment.value)

            val i = p.variables["i"]
            assertNotNull(i)
            assertLocalName("i", i)
            assertEquals(assertResolvedType("int"), i.type)
            val iFirstAssignment = i.firstAssignment
            assertIs<Literal<*>>(iFirstAssignment)
            assertEquals(42L, iFirstAssignment.value)

            val f = p.variables["f"]
            assertNotNull(f)
            assertLocalName("f", f)
            assertEquals(assertResolvedType("float"), f.type)
            val fFirstAssignment = f.firstAssignment
            assertIs<Literal<*>>(fFirstAssignment)
            assertEquals(1.0, fFirstAssignment.value)

            val c = p.variables["c"]
            assertNotNull(c)
            assertLocalName("c", c)
            // assertEquals(tu.primitiveType("complex"), c.type) TODO: this is currently "UNKNOWN"
            // assertEquals("(3+5j)", (c.firstAssignment as? Literal<*>)?.value) // TODO: this is
            // currently a binary op

            val t = p.variables["t"]
            assertNotNull(t)
            assertLocalName("t", t)
            assertEquals(assertResolvedType("str"), t.type)
            val tAssignment = t.firstAssignment
            assertIs<Literal<*>>(tAssignment)
            assertEquals("Hello", tAssignment.value)

            val n = p.variables["n"]
            assertNotNull(n)
            assertLocalName("n", n)
            assertEquals(assertResolvedType("None"), n.type)
            val nAssignment = n.firstAssignment
            assertIs<Literal<*>>(nAssignment)
            assertEquals(null, nAssignment.value)
        }
    }

    @Test
    fun testFunctionDeclaration() {
        val topLevel = Path.of("src", "test", "resources", "python")
        val tu =
            analyzeAndGetFirstTU(listOf(topLevel.resolve("function.py").toFile()), topLevel, true) {
                it.registerLanguage<PythonLanguage>()
            }
        assertNotNull(tu)

        val p = tu.namespaces["function"]
        assertNotNull(p)

        val foo = p.declarations.firstOrNull()
        assertIs<FunctionDeclaration>(foo)

        val bar = p.declarations[1]
        assertIs<FunctionDeclaration>(bar)
        assertEquals(2, bar.parameters.size)

        val fooBody = foo.body
        assertIs<Block>(fooBody)
        var callExpression = fooBody.statements[0]
        assertIs<CallExpression>(callExpression)

        assertLocalName("bar", callExpression)
        assertInvokes(callExpression, bar)

        val edge = callExpression.argumentEdges[1]
        assertNotNull(edge)
        assertEquals("s2", edge.name)

        val s = bar.parameters.firstOrNull()
        assertNotNull(s)
        assertLocalName("s", s)
        assertEquals(tu.primitiveType("str"), s.type)

        assertLocalName("bar", bar)

        val compStmt = bar.body
        assertIs<Block>(compStmt)
        assertNotNull(compStmt.statements)

        callExpression = compStmt.statements[0]
        assertIs<CallExpression>(callExpression)

        assertFullName("print", callExpression)

        val literal = callExpression.arguments.firstOrNull()
        assertIs<Literal<*>>(literal)

        assertEquals("bar(s) here: ", literal.value)
        assertEquals(tu.primitiveType("str"), literal.type)

        val ref = callExpression.arguments[1]
        assertIs<Reference>(ref)

        assertLocalName("s", ref)
        assertRefersTo(ref, s)

        val stmt = compStmt.statements[1]
        assertIs<AssignExpression>(stmt)

        val a = stmt.declarations.firstOrNull()
        assertNotNull(a)

        assertLocalName("a", a)

        val op = a.firstAssignment
        assertIs<BinaryOperator>(op)

        assertEquals("+", op.operatorCode)

        val lhs = op.lhs
        assertIs<Literal<*>>(lhs)

        val lhsValue = lhs.value
        assertIs<Long>(lhsValue)
        assertEquals(1, lhsValue.toInt())

        val rhs = op.rhs
        assertIs<Literal<*>>(rhs)

        val rhsValue = rhs.value
        assertIs<Long>(rhsValue)
        assertEquals(2, rhsValue.toInt())

        val r = compStmt.statements[3]
        assertIs<ReturnStatement>(r)

        val s3 = tu.variables["s3"]
        assertNotNull(s3)
        assertLocalName("str", s3.type)

        val baz = tu.functions["baz"]
        assertNotNull(baz)
        assertLocalName("str", baz.returnTypes.singleOrNull())
    }

    @Test
    fun testIf() {
        val topLevel = Path.of("src", "test", "resources", "python")
        val tu =
            analyzeAndGetFirstTU(listOf(topLevel.resolve("if.py").toFile()), topLevel, true) {
                it.registerLanguage<PythonLanguage>()
            }
        assertNotNull(tu)

        val p = tu.namespaces["if"]
        val main = p.functions["foo"]
        assertNotNull(main)

        val body = main.body
        assertIs<Block>(body)

        val bodyFirstStmt = body.statements.firstOrNull()
        assertIs<AssignExpression>(bodyFirstStmt)
        val sel = bodyFirstStmt.declarations.firstOrNull()
        assertNotNull(sel)
        assertLocalName("sel", sel)
        assertEquals(tu.primitiveType("bool"), sel.type)

        val firstAssignment = sel.firstAssignment
        assertIs<Literal<*>>(firstAssignment)
        assertEquals(tu.primitiveType("bool"), firstAssignment.type)
        assertEquals("True", firstAssignment.code)

        val `if` = body.statements[1]
        assertIs<IfStatement>(`if`)
    }

    @Test
    fun testSimpleClass() {
        val topLevel = Path.of("src", "test", "resources", "python")
        val tu =
            analyzeAndGetFirstTU(
                listOf(topLevel.resolve("simple_class.py").toFile()),
                topLevel,
                true,
            ) {
                it.registerLanguage<PythonLanguage>()
            }
        assertNotNull(tu)

        val p = tu.namespaces["simple_class"]
        assertNotNull(p)

        val cls = p.records["SomeClass"]
        assertNotNull(cls)

        val foo = p.functions["foo"]
        assertNotNull(foo)

        assertLocalName("SomeClass", cls)
        assertEquals(1, cls.methods.size)

        val clsfunc = cls.methods.firstOrNull()
        assertLocalName("someFunc", clsfunc)

        assertLocalName("foo", foo)
        val body = foo.body
        assertIs<Block>(body)
        assertNotNull(body.statements)
        assertEquals(2, body.statements.size)

        val s1 = body.statements[0]
        assertIs<AssignExpression>(s1)
        val s2 = body.statements[1]
        assertIs<MemberCallExpression>(s2)

        val c1 = s1.declarations.firstOrNull()
        assertNotNull(c1)
        assertLocalName("c1", c1)
        val ctor = c1.firstAssignment
        assertIs<ConstructExpression>(ctor)
        assertEquals(ctor.constructor, cls.constructors.firstOrNull())
        assertFullName("simple_class.SomeClass", c1.type)

        assertRefersTo(s2.base, c1)
        assertEquals(1, s2.invokes.size)
        assertInvokes(s2, clsfunc)

        // member
    }

    @Test
    fun testIfExpr() {
        val topLevel = Path.of("src", "test", "resources", "python")
        val tu =
            analyzeAndGetFirstTU(listOf(topLevel.resolve("ifexpr.py").toFile()), topLevel, true) {
                it.registerLanguage<PythonLanguage>()
            }
        assertNotNull(tu)

        val p = tu.namespaces["ifexpr"]
        val main = p.functions["foo"]
        assertNotNull(main)

        val mainBody = main.body
        assertIs<Block>(mainBody)
        val assignExpr = mainBody.statements.firstOrNull()
        assertIs<AssignExpression>(assignExpr)

        val foo = assignExpr.declarations.firstOrNull()
        assertNotNull(foo)
        assertLocalName("foo", foo)
        assertEquals(tu.primitiveType("int"), foo.type)

        val initializer = foo.firstAssignment
        assertIs<ConditionalExpression>(initializer)
        assertEquals(tu.primitiveType("int"), initializer.type)

        val ifCond = initializer.condition
        assertIs<Literal<*>>(ifCond)
        val thenExpr = initializer.thenExpression
        assertIs<Literal<*>>(thenExpr)
        val elseExpr = initializer.elseExpression
        assertIs<Literal<*>>(elseExpr)

        assertEquals(tu.primitiveType("bool"), ifCond.type)
        assertEquals(false, ifCond.value)

        assertEquals(tu.primitiveType("int"), thenExpr.type)
        val thenValue = thenExpr.value
        assertIs<Long>(thenValue)
        assertEquals(21, thenValue.toInt())

        val elseValue = elseExpr.value
        assertIs<Long>(elseValue)
        assertEquals(tu.primitiveType("int"), elseExpr.type)
        assertEquals(42, elseValue.toInt())
    }

    @Test
    fun testFields() {
        val topLevel = Path.of("src", "test", "resources", "python")
        val tu =
            analyzeAndGetFirstTU(
                listOf(topLevel.resolve("class_fields.py").toFile()),
                topLevel,
                true,
            ) {
                it.registerLanguage<PythonLanguage>()
            }
        assertNotNull(tu)

        val p = tu.namespaces["class_fields"]
        val recordFoo = p.records["Foo"]
        assertNotNull(recordFoo)
        assertLocalName("Foo", recordFoo)
        assertEquals(4, recordFoo.fields.size)
        assertEquals(1, recordFoo.methods.size)

        // TODO: When developing the new python frontend, remove the type specifier from the field
        //   again and check if the field still occurs. It's absolutely not clear to me who would be
        //   responsible for adding it but IMHO it should be the frontend. This, however, is
        //   currently not the case.
        val fieldX = recordFoo.fields["x"]
        assertNotNull(fieldX)

        val fieldY = recordFoo.fields["y"]
        assertNotNull(fieldY)

        val fieldZ = recordFoo.fields["z"]
        assertNotNull(fieldZ)

        val fieldBaz = recordFoo.fields["baz"]
        assertNotNull(fieldBaz)

        assertLocalName("x", fieldX)
        assertLocalName("y", fieldY)
        assertLocalName("z", fieldZ)
        assertLocalName("baz", fieldBaz)

        assertNull(fieldX.firstAssignment)
        assertNotNull(fieldY.firstAssignment)
        assertNull(fieldZ.firstAssignment)
        assertNotNull(fieldBaz.firstAssignment)

        val methBar = recordFoo.methods[0]
        assertNotNull(methBar)
        assertLocalName("bar", methBar)

        val methBarBody = methBar.body
        assertIs<Block>(methBarBody)
        val barZ = methBarBody.statements[0]
        assertIs<MemberExpression>(barZ)
        assertRefersTo(barZ, fieldZ)

        val barBaz = methBarBody.statements[1]
        assertIs<AssignExpression>(barBaz)
        val barBazInner = barBaz.declarations[0]
        assertIs<FieldDeclaration>(barBazInner)
        assertLocalName("baz", barBazInner)
        assertNotNull(barBazInner.firstAssignment)
    }

    @Test
    fun testSelf() {
        val topLevel = Path.of("src", "test", "resources", "python")
        val tu =
            analyzeAndGetFirstTU(
                listOf(topLevel.resolve("class_self.py").toFile()),
                topLevel,
                true,
            ) {
                it.registerLanguage<PythonLanguage>()
            }
        assertNotNull(tu)

        val recordFoo = tu.records["class_self.Foo"]
        assertNotNull(recordFoo)
        assertLocalName("Foo", recordFoo)

        assertEquals(1, recordFoo.fields.size)
        val somevar = recordFoo.fields["somevar"]
        assertNotNull(somevar)
        assertLocalName("somevar", somevar)
        // assertEquals(tu.parseType("int", false), somevar.type) TODO fix type deduction

        assertEquals(2, recordFoo.methods.size)
        val bar = recordFoo.methods[0]
        val foo = recordFoo.methods[1]
        assertNotNull(bar)
        assertNotNull(foo)
        assertLocalName("bar", bar)
        assertEquals(recordFoo, bar.recordDeclaration)
        assertLocalName("foo", foo)
        assertEquals(recordFoo, foo.recordDeclaration)

        val recv = bar.receiver
        assertNotNull(recv)
        assertLocalName("self", recv)
        assertFullName("class_self.Foo", recv.type)

        assertEquals(1, bar.parameters.size)
        val i = bar.parameters[0]
        assertNotNull(i)

        assertLocalName("i", i)
        // assertEquals(tu.primitiveType("int"), i.type)

        // self.somevar = i
        val barBody = bar.body
        assertIs<Block>(barBody)
        val barBodyFirstStmt = barBody.statements[0]
        assertIs<AssignExpression>(barBodyFirstStmt)
        val someVarDeclaration = barBodyFirstStmt.declarations.firstOrNull()
        assertIs<FieldDeclaration>(someVarDeclaration)
        assertLocalName("somevar", someVarDeclaration)
        assertRefersTo(someVarDeclaration.firstAssignment, i)

        val fooBody = foo.body
        assertIs<Block>(fooBody)
        val fooMemCall = fooBody.statements[0]
        assertIs<MemberCallExpression>(fooMemCall)

        val mem = fooMemCall.callee
        assertIs<MemberExpression>(mem)
        assertLocalName("bar", mem)
        assertEquals(".", fooMemCall.operatorCode)
        assertFullName("class_self.Foo.bar", fooMemCall)
        assertEquals(1, fooMemCall.invokes.size)
        assertInvokes(fooMemCall, bar)
        assertLocalName("self", fooMemCall.base)
    }

    @Test
    fun testClassTypeAnnotations() {
        val topLevel = Path.of("src", "test", "resources", "python")
        val tu =
            analyzeAndGetFirstTU(
                listOf(topLevel.resolve("class_type_annotations.py").toFile()),
                topLevel,
                true,
            ) {
                it.registerLanguage<PythonLanguage>()
            }
        assertNotNull(tu)

        val other = tu.records["Other"]
        assertNotNull(other)
        assertFullName("class_type_annotations.Other", other.toType())

        val foo = tu.records["Foo"]
        assertNotNull(foo)
        assertFullName("class_type_annotations.Foo", foo.toType())

        val fromOther = tu.functions["from_other"]
        assertNotNull(fromOther)

        val paramType = fromOther.parameters.firstOrNull()?.type
        assertNotNull(paramType)
        assertEquals(other.toType(), paramType)
    }

    @Test
    fun testCtor() {
        val topLevel = Path.of("src", "test", "resources", "python")
        val tu =
            analyzeAndGetFirstTU(
                listOf(topLevel.resolve("class_ctor.py").toFile()),
                topLevel,
                true,
            ) {
                it.registerLanguage<PythonLanguage>()
            }
        assertNotNull(tu)

        val p = tu.namespaces["class_ctor"]
        assertNotNull(p)

        val recordFoo = p.records["Foo"]
        assertNotNull(recordFoo)
        assertLocalName("Foo", recordFoo)

        assertEquals(1, recordFoo.methods.size)
        assertEquals(1, recordFoo.constructors.size)
        val fooCtor = recordFoo.constructors[0]
        assertNotNull(fooCtor)
        val foobar = recordFoo.methods[0]
        assertNotNull(foobar)

        assertLocalName("__init__", fooCtor)
        assertLocalName("foobar", foobar)

        val bar = p.functions["bar"]
        assertNotNull(bar)
        assertLocalName("bar", bar)

        val barBody = bar.body
        assertIs<Block>(barBody)

        assertEquals(2, barBody.statements.size)
        val line1 = barBody.statements[0]
        assertIs<AssignExpression>(line1)

        val line2 = barBody.statements[1]
        assertIs<MemberCallExpression>(line2)

        assertEquals(1, line1.declarations.size)
        val fooDecl = line1.declarations[0]
        assertNotNull(fooDecl)
        assertLocalName("foo", fooDecl)
        assertFullName("class_ctor.Foo", fooDecl.type)
        val initializer = fooDecl.firstAssignment
        assertIs<ConstructExpression>(initializer)
        assertEquals(fooCtor, initializer.constructor)

        assertRefersTo(line2.base, fooDecl)
        assertInvokes(line2, foobar)
    }

    @Test
    fun testIssue432() {
        val topLevel = Path.of("src", "test", "resources", "python")
        val tu =
            analyzeAndGetFirstTU(listOf(topLevel.resolve("issue432.py").toFile()), topLevel, true) {
                it.registerLanguage<PythonLanguage>()
            }
        assertNotNull(tu)

        val p = tu.namespaces["issue432"]
        assertNotNull(p)

        val clsCounter = p.records["counter"]
        assertNotNull(clsCounter)

        val methCount = p.functions["count"]
        assertNotNull(methCount)

        val clsC1 = p.records["c1"]
        assertNotNull(clsC1)

        // class counter
        assertLocalName("counter", clsCounter)

        // TODO missing check for "pass"

        // def count(c)
        assertLocalName("count", methCount)
        assertEquals(1, methCount.parameters.size)

        val countParam = methCount.parameters[0]
        assertNotNull(countParam)
        assertLocalName("c", countParam)

        val methCountBody = methCount.body
        assertIs<Block>(methCountBody)

        val countStmt = methCountBody.statements[0]
        assertIs<IfStatement>(countStmt)

        val ifCond = countStmt.condition
        assertIs<BinaryOperator>(ifCond)

        val lhs = ifCond.lhs
        assertIs<MemberCallExpression>(lhs)
        assertRefersTo(lhs.base, countParam)
        assertLocalName("inc", lhs)
        assertEquals(0, lhs.arguments.size)

        val ifThenBody = countStmt.thenStatement
        assertIs<Block>(ifThenBody)
        val ifThenFirstStmt = ifThenBody.statements[0]
        assertIs<CallExpression>(ifThenFirstStmt)
        assertInvokes(ifThenFirstStmt, methCount)
        assertRefersTo(ifThenFirstStmt.arguments.firstOrNull(), countParam)
        assertNull(countStmt.elseStatement)

        // class c1(counter)
        assertLocalName("c1", clsC1)
        val cls1Super = clsC1.superClasses.firstOrNull()
        assertIs<ObjectType>(cls1Super)
        assertEquals(clsCounter, cls1Super.recordDeclaration)
        assertEquals(1, clsC1.fields.size)

        val field = clsC1.fields[0]
        assertNotNull(field)
        assertLocalName("total", field)

        // TODO assert initializer "total = 0"

        val meth = clsC1.methods[0]
        assertNotNull(meth)
        assertLocalName("inc", meth)
        assertEquals(clsC1, meth.recordDeclaration)

        val selfReceiver = meth.receiver
        assertNotNull(selfReceiver)
        assertLocalName("self", selfReceiver)
        assertEquals(0, meth.parameters.size) // self is receiver and not a parameter

        val methBody = meth.body
        assertIs<Block>(methBody)

        val assign = methBody.statements[0]
        assertIs<AssignExpression>(assign)

        val assignLhs = assign.lhs<MemberExpression>()
        val assignRhs = assign.rhs<BinaryOperator>()
        assertEquals("=", assign.operatorCode)
        assertNotNull(assignLhs)
        assertNotNull(assignRhs)
        assertRefersTo(assignLhs.base, selfReceiver)
        assertEquals("+", assignRhs.operatorCode)

        val assignRhsLhs = assignRhs.lhs // the second "self.total" in "self.total = self.total + 1"
        assertIs<MemberExpression>(assignRhsLhs)
        assertRefersTo(assignRhsLhs.base, selfReceiver)

        val r = methBody.statements[1]
        assertIs<ReturnStatement>(r)
        val retVal = r.returnValue
        assertIs<MemberExpression>(retVal)
        assertRefersTo(retVal.base, selfReceiver)

        // TODO last line "count(c1())"
    }

    @Test
    fun testVarsAndFields() {
        val topLevel = Path.of("src", "test", "resources", "python")
        val tu =
            analyzeAndGetFirstTU(listOf(topLevel.resolve("vars.py").toFile()), topLevel, true) {
                it.registerLanguage<PythonLanguage>()
            }
        assertNotNull(tu)

        val p = tu.namespaces["vars"]
        assertNotNull(p)

        val clsFoo = p.records["Foo"]
        assertNotNull(clsFoo)

        val methBar = clsFoo.methods[0]
        assertNotNull(methBar)

        // val stmtsOutsideCls TODO
        val classFieldNoInitializer = clsFoo.fields["classFieldNoInitializer"]
        assertNotNull(classFieldNoInitializer)

        val classFieldWithInit = clsFoo.fields["classFieldWithInit"]
        assertNotNull(classFieldWithInit)

        val classFieldDeclaredInFunction = clsFoo.fields["classFieldDeclaredInFunction"]
        assertNotNull(classFieldDeclaredInFunction)
        assertNull(classFieldNoInitializer.initializer)

        val localClassFieldNoInitializer = methBar.variables["classFieldNoInitializer"]
        assertNotNull(localClassFieldNoInitializer)

        val localClassFieldWithInit = methBar.variables["classFieldWithInit"]
        assertNotNull(localClassFieldNoInitializer)

        val localClassFieldDeclaredInFunction = methBar.variables["classFieldDeclaredInFunction"]
        assertNotNull(localClassFieldNoInitializer)

        // classFieldNoInitializer = classFieldWithInit
        val assignClsFieldOutsideFunc = clsFoo.statements[2]
        assertIs<AssignExpression>(assignClsFieldOutsideFunc)
        assertRefersTo(assignClsFieldOutsideFunc.lhs<Reference>(), classFieldNoInitializer)
        assertRefersTo((assignClsFieldOutsideFunc.rhs<Reference>()), classFieldWithInit)
        assertEquals("=", assignClsFieldOutsideFunc.operatorCode)

        val barBody = methBar.body
        assertIs<Block>(barBody)

        // self.classFieldDeclaredInFunction = 456
        val barStmt0 = barBody.statements[0]
        assertIs<AssignExpression>(barStmt0)
        val decl0 = barStmt0.declarations[0]
        assertIs<FieldDeclaration>(decl0)
        assertLocalName("classFieldDeclaredInFunction", decl0)
        assertNotNull(decl0.firstAssignment)

        // self.classFieldNoInitializer = 789
        val barStmt1 = barBody.statements[1]
        assertIs<AssignExpression>(barStmt1)
        assertRefersTo((barStmt1.lhs<MemberExpression>()), classFieldNoInitializer)

        // self.classFieldWithInit = 12
        val barStmt2 = barBody.statements[2]
        assertIs<AssignExpression>(barStmt2)
        assertRefersTo((barStmt2.lhs<MemberExpression>()), classFieldWithInit)

        // classFieldNoInitializer = "shadowed"
        val barStmt3 = barBody.statements[3]
        assertIs<AssignExpression>(barStmt3)
        assertEquals("=", barStmt3.operatorCode)
        assertRefersTo(barStmt3.lhs<Reference>(), localClassFieldNoInitializer)
        assertLiteralValue("shadowed", barStmt3.rhs<Literal<String>>())

        // classFieldWithInit = "shadowed"
        val barStmt4 = barBody.statements[4]
        assertIs<AssignExpression>(barStmt4)
        assertEquals("=", barStmt4.operatorCode)
        assertRefersTo(barStmt4.lhs<Reference>(), localClassFieldWithInit)
        assertLiteralValue("shadowed", (barStmt4.rhs<Literal<String>>()))

        // classFieldDeclaredInFunction = "shadowed"
        val barStmt5 = barBody.statements[5]
        assertIs<AssignExpression>(barStmt5)
        assertEquals("=", barStmt5.operatorCode)
        assertRefersTo((barStmt5.lhs<Reference>()), localClassFieldDeclaredInFunction)
        assertLiteralValue("shadowed", barStmt5.rhs<Literal<String>>())

        /* TODO:
        foo = Foo()
        foo.classFieldNoInitializer = 345
        foo.classFieldWithInit = 678
         */
    }

    @Test
    fun testRegionInCPG() {
        val topLevel = Path.of("src", "test", "resources", "python")
        val tu =
            analyzeAndGetFirstTU(listOf(topLevel.resolve("literal.py").toFile()), topLevel, true) {
                it.registerLanguage<PythonLanguage>()
            }
        assertNotNull(tu)

        val p = tu.namespaces["literal"]
        assertNotNull(p)

        assertEquals(Region(1, 1, 1, 9), (p.statements[0]).location?.region)
        assertEquals(Region(1, 5, 1, 9), (p.variables["b"])?.firstAssignment?.location?.region)
        assertEquals(Region(2, 1, 2, 7), (p.statements[1]).location?.region)
        assertEquals(Region(3, 1, 3, 8), (p.statements[2]).location?.region)
        assertEquals(Region(4, 1, 4, 11), (p.statements[3]).location?.region)
        assertEquals(Region(5, 1, 5, 12), (p.statements[4]).location?.region)
        assertEquals(Region(6, 1, 6, 9), (p.statements[5]).location?.region)
    }

    @Test
    fun testMultiLevelMemberCall() { // TODO
        val topLevel = Path.of("src", "test", "resources", "python")
        val tu =
            analyzeAndGetFirstTU(
                listOf(topLevel.resolve("multi_level_mem_call.py").toFile()),
                topLevel,
                true,
            ) {
                it.registerLanguage<PythonLanguage>()
            }
        assertNotNull(tu)

        val p = tu.namespaces["multi_level_mem_call"]
        assertNotNull(p)

        // foo = bar.baz.zzz("hello")
        val foo = p.variables["foo"]
        assertNotNull(foo)

        val firstAssignment = foo.firstAssignment
        assertIs<MemberCallExpression>(firstAssignment)

        assertLocalName("zzz", firstAssignment)
        val base = firstAssignment.base
        assertIs<MemberExpression>(base)
        assertLocalName("baz", base)
        val baseBase = base.base
        assertIs<Reference>(baseBase)
        assertLocalName("bar", baseBase)

        val memberExpression = firstAssignment.callee
        assertIs<MemberExpression>(memberExpression)
        assertLocalName("zzz", memberExpression)
    }

    @Test
    fun testIssue598() { // test for added functionality: "while" and "break"
        val topLevel = Path.of("src", "test", "resources", "python")
        val tu =
            analyzeAndGetFirstTU(listOf(topLevel.resolve("issue598.py").toFile()), topLevel, true) {
                it.registerLanguage<PythonLanguage>()
            }
        assertNotNull(tu)

        val p = tu.namespaces["issue598"]
        assertNotNull(p)

        val main = p.functions["main"]
        assertNotNull(main)

        val mainBody = main.body
        assertIs<Block>(mainBody)

        val whlStmt = mainBody.statements[3]
        assertIs<WhileStatement>(whlStmt)

        val whlBody = whlStmt.statement
        assertIs<Block>(whlBody)

        val xDeclaration = whlBody.statements[0]
        assertIs<AssignExpression>(xDeclaration)

        val ifStatement = whlBody.statements[1]
        assertIs<IfStatement>(ifStatement)

        val brk = ifStatement.elseStatement
        assertIs<Block>(brk)
        assertIs<BreakStatement>(brk.statements[0])
    }

    @Test
    fun testIssue615() {
        val topLevel = Path.of("src", "test", "resources", "python")
        val tu =
            analyzeAndGetFirstTU(listOf(topLevel.resolve("issue615.py").toFile()), topLevel, true) {
                it.registerLanguage<PythonLanguage>()
            }
        assertNotNull(tu)

        val p = tu.namespaces["issue615"]
        assertNotNull(p)

        assertEquals(
            5,
            p.variables.size,
        ) // including one dummy variable introduced for the loop var
        assertEquals(
            4,
            p.variables.filter { !it.name.localName.contains(PythonHandler.LOOP_VAR_PREFIX) }.size,
        )
        assertEquals(2, p.statements.size)

        // test = [(1, 2, 3)]
        val testDeclaration = p.variables[0]
        assertNotNull(testDeclaration)
        assertLocalName("test", testDeclaration)
        val testDeclStmt = p.statements[0]
        assertIs<AssignExpression>(testDeclStmt)

        /* for loop:
        for t1, t2, t3 in test:
            print("bug ... {} {} {}".format(t1, t2, t3))
         */
        val forStmt = p.statements[1]
        assertIs<ForEachStatement>(forStmt)

        val forVariable = forStmt.variable
        assertIs<Reference>(forVariable)
        val forVarDecl =
            p.declarations.firstOrNull {
                it.name.localName.contains((PythonHandler.LOOP_VAR_PREFIX))
            }
        assertNotNull(forVarDecl)
        assertRefersTo(forVariable, forVarDecl)

        val iter = forStmt.iterable
        assertIs<Reference>(iter)
        assertRefersTo(iter, testDeclaration)

        val forBody = forStmt.statement
        assertIs<Block>(forBody)
        assertEquals(2, forBody.statements.size) // loop var assign and print stmt

        /*
        We model the 3 loop variables

        ```
        for t1, t2, t3 in ...
        ```

        implicitly as follows:

        ```
        for tempVar in ...:
          t1, t2, t3 = tempVar
          rest of the loop
        ```
         */
        val forVariableImplicitStmt = forBody.statements.firstOrNull()
        assertIs<AssignExpression>(forVariableImplicitStmt)
        assertEquals("=", forVariableImplicitStmt.operatorCode)
        assertEquals(forStmt.variable, forVariableImplicitStmt.rhs.firstOrNull())
        val (t1Decl, t2Decl, t3Decl) = forVariableImplicitStmt.declarations
        val (t1RefAssign, t2RefAssign, t3RefAssign) = forVariableImplicitStmt.lhs
        assertNotNull(t1Decl)
        assertNotNull(t2Decl)
        assertNotNull(t3Decl)
        assertIs<Reference>(t1RefAssign)
        assertIs<Reference>(t2RefAssign)
        assertIs<Reference>(t3RefAssign)
        assertRefersTo(t1RefAssign, t1Decl)
        assertRefersTo(t2RefAssign, t2Decl)
        assertRefersTo(t3RefAssign, t3Decl)

        // print("bug ... {} {} {}".format(t1, t2, t3))
        val forBodyStmt = forBody.statements<CallExpression>(1)
        assertNotNull(forBodyStmt)
        assertLocalName("print", forBodyStmt)

        val printArg = forBodyStmt.arguments[0]
        assertIs<MemberCallExpression>(printArg)
        val formatArgT1 = printArg.arguments[0]
        assertIs<Reference>(formatArgT1)
        assertRefersTo(formatArgT1, t1Decl)
        val formatArgT2 = printArg.arguments[1]
        assertIs<Reference>(formatArgT2)
        assertRefersTo(formatArgT2, t2Decl)
        val formatArgT3 = printArg.arguments[2]
        assertIs<Reference>(formatArgT3)
        assertRefersTo(formatArgT3, t3Decl)
    }

    @Test
    fun testIssue473() {
        val topLevel = Path.of("src", "test", "resources", "python")
        val tu =
            analyzeAndGetFirstTU(listOf(topLevel.resolve("issue473.py").toFile()), topLevel, true) {
                it.registerLanguage<PythonLanguage>()
            }
        assertNotNull(tu)

        val p = tu.namespaces["issue473"]
        assertNotNull(p)

        val ifStatement = p.statements[0]
        assertIs<IfStatement>(ifStatement)
        val ifCond = ifStatement.condition
        assertIs<BinaryOperator>(ifCond)
        val ifThen = ifStatement.thenStatement
        assertIs<Block>(ifThen)
        val ifElse = ifStatement.elseStatement
        assertIs<Block>(ifElse)

        // sys.version_info.minor > 9
        assertEquals(">", ifCond.operatorCode)
        assertIs<Reference>(ifCond.lhs)
        assertLocalName("minor", ifCond.lhs)

        // phr = {"user_id": user_id} | content
        val ifThenFirstStmt = ifThen.statements.firstOrNull()
        assertIs<AssignExpression>(ifThenFirstStmt)
        val phrDeclaration = ifThenFirstStmt.declarations[0]

        assertNotNull(phrDeclaration)
        assertLocalName("phr", phrDeclaration)
        val phrInitializer = phrDeclaration.firstAssignment
        assertIs<BinaryOperator>(phrInitializer)
        assertEquals("|", phrInitializer.operatorCode)
        val phrInitializerLhs = phrInitializer.lhs
        assertIs<InitializerListExpression>(phrInitializerLhs)

        // z = {"user_id": user_id}
        val elseFirstStmt = ifElse.statements.firstOrNull()
        assertIs<AssignExpression>(elseFirstStmt)
        val elseStmt1 = elseFirstStmt.declarations[0]
        assertNotNull(elseStmt1)
        assertLocalName("z", elseStmt1)

        // phr = {**z, **content}
        val elseStmt2 = ifElse.statements<AssignExpression>(1)
        assertNotNull(elseStmt2)
        assertEquals("=", elseStmt2.operatorCode)
        val elseStmt2Rhs = elseStmt2.rhs<InitializerListExpression>()
        assertNotNull(elseStmt2Rhs)
    }

    @Test
    fun testCommentMatching() {
        val topLevel = Path.of("src", "test", "resources", "python")
        val tu =
            analyzeAndGetFirstTU(listOf(topLevel.resolve("comments.py").toFile()), topLevel, true) {
                it.registerLanguage<PythonLanguage>().matchCommentsToNodes(true)
            }
        assertNotNull(tu)

        val commentedNodes = SubgraphWalker.flattenAST(tu).filter { it.comment != null }

        assertEquals(9, commentedNodes.size)

        val functions = commentedNodes.filterIsInstance<FunctionDeclaration>()
        assertEquals(1, functions.size)
        assertEquals("# a function", functions.firstOrNull()?.comment)

        val literals = commentedNodes.filterIsInstance<Literal<String>>()
        assertEquals(1, literals.size)
        assertEquals("# comment start", literals.firstOrNull()?.comment)

        val params = commentedNodes.filterIsInstance<ParameterDeclaration>()
        assertEquals(2, params.size)
        assertEquals("# a parameter", params.first { it.name.localName == "i" }.comment)
        assertEquals("# another parameter", params.first { it.name.localName == "j" }.comment)

        val assignment = commentedNodes.filterIsInstance<AssignExpression>()
        assertEquals(2, assignment.size)
        assertEquals("# A comment# a number", assignment.firstOrNull()?.comment)
        assertEquals("# comment end", assignment.last().comment)

        val block = commentedNodes.filterIsInstance<Block>()
        assertEquals(1, block.size)
        assertEquals("# foo", block.firstOrNull()?.comment)

        val kvs = commentedNodes.filterIsInstance<KeyValueExpression>()
        assertEquals(2, kvs.size)
        assertEquals("# a entry", kvs.first { it.code?.contains("a") == true }.comment)
        assertEquals("# b entry", kvs.first { it.code?.contains("b") == true }.comment)
    }

    @Test
    fun testAnnotations() {
        val topLevel = Path.of("src", "test", "resources", "python")
        val tu =
            analyzeAndGetFirstTU(
                listOf(topLevel.resolve("annotations.py").toFile()),
                topLevel,
                true,
            ) {
                it.registerLanguage<PythonLanguage>().matchCommentsToNodes(true)
            }
        assertNotNull(tu)

        val annotations = tu.allChildren<Annotation>()
        assertEquals(
            listOf("app.route", "some.otherannotation", "other_func"),
            annotations.map { it.name.toString() },
        )
    }

    @Test
    fun testForLoop() {
        val topLevel = Path.of("src", "test", "resources", "python")
        val tu =
            analyzeAndGetFirstTU(listOf(topLevel.resolve("forloop.py").toFile()), topLevel, true) {
                it.registerLanguage<PythonLanguage>()
            }
        assertNotNull(tu)

        val forloopFunc = tu.functions["forloop"]
        assertNotNull(forloopFunc)

        val varDefinedBeforeLoop = forloopFunc.variables["varDefinedBeforeLoop"]
        assertNotNull(varDefinedBeforeLoop)

        val varDefinedInLoop = forloopFunc.variables["varDefinedInLoop"]
        assertNotNull(varDefinedInLoop)

        val functionBody = forloopFunc.body
        assertIs<Block>(functionBody)

        val firstLoop = functionBody.statements[1]
        assertIs<ForEachStatement>(firstLoop)

        val secondLoop = functionBody.statements[2]
        assertIs<ForEachStatement>(secondLoop)

        val fooCall = functionBody.statements[3]
        assertIs<CallExpression>(fooCall)

        val barCall = functionBody.statements[4]
        assertIs<CallExpression>(barCall)

        val bodyFirstStmt = functionBody.statements.firstOrNull()
        assertIs<AssignExpression>(bodyFirstStmt)
        val varDefinedBeforeLoopRef = bodyFirstStmt.lhs.firstOrNull()
        assertIs<Reference>(varDefinedBeforeLoopRef)

        // no dataflow from var declaration to loop variable because it's a write access
        assert((firstLoop.variable?.prevDFG?.contains(varDefinedBeforeLoopRef) == false))

        // dataflow from range call to loop variable
        val firstLoopIterable = firstLoop.iterable
        assertIs<CallExpression>(firstLoopIterable)
        assert((firstLoop.variable?.prevDFG?.contains((firstLoopIterable)) == true))

        // dataflow from var declaration to loop iterable call
        assert(
            firstLoopIterable.arguments.firstOrNull()?.prevDFG?.contains(varDefinedBeforeLoopRef) ==
                true
        )

        // dataflow from first loop to foo call
        val loopVar = firstLoop.variable
        assertIs<Reference>(loopVar)
        assertTrue(fooCall.arguments.firstOrNull()?.prevDFG?.contains(loopVar) == true)

        // dataflow from var declaration to foo call (in case for loop is not executed)
        assert(fooCall.arguments.firstOrNull()?.prevDFG?.contains(varDefinedBeforeLoopRef) == true)

        // dataflow from range call to loop variable
        val secondLoopIterable = secondLoop.iterable
        assertIs<CallExpression>(secondLoopIterable)

        val secondLoopVar = secondLoop.variable
        assertIs<Reference>(secondLoopVar)
        assert(secondLoopVar.prevDFG.contains(secondLoopIterable) == true)

        // dataflow from second loop var to bar call
        assertEquals(secondLoopVar, barCall.arguments.firstOrNull()?.prevDFG?.firstOrNull())
    }

    @Test
    fun testArithmetics() {
        val topLevel = Path.of("src", "test", "resources", "python")
        val tu =
            analyzeAndGetFirstTU(listOf(topLevel.resolve("calc.py").toFile()), topLevel, true) {
                it.registerLanguage<PythonLanguage>()
            }
        assertNotNull(tu)

        val a = tu.refs["a"]
        assertNotNull(a)

        val result = a.evaluate(PythonValueEvaluator())
        assertEquals(16.0, result)

        val bAugAssign =
            tu.allChildren<AssignExpression>().singleOrNull {
                val itLhs = it.lhs.singleOrNull()
                assertIs<Reference>(itLhs)
                itLhs.name.localName == "b" && it.location?.region?.startLine == 4
            }
        assertNotNull(bAugAssign)
        assertEquals("*=", bAugAssign.operatorCode)
        assertEquals("b", bAugAssign.lhs.singleOrNull()?.name?.localName)
        val bAugAssignRhs = bAugAssign.rhs.singleOrNull()
        assertIs<Literal<*>>(bAugAssignRhs)
        assertEquals(2L, bAugAssignRhs.value)

        // c = (not True and False) or True
        val cAssign =
            tu.allChildren<AssignExpression>()
                .singleOrNull {
                    val itLhs = it.lhs.singleOrNull()
                    assertIs<Reference>(itLhs)
                    itLhs.name.localName == "c"
                }
                ?.rhs
                ?.singleOrNull()
        assertIs<BinaryOperator>(cAssign)
        assertEquals("or", cAssign.operatorCode)
        val cAssignRhs = cAssign.rhs
        assertIs<Literal<*>>(cAssignRhs)
        assertEquals(true, cAssignRhs.value)
        val cAssignLhs = cAssign.lhs
        assertIs<BinaryOperator>(cAssignLhs)
        assertEquals("and", cAssignLhs.operatorCode)
        val cAssignLhsRhs = cAssignLhs.rhs
        assertIs<Literal<*>>(cAssignLhsRhs)
        assertEquals(false, cAssignLhsRhs.value)
        val cAssignLhsLhs = cAssignLhs.lhs
        assertIs<UnaryOperator>(cAssignLhsLhs)
        assertEquals("not", cAssignLhsLhs.operatorCode)
        val cAssignLhsLhsInput = cAssignLhsLhs.input
        assertIs<Literal<*>>(cAssignLhsLhsInput)
        assertEquals(true, cAssignLhsLhsInput.value)

        // d = ((-5 >> 2) & ~7 | (+4 << 1)) ^ 0xffff
        val dAssign =
            tu.allChildren<AssignExpression>()
                .singleOrNull {
                    val itLhs = it.lhs.singleOrNull()
                    assertIs<Reference>(itLhs)
                    itLhs.name.localName == "d"
                }
                ?.rhs
                ?.singleOrNull()
        assertIs<BinaryOperator>(dAssign)
        assertEquals("^", dAssign.operatorCode)
        val dAssignRhs = dAssign.rhs
        assertIs<Literal<*>>(dAssignRhs)
        assertEquals(0xffffL, dAssignRhs.value)
        val dAssignLhs = dAssign.lhs
        assertIs<BinaryOperator>(dAssignLhs)
        assertEquals("|", dAssignLhs.operatorCode)
        val dAssignLhsRhs = dAssignLhs.rhs
        assertIs<BinaryOperator>(dAssignLhsRhs)
        assertEquals("<<", dAssignLhsRhs.operatorCode)
        val dAssignLhsRhsRhs = dAssignLhsRhs.rhs
        assertIs<Literal<*>>(dAssignLhsRhsRhs)
        assertEquals(1L, dAssignLhsRhsRhs.value)
        val dAssignLhsRhsLhs = dAssignLhsRhs.lhs
        assertIs<UnaryOperator>(dAssignLhsRhsLhs)
        assertEquals("+", dAssignLhsRhsLhs.operatorCode)
        val dAssignLhsRhsLhsInput = dAssignLhsRhsLhs.input
        assertIs<Literal<*>>(dAssignLhsRhsLhsInput)
        assertEquals(4L, dAssignLhsRhsLhsInput.value)
        val dAssignLhsOfOr = dAssignLhs.lhs
        assertIs<BinaryOperator>(dAssignLhsOfOr)
        assertEquals("&", dAssignLhsOfOr.operatorCode)
        val dAssignLhsOfOrRhs = dAssignLhsOfOr.rhs
        assertIs<UnaryOperator>(dAssignLhsOfOrRhs)
        assertEquals("~", dAssignLhsOfOrRhs.operatorCode)
        val dAssignLhsOfOrRhsInput = dAssignLhsOfOrRhs.input
        assertIs<Literal<*>>(dAssignLhsOfOrRhsInput)
        assertEquals(7L, dAssignLhsOfOrRhsInput.value)
        val dAssignLhsOfOrLhs = dAssignLhsOfOr.lhs
        assertIs<BinaryOperator>(dAssignLhsOfOrLhs)
        assertEquals(">>", dAssignLhsOfOrLhs.operatorCode)
        val dAssignLhsOfOrLhsRhs = dAssignLhsOfOrLhs.rhs
        assertIs<Literal<*>>(dAssignLhsOfOrLhsRhs)
        assertEquals(2L, dAssignLhsOfOrLhsRhs.value)
        val dAssignLhsOfOrLhsLhs = dAssignLhsOfOrLhs.lhs
        assertIs<UnaryOperator>(dAssignLhsOfOrLhsLhs)
        assertEquals("-", dAssignLhsOfOrLhsLhs.operatorCode)
        val dAssignLhsOfOrLhsLhsInput = dAssignLhsOfOrLhsLhs.input
        assertIs<Literal<*>>(dAssignLhsOfOrLhsLhsInput)
        assertEquals(5L, dAssignLhsOfOrLhsLhsInput.value)
    }

    @Test
    fun testDataTypes() {
        val topLevel = Path.of("src", "test", "resources", "python")
        val tu =
            analyzeAndGetFirstTU(
                listOf(topLevel.resolve("datatypes.py").toFile()),
                topLevel,
                true,
            ) {
                it.registerLanguage<PythonLanguage>()
            }
        assertNotNull(tu)
        val namespace = tu.namespaces.singleOrNull()
        assertNotNull(namespace)

        val aStmt = namespace.statements[0]
        assertIs<AssignExpression>(aStmt)
        val aStmtRhs = aStmt.rhs.singleOrNull()
        assertIs<InitializerListExpression>(aStmtRhs)
        assertIs<ListType>(aStmtRhs.type)

        val bStmt = namespace.statements[1]
        assertIs<AssignExpression>(bStmt)
        val bStmtRhs = bStmt.rhs.singleOrNull()
        assertIs<InitializerListExpression>(bStmtRhs)
        assertIs<SetType>(bStmtRhs.type)

        val cStmt = namespace.statements[2]
        assertIs<AssignExpression>(cStmt)
        val cStmtRhs = cStmt.rhs.singleOrNull()
        assertIs<InitializerListExpression>(cStmtRhs)
        assertIs<ListType>(cStmtRhs.type)

        val dStmt = namespace.statements[3]
        assertIs<AssignExpression>(dStmt)
        val dStmtRhs = dStmt.rhs.singleOrNull()
        assertIs<InitializerListExpression>(dStmtRhs)
        assertIs<MapType>(dStmtRhs.type)

        val fourthStmt = namespace.statements[4]
        assertIs<AssignExpression>(fourthStmt)
        val eStmtRhs = fourthStmt.rhs.singleOrNull()
        assertIs<BinaryOperator>(eStmtRhs)
        val eStmtRhsLhs = eStmtRhs.lhs
        assertIs<Literal<*>>(eStmtRhsLhs)
        assertEquals("Values of a: ", eStmtRhsLhs.value)
        val eStmtRhsRhs = eStmtRhs.rhs
        assertIs<BinaryOperator>(eStmtRhsRhs)
        assertNotNull(eStmtRhsRhs)
        val aRef = eStmtRhsRhs.lhs
        assertEquals("a", aRef.name.localName)
        val eStmtRhsRhsRhs = eStmtRhsRhs.rhs
        assertIs<BinaryOperator>(eStmtRhsRhsRhs)
        val eStmtRhsRhsRhsLhs = eStmtRhsRhsRhs.lhs
        assertIs<Literal<*>>(eStmtRhsRhsRhsLhs)
        assertEquals(" and b: ", eStmtRhsRhsRhsLhs.value)
        val bCall = eStmtRhsRhsRhs.rhs
        assertIs<CallExpression>(bCall)
        assertEquals("str", bCall.name.localName)
        assertEquals("b", bCall.arguments.singleOrNull()?.name?.localName)

        val fifthStmt = namespace.statements[5]
        assertIs<AssignExpression>(fifthStmt)
        val fStmtRhs = fifthStmt.rhs.singleOrNull()

        assertIs<SubscriptExpression>(fStmtRhs)
        assertEquals("a", fStmtRhs.arrayExpression.name.localName)
        val subscriptExpression = fStmtRhs.subscriptExpression
        assertIs<RangeExpression>(subscriptExpression)
        val fStmtRhsFloor = subscriptExpression.floor
        assertIs<Literal<*>>(fStmtRhsFloor)
        assertEquals(1L, fStmtRhsFloor.value)
        val fStmtRhsCeiling = subscriptExpression.ceiling
        assertIs<Literal<*>>(fStmtRhsCeiling)
        assertEquals(3L, fStmtRhsCeiling.value)
        val fStmtRhsThird = subscriptExpression.third
        assertIs<Literal<*>>(fStmtRhsThird)
        assertEquals(2L, fStmtRhsThird.value)
    }

    @Test
    fun testSimpleImport() {
        val topLevel = Path.of("src", "test", "resources", "python")
        val result =
            analyze(listOf(topLevel.resolve("simple_import.py").toFile()), topLevel, true) {
                it.registerLanguage<PythonLanguage>()
            }
        assertNotNull(result)
        assertEquals(1, result.variables.size)
        assertEquals(listOf("mypi"), result.variables.map { it.name.localName })
    }

    @Test
    fun testModules() {
        val topLevel = Path.of("src", "test", "resources", "python", "modules")
        val result =
            analyze(
                listOf(
                    topLevel.resolve("a.py").toFile(),
                    topLevel.resolve("b.py").toFile(),
                    topLevel.resolve("c.py").toFile(),
                    topLevel.resolve("main.py").toFile(),
                ),
                topLevel,
                true,
            ) {
                it.registerLanguage<PythonLanguage>()
            }
        assertNotNull(result)

        val aFunc = result.functions["a.func"]
        assertNotNull(aFunc)

        val bFunc = result.functions["b.func"]
        assertNotNull(bFunc)

        val cCompletelyDifferentFunc = result.functions["c.completely_different_func"]
        assertNotNull(cCompletelyDifferentFunc)

        var call = result.calls["a.func"]
        assertNotNull(call)
        assertInvokes(call, aFunc)

        assertTrue(call.isImported)

        call = result.calls["a_func"]
        assertNotNull(call)
        assertInvokes(call, aFunc)

        call =
            result.calls[
                    { // we need to do select it this way otherwise we will also match "a.func"
                        it.name.toString() == "func"
                    }]
        assertNotNull(call)
        assertInvokes(call, bFunc)

        call = result.calls["completely_different_func"]
        assertNotNull(call)
        assertInvokes(call, cCompletelyDifferentFunc)

        call = result.calls["different.completely_different_func"]
        assertNotNull(call)
        assertInvokes(call, cCompletelyDifferentFunc)
        assertTrue(call.isImported)
    }

    @Test
    fun testImportsWithoutDependencySource() {
        val topLevel = Path.of("src", "test", "resources", "python")
        val tu =
            analyzeAndGetFirstTU(
                listOf(topLevel.resolve("import_no_src.py").toFile()),
                topLevel,
                true,
            ) {
                it.registerLanguage<PythonLanguage>()
            }
        assertNotNull(tu)

        val barCall = tu.calls["bar"]
        assertIs<CallExpression>(barCall)
        assertTrue(barCall.isImported)

        val bazCall = tu.calls["baz"]
        assertIs<CallExpression>(bazCall)
        assertTrue(bazCall.isImported)

        val fooCall = tu.calls["foo"]
        assertIs<CallExpression>(fooCall)
        assertTrue(fooCall.isImported)

        val foo3Call = tu.calls["foo3"]
        assertIs<CallExpression>(foo3Call)
        assertTrue(foo3Call.isImported)
    }

    @Test
    fun testInterfaceStubs() {
        val topLevel = Path.of("src", "test", "resources", "python")
        val result =
            analyze(listOf(topLevel.resolve("complex_class.pyi").toFile()), topLevel, true) {
                it.registerLanguage<PythonLanguage>()
            }
        assertNotNull(result)
        with(result) {
            val foo = records["Foo"]
            assertNotNull(foo)

            val bar = foo.methods["bar"]
            assertNotNull(bar)

            assertEquals(assertResolvedType("int"), bar.returnTypes.singleOrNull())
            assertEquals(assertResolvedType("int"), bar.parameters.firstOrNull()?.type)
            assertEquals(assertResolvedType("complex_class.Foo"), bar.receiver?.type)
        }
    }

    @Test
    fun testNamedExpression() {
        val topLevel = Path.of("src", "test", "resources", "python")
        val result =
            analyze(listOf(topLevel.resolve("named_expressions.py").toFile()), topLevel, true) {
                it.registerLanguage<PythonLanguage>()
            }
        val namedExpression = result.functions["named_expression"]
        assertNotNull(namedExpression)

        val assignExpression = result.statements[1]
        assertIs<AssignExpression>(assignExpression)
        assertEquals(":=", assignExpression.operatorCode)
        assertEquals(true, assignExpression.usedAsExpression)

        val lhs = assignExpression.lhs.firstOrNull()
        assertIs<Reference>(lhs)

        val lhsVariable = lhs.refersTo
        assertIs<VariableDeclaration>(lhsVariable)
        assertLocalName("x", lhsVariable)

        val rhs = assignExpression.rhs.firstOrNull()
        assertIs<Literal<*>>(rhs)

        assertEquals(4.toLong(), rhs.evaluate())
    }

    @Test
    fun testParseWithUnicode() {
        val topLevel = Path.of("src", "test", "resources", "python")
        val tu =
            analyzeAndGetFirstTU(listOf(topLevel.resolve("unicode.py").toFile()), topLevel, true) {
                it.registerLanguage<PythonLanguage>()
            }
        assertNotNull(tu)

        val normalFunc = tu.functions["normal_func"]
        assertNotNull(normalFunc)
        // 11 chars (including whitespace) -> SARIF position = 12
        //     e = "e"
        assertEquals(12, normalFunc.body?.location?.region?.endColumn)

        val unicodeFunc = tu.functions["unicode_func"]
        assertNotNull(unicodeFunc)

        // also 11 chars (including whitespace) -> SARIF position = 12
        // But the python parser somehow sees these as two bytes so the position is 13 :(
        //     e = "é"
        assertEquals(13, unicodeFunc.body?.location?.region?.endColumn)

        // So the code exceeds the line, but we clamp it and avoid a crash
        assertEquals("e = \"é\"", unicodeFunc.body?.code)
    }

    @Test
    fun testPackageResolution() {
        val topLevel = Path.of("src", "test", "resources", "python", "packages")
        var result =
            analyze(listOf(topLevel.resolve("foobar")).map { it.toFile() }, topLevel, true) {
                it.registerLanguage<PythonLanguage>()
                it.useParallelFrontends(false)
                it.failOnError(false)
                it.inferenceConfiguration(
                    InferenceConfiguration.builder().inferFunctions(false).build()
                )
            }
        assertNotNull(result)

        var expected =
            setOf(
                "foobar",
                "foobar.__main__",
                "foobar.module1",
                "foobar.config",
                "foobar.implementation",
                "foobar.implementation.internal_bar",
                "foobar.implementation.internal_foo",
            )
        assertEquals(expected, result.namespaces.map { it.name.toString() }.distinct().toSet())

        var bar = result.functions["bar"]
        assertNotNull(bar)
        assertFullName("foobar.implementation.internal_bar.bar", bar)

        var foo = result.functions["foo"]
        assertNotNull(foo)
        assertFullName("foobar.implementation.internal_foo.foo", foo)

        var barCall = result.calls["bar"]
        assertNotNull(barCall)
        assertInvokes(barCall, bar)

        var fooCalls = result.calls("foo")
        assertEquals(2, fooCalls.size)
        fooCalls.forEach { assertInvokes(it, foo) }

        val refBarString = result.refs("bar_string")
        refBarString.forEach {
            assertNotNull(it)
            assertNotNull(it.refersTo)
        }

        val refFooString = result.refs("foo_string")
        refFooString.forEach {
            assertNotNull(it)
            assertNotNull(it.refersTo)
        }
    }

    @Test
    fun testImportTest() {
        val topLevel = Path.of("src", "test", "resources", "python")
        val tu =
            analyzeAndGetFirstTU(
                listOf(topLevel.resolve("import_test.py").toFile()),
                topLevel,
                true,
            ) {
                it.registerLanguage<PythonLanguage>()
            }
        assertNotNull(tu)

        val refs = tu.refs
        refs.forEach { assertIsNot<MemberExpression>(it, "{${it.name}} is a member expression") }
        assertEquals(
            setOf("a", "b", "pkg.module.foo", "another_module.foo"),
            refs.map { it.name.toString() }.toSet(),
        )
    }

    @Test
    fun testImportVsMember() {
        val topLevel = Path.of("src", "test", "resources", "python")
        val tu =
            analyzeAndGetFirstTU(
                listOf(topLevel.resolve("import_vs_member.py").toFile()),
                topLevel,
                true,
            ) {
                it.registerLanguage<PythonLanguage>()
            }
        assertNotNull(tu)

        val refs = tu.refs
        refs.forEach { assertIsNot<MemberExpression>(it) }
    }

    @Test
    fun testFunctionResolution() {
        val topLevel = Path.of("src", "test", "resources", "python")
        val tu =
            analyzeAndGetFirstTU(listOf(topLevel.resolve("foobar.py").toFile()), topLevel, true) {
                it.registerLanguage<PythonLanguage>()
            }
        assertNotNull(tu)

        // ensure, we have four functions and no inferred ones
        val functions = tu.functions
        assertEquals(4, functions.size)

        val inferred = functions.filter { it.isInferred }
        assertTrue(inferred.isEmpty())
    }

    @Test
    fun testMultiComponent() {
        val projectRoot = Path.of("src", "test", "resources", "python", "big-project")

        val config =
            TranslationConfiguration.builder()
                .softwareComponents(
                    mutableMapOf(
                        "component1" to listOf(projectRoot.resolve("component1").toFile()),
                        "component2" to listOf(projectRoot.resolve("component2").toFile()),
                        "stdlib" to listOf(projectRoot.resolve("stdlib").toFile()),
                    )
                )
                .topLevels(
                    mapOf(
                        "component1" to projectRoot.resolve("component1").toFile(),
                        "component2" to projectRoot.resolve("component2").toFile(),
                        "stdlib" to projectRoot.resolve("stdlib").toFile(),
                    )
                )
                .loadIncludes(true)
                .disableCleanup()
                .debugParser(true)
                .failOnError(true)
                .useParallelFrontends(true)
                .defaultPasses()
                .registerLanguage<PythonLanguage>()
                .build()

        val result = TranslationManager.builder().config(config).build().analyze().get()
        assertEquals(3, result.components.size)

        val stdlib = result.components["stdlib"]
        assertNotNull(stdlib)
        assertEquals(listOf("os"), stdlib.namespaces.map { it.name.toString() })
        val osName = stdlib.namespaces["os"].variables["name"]
        assertNotNull(osName)

        val component1 = result.components["component1"]
        assertNotNull(component1)
        assertEquals(
            listOf("mypackage", "mypackage.module"),
            component1.namespaces.map { it.name.toString() },
        )
        val a = component1.variables["a"]
        assertNotNull(a)
        assertRefersTo(a.firstAssignment, osName)

        val component2 = result.components["component2"]
        assertNotNull(component2)
        assertEquals(
            listOf("otherpackage", "otherpackage.module"),
            component2.namespaces.map { it.name.toString() },
        )
        val c = component2.variables["c"]
        assertNotNull(c)
        assertRefersTo(c.firstAssignment, a)

        val fooCall = component2.calls["foo"]
        assertNotNull(fooCall)

        val barArgument = fooCall.argumentEdges["bar"]?.end
        assertNotNull(barArgument)
    }

    @Test
    fun testVariableInference() {
        val topLevel = Path.of("src", "test", "resources", "python")
        val tu =
            analyzeAndGetFirstTU(
                listOf(topLevel.resolve("variable_inference.py").toFile()),
                topLevel,
                true,
            ) {
                it.registerLanguage<PythonLanguage>()
            }
        assertNotNull(tu)

        val someClass = tu.records["SomeClass"]
        assertNotNull(someClass)
<<<<<<< HEAD

        val fieldX = someClass.fields["x"]
        assertNotNull(fieldX)

        val method = tu.functions["method"]
        assertNotNull(method)
        // method has a local variables "b".
        val variableB = method.variables["b"]
        assertNotNull(variableB)
        assertIsNot<FieldDeclaration>(variableB)
=======
        assertTrue(someClass.fields.isEmpty())

        val staticMethod = tu.functions["static_method"]
        assertNotNull(staticMethod)
        // static_method has two local variables which are "b" and "x"
        assertEquals(2, staticMethod.variables.size)
        assertEquals(setOf("b", "x"), staticMethod.variables.map { it.name.localName }.toSet())
>>>>>>> e4845ec5

        // There is no field called "b" in the result.
        assertNull(tu.fields["b"])
    }
}<|MERGE_RESOLUTION|>--- conflicted
+++ resolved
@@ -1740,7 +1740,6 @@
 
         val someClass = tu.records["SomeClass"]
         assertNotNull(someClass)
-<<<<<<< HEAD
 
         val fieldX = someClass.fields["x"]
         assertNotNull(fieldX)
@@ -1751,15 +1750,16 @@
         val variableB = method.variables["b"]
         assertNotNull(variableB)
         assertIsNot<FieldDeclaration>(variableB)
-=======
-        assertTrue(someClass.fields.isEmpty())
-
+        assertEquals(1, someClass.fields.size)
+
+        val someClass2 = tu.records["SomeClass2"]
+        assertNotNull(someClass2)
         val staticMethod = tu.functions["static_method"]
         assertNotNull(staticMethod)
         // static_method has two local variables which are "b" and "x"
-        assertEquals(2, staticMethod.variables.size)
+        assertEquals(2, staticMethod.variables.filter { it !is FieldDeclaration }.size)
         assertEquals(setOf("b", "x"), staticMethod.variables.map { it.name.localName }.toSet())
->>>>>>> e4845ec5
+        assertTrue(someClass2.fields.isEmpty())
 
         // There is no field called "b" in the result.
         assertNull(tu.fields["b"])
