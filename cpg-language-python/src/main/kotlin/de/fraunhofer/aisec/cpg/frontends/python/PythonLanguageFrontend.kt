/*
 * Copyright (c) 2021, Fraunhofer AISEC. All rights reserved.
 *
 * Licensed under the Apache License, Version 2.0 (the "License");
 * you may not use this file except in compliance with the License.
 * You may obtain a copy of the License at
 *
 *      http://www.apache.org/licenses/LICENSE-2.0
 *
 * Unless required by applicable law or agreed to in writing, software
 * distributed under the License is distributed on an "AS IS" BASIS,
 * WITHOUT WARRANTIES OR CONDITIONS OF ANY KIND, either express or implied.
 * See the License for the specific language governing permissions and
 * limitations under the License.
 *
 *                    $$$$$$\  $$$$$$$\   $$$$$$\
 *                   $$  __$$\ $$  __$$\ $$  __$$\
 *                   $$ /  \__|$$ |  $$ |$$ /  \__|
 *                   $$ |      $$$$$$$  |$$ |$$$$\
 *                   $$ |      $$  ____/ $$ |\_$$ |
 *                   $$ |  $$\ $$ |      $$ |  $$ |
 *                   \$$$$$   |$$ |      \$$$$$   |
 *                    \______/ \__|       \______/
 *
 */
package de.fraunhofer.aisec.cpg.frontends.python

import de.fraunhofer.aisec.cpg.TranslationConfiguration
import de.fraunhofer.aisec.cpg.TranslationContext
import de.fraunhofer.aisec.cpg.frontends.Language
import de.fraunhofer.aisec.cpg.frontends.LanguageFrontend
import de.fraunhofer.aisec.cpg.frontends.SupportsParallelParsing
import de.fraunhofer.aisec.cpg.frontends.TranslationException
import de.fraunhofer.aisec.cpg.graph.*
import de.fraunhofer.aisec.cpg.graph.declarations.NamespaceDeclaration
import de.fraunhofer.aisec.cpg.graph.declarations.TranslationUnitDeclaration
import de.fraunhofer.aisec.cpg.graph.types.AutoType
import de.fraunhofer.aisec.cpg.graph.types.Type
import de.fraunhofer.aisec.cpg.helpers.CommentMatcher
import de.fraunhofer.aisec.cpg.passes.PythonAddDeclarationsPass
import de.fraunhofer.aisec.cpg.passes.configuration.RegisterExtraPass
import de.fraunhofer.aisec.cpg.sarif.PhysicalLocation
import de.fraunhofer.aisec.cpg.sarif.Region
import java.io.File
import java.net.URI
import java.nio.file.Path
import jep.python.PyObject
import kotlin.io.path.*
import kotlin.math.min

/**
 * The [LanguageFrontend] for Python. It uses the JEP library to interact with Python's AST.
 *
 * It requires the Python interpreter (and the JEP library) to be installed on the system. The
 * frontend registers two additional passes.
 *
 * ## Adding dynamic variable declarations
 *
 * The [PythonAddDeclarationsPass] adds dynamic declarations to the CPG. Python does not have the
 * concept of a "declaration", but rather values are assigned to variables and internally variable
 * are represented by a dictionary. This pass adds a declaration for each variable that is assigned
 * a value (on the first assignment).
 */
@RegisterExtraPass(PythonAddDeclarationsPass::class)
@SupportsParallelParsing(false) // https://github.com/Fraunhofer-AISEC/cpg/issues/2026
class PythonLanguageFrontend(language: Language<PythonLanguageFrontend>, ctx: TranslationContext) :
    LanguageFrontend<Python.AST.AST, Python.AST.AST?>(language, ctx) {
    val lineSeparator = "\n" // TODO
    private val tokenTypeIndex = 0
    private val jep = JepSingleton // configure Jep

    internal val declarationHandler = DeclarationHandler(this)
    internal var statementHandler = StatementHandler(this)
    internal var expressionHandler = ExpressionHandler(this)

    /**
     * fileContent contains the whole file ca be stored as a class field because the CPG creates a
     * new [PythonLanguageFrontend] instance per file.
     */
    private lateinit var fileContent: String
    private lateinit var uri: URI

    @Throws(TranslationException::class)
    override fun parse(file: File): TranslationUnitDeclaration {
        fileContent = file.readText(Charsets.UTF_8)
        uri = file.toURI()

        jep.getInterp().use {
            it.set("content", fileContent)
            it.set("filename", file.absolutePath)
            it.exec("import ast")
            it.exec("import sys")
            it.exec("parsed = ast.parse(content, filename=filename, type_comments=True)")

            val pyAST = it.getValue("parsed") as PyObject

            val tud = pythonASTtoCPG(pyAST, file.toPath())
            populateSystemInformation(config, tud)

            if (config.matchCommentsToNodes) {
                it.exec("import tokenize")
                it.exec("reader = tokenize.open(filename).readline")
                it.exec("tokens = tokenize.generate_tokens(reader)")
                it.exec("tokenList = list(tokens)")
                // This constant has to be retrieved from the system as it was changed in different
                // Python versions
                it.exec("commentCode = tokenize.COMMENT")

                val pyCommentCode =
                    (it.getValue("commentCode") as? Long) ?: TODO("Cannot get comment of $it")
                val pyTokens =
                    (it.getValue("tokenList") as? ArrayList<*>) ?: TODO("Cannot get tokens of $it")
                addCommentsToCPG(tud, pyTokens, pyCommentCode)
            }

            return tud
        }
    }

    private fun addCommentsToCPG(
        tud: TranslationUnitDeclaration,
        pyTokens: ArrayList<*>,
        pyCommentCode: Long,
    ) {
        val commentMatcher = CommentMatcher()
        for (token in pyTokens) {
            if (token !is List<*> || token.size != 5) {
                TODO()
            } else {
                if (token[tokenTypeIndex] as Long != pyCommentCode) {
                    continue
                } else {
                    val start = token[2] as List<*>
                    val end = token[3] as List<*>
                    val startLine = start[0] as Long
                    val startCol = start[1] as Long
                    val endLine = end[0] as Long
                    val endCol = end[1] as Long

                    commentMatcher.matchCommentToNode(
                        token[1] as String,
                        Region(
                            startLine.toInt(),
                            (startCol + 1).toInt(),
                            endLine.toInt(),
                            (endCol + 1).toInt(),
                        ),
                        tud,
                    )
                }
            }
        }
    }

    /**
     * Type information is optional in python in form of annotations. So if a type annotation is
     * present, we parse it, otherwise we assume that it is dynamically typed and thus return an
     * [AutoType].
     */
    override fun typeOf(type: Python.AST.AST?): Type {
        return when (type) {
            null -> {
                // No type information -> we return an autoType to infer things magically
                autoType()
            }

            is Python.AST.Name -> {
                this.typeOf(type.id)
            }

            is Python.AST.Attribute -> {
                var type = type
                val names = mutableListOf<String>()

                // Traverse nested attributes (e.g., `modules.a.Foobar`)
                while (type is Python.AST.Attribute) {
                    names.add(type.attr)
                    val typeValue = type.value
                    if (typeValue is Python.AST.Name) {
                        names.add(typeValue.id)
                        break
                    }
                    type = type.value
                }
                if (names.isNotEmpty()) {
                    // As the AST provides attributes from outermost to innermost,
                    // we need to reconstruct the Name hierarchy in reverse order.
                    val parsedNames =
                        names.foldRight(null as Name?) { child, parent ->
                            Name(localName = child, parent = parent)
                        }
                    objectType(parsedNames ?: return unknownType())
                } else {
                    unknownType()
                }
            }

            else -> {
                // The AST supplied us with some kind of type information, but we could not parse
                // it, so we need to return the unknown type.
                unknownType()
            }
        }
    }

    /** Resolves a [Type] based on its string identifier. */
    fun typeOf(typeId: String): Type {
        // Check if the typeId contains a namespace delimiter for qualified types
        val name =
            if (language.namespaceDelimiter in typeId) {
                // TODO: This might create problem with nested classes
                parseName(typeId)
            } else {
                // Unqualified name, resolved by the type resolver
                typeId
            }

        return objectType(name)
    }

    /**
     * This functions extracts the source code from the input file given a location. This is a bit
     * tricky in Python, as indents are part of the syntax. We also don't want to include leading
     * whitespaces/tabs in case of extracting a nested code fragment. Thus, we use the following
     * approximation to retrieve the fragment's source code:
     * 1) Get the relevant source code lines
     * 2) Delete extra code at the end of the last line that is not part of the provided location
     * 3) Remove trailing whitespaces / tabs
     */
    override fun codeOf(astNode: Python.AST.AST): String? {
        return if (astNode is Python.AST.Module) {
            fileContent
        } else {
            val location = locationOf(astNode)
            if (location != null) {
                var lines = getRelevantLines(location)
                lines = removeExtraAtEnd(location, lines)
                lines = fixStartColumn(location, lines)

                lines.joinToString(separator = lineSeparator)
            } else {
                null
            }
        }
    }

    private fun getRelevantLines(location: PhysicalLocation): MutableList<String> {
        val lines =
            fileContent
                .split(lineSeparator)
                .subList(location.region.startLine - 1, location.region.endLine)
        return lines.toMutableList()
    }

    private fun fixStartColumn(
        location: PhysicalLocation,
        lines: MutableList<String>,
    ): MutableList<String> {
        for (idx in lines.indices) {
            // -1 to equalize for +1 in sarif
            val prefixLength = min(location.region.startColumn - 1, lines[idx].length)
            if (idx == 0) {
                lines[idx] = lines[idx].substring(prefixLength)
            }
        }
        return lines
    }

    private fun removeExtraAtEnd(
        location: PhysicalLocation,
        lines: MutableList<String>,
    ): MutableList<String> {
        val lastLineIdx = lines.lastIndex
        val lastLineLength = lines[lastLineIdx].length
        val locationEndColumn = location.region.endColumn
        val toRemove = lastLineLength - locationEndColumn + 1
        if (toRemove > 0) {
            lines[lastLineIdx] = lines[lastLineIdx].dropLast(toRemove)
        }
        return lines
    }

    override fun locationOf(astNode: Python.AST.AST): PhysicalLocation? {
        return if (astNode is Python.AST.WithLocation) {
            PhysicalLocation(
                uri,
                Region(
                    startLine = astNode.lineno,
                    endLine = astNode.end_lineno,
                    startColumn = astNode.col_offset + 1,
                    endColumn = astNode.end_col_offset + 1,
                ),
            )
        } else {
            null
        }
    }

    override fun setComment(node: Node, astNode: Python.AST.AST) {
        // will be invoked by native function
    }

    private fun pythonASTtoCPG(pyAST: PyObject, path: Path): TranslationUnitDeclaration {
        var topLevel = ctx.currentComponent?.topLevel ?: path.parent.toFile()

        val pythonASTModule =
            fromPython(pyAST) as? Python.AST.Module
                ?: TODO(
                    "Python ast of type ${fromPython(pyAST).javaClass} is not supported yet"
                ) // could be one of "ast.{Module,Interactive,Expression,FunctionType}

        val tud = newTranslationUnitDeclaration(path.toString(), rawNode = pythonASTModule)
        scopeManager.resetToGlobal(tud)

        // We need to resolve the path relative to the top level to get the full module identifier
        // with packages. Note: in reality, only directories that have __init__.py file present are
        // actually packages, but we skip this for now
        var relative = path.relativeToOrNull(topLevel.toPath())
        var module = path.nameWithoutExtension
        var modulePaths = (relative?.parent?.pathString?.split("/") ?: listOf()) + module

        val lastNamespace =
            modulePaths.fold(null) { previous: NamespaceDeclaration?, path ->
                var fqn = previous?.name.fqn(path)

                // The __init__ module is very special in Python. The symbols that are declared by
                // __init__.py are available directly under the path of the package (not module) it
                // lies in. For example, if the contents of the file foo/bar/__init__.py are
                // available in the module foo.bar (under the assumption that both foo and bar are
                // packages). We therefore do not want to create an additional __init__ namespace.
                // However, in reality, the symbols are actually available in foo.bar as well as in
                // foo.bar.__init__, although the latter is practically not used, and therefore we
                // do not support it because major workarounds would be needed.
                if (path == PythonLanguage.IDENTIFIER_INIT) {
                    previous
                } else {
                    val nsd = newNamespaceDeclaration(fqn, rawNode = pythonASTModule)
                    nsd.path = relative?.parent?.pathString + "/" + module
                    scopeManager.addDeclaration(nsd)
                    scopeManager.enterScope(nsd)
                    nsd
                }
            }

        // handles the contained statements and adds them to the current namespace, if we are in a global scope
        // setting, and no namespace exists, the nodes are added to the translation unit instead.
        (lastNamespace?: tud).let {
            for (stmt in pythonASTModule.body) {
<<<<<<< HEAD
                it.statements += statementHandler.handle(stmt)
=======
                when (stmt) {
                    // In order to be as compatible as possible with existing languages, we try to
                    // add declarations directly to the class
                    is Python.AST.Def -> declarationHandler.handle(stmt)
                    // All other statements are added to the (static) statements block of the
                    // namespace.
                    else -> lastNamespace.statements += statementHandler.handle(stmt)
                }
>>>>>>> eacffcdf
            }
        }

        // Leave scopes in reverse order
        tud.allChildren<NamespaceDeclaration>().reversed().forEach { scopeManager.leaveScope(it) }

        return tud
    }

    fun operatorToString(op: Python.AST.BaseOperator) =
        when (op) {
            is Python.AST.Add -> "+"
            is Python.AST.Sub -> "-"
            is Python.AST.Mult -> "*"
            is Python.AST.MatMult -> "*"
            is Python.AST.Div -> "/"
            is Python.AST.Mod -> "%"
            is Python.AST.Pow -> "**"
            is Python.AST.LShift -> "<<"
            is Python.AST.RShift -> ">>"
            is Python.AST.BitOr -> "|"
            is Python.AST.BitXor -> "^"
            is Python.AST.BitAnd -> "&"
            is Python.AST.FloorDiv -> "//"
        }

    fun operatorUnaryToString(op: Python.AST.BaseUnaryOp) =
        when (op) {
            is Python.AST.Invert -> "~"
            is Python.AST.Not -> "not"
            is Python.AST.UAdd -> "+"
            is Python.AST.USub -> "-"
        }
}

/**
 * Returns the version info from the [TranslationConfiguration] as [VersionInfo] or `null` if it was
 * not specified.
 */
val TranslationConfiguration.versionInfo: VersionInfo?
    get() {
        // We need to populate the version info "in-order", to ensure that we do not
        // set the micro version if minor and major are not set, i.e., there must not be a
        // "gap" in the granularity of version numbers
        return this.symbols["PYTHON_VERSION_MAJOR"]?.toLong()?.let { major ->
            val minor = this.symbols["PYTHON_VERSION_MINOR"]?.toLong()
            val micro = if (minor != null) this.symbols["PYTHON_VERSION_MICRO"]?.toLong() else null
            VersionInfo(major, minor, micro)
        }
    }

/**
 * Populate system information from defined symbols that represent our environment. We add it as an
 * overlay node to our [TranslationUnitDeclaration].
 */
fun populateSystemInformation(
    config: TranslationConfiguration,
    tu: TranslationUnitDeclaration,
): SystemInformation {
    var sysInfo =
        SystemInformation(
            platform = config.symbols["PYTHON_PLATFORM"],
            versionInfo = config.versionInfo,
        )
    sysInfo.underlyingNode = tu
    return sysInfo
}

/** Returns the system information overlay node from the [TranslationUnitDeclaration]. */
val TranslationUnitDeclaration.sysInfo: SystemInformation?
    get() {
        return this.overlays.firstOrNull { it is SystemInformation } as? SystemInformation
    }

/**
 * This function maps Python's `ast` objects to out internal [Python] representation.
 *
 * @param pyObject the Python object
 * @return our Kotlin view of the Python `ast` object
 */
fun fromPython(pyObject: Any?): Python.BaseObject {
    if (pyObject !is PyObject) {
        TODO("Expected a PyObject")
    } else {
        var objectname =
            pyObject.getAttr("__class__").toString().substringAfter("'").substringBeforeLast("'")
        objectname = if (objectname.startsWith("_")) objectname.substringAfter("_") else objectname
        return when (objectname) {
            "ast.Module" -> Python.AST.Module(pyObject)

            // `ast.stmt`
            "ast.FunctionDef" -> Python.AST.FunctionDef(pyObject)
            "ast.AsyncFunctionDef" -> Python.AST.AsyncFunctionDef(pyObject)
            "ast.ClassDef" -> Python.AST.ClassDef(pyObject)
            "ast.Return" -> Python.AST.Return(pyObject)
            "ast.Delete" -> Python.AST.Delete(pyObject)
            "ast.Assign" -> Python.AST.Assign(pyObject)
            "ast.AugAssign" -> Python.AST.AugAssign(pyObject)
            "ast.AnnAssign" -> Python.AST.AnnAssign(pyObject)
            "ast.For" -> Python.AST.For(pyObject)
            "ast.AsyncFor" -> Python.AST.AsyncFor(pyObject)
            "ast.While" -> Python.AST.While(pyObject)
            "ast.If" -> Python.AST.If(pyObject)
            "ast.With" -> Python.AST.With(pyObject)
            "ast.AsyncWith" -> Python.AST.AsyncWith(pyObject)
            "ast.Match" -> Python.AST.Match(pyObject)
            "ast.Raise" -> Python.AST.Raise(pyObject)
            "ast.Try" -> Python.AST.Try(pyObject)
            "ast.TryStar" -> Python.AST.TryStar(pyObject)
            "ast.Assert" -> Python.AST.Assert(pyObject)
            "ast.Import" -> Python.AST.Import(pyObject)
            "ast.ImportFrom" -> Python.AST.ImportFrom(pyObject)
            "ast.Global" -> Python.AST.Global(pyObject)
            "ast.Nonlocal" -> Python.AST.Nonlocal(pyObject)
            "ast.Expr" -> Python.AST.Expr(pyObject)
            "ast.Pass" -> Python.AST.Pass(pyObject)
            "ast.Break" -> Python.AST.Break(pyObject)
            "ast.Continue" -> Python.AST.Continue(pyObject)

            // `ast.expr`
            "ast.BoolOp" -> Python.AST.BoolOp(pyObject)
            "ast.NamedExpr" -> Python.AST.NamedExpr(pyObject)
            "ast.BinOp" -> Python.AST.BinOp(pyObject)
            "ast.UnaryOp" -> Python.AST.UnaryOp(pyObject)
            "ast.Lambda" -> Python.AST.Lambda(pyObject)
            "ast.IfExp" -> Python.AST.IfExp(pyObject)
            "ast.Dict" -> Python.AST.Dict(pyObject)
            "ast.Set" -> Python.AST.Set(pyObject)
            "ast.ListComp" -> Python.AST.ListComp(pyObject)
            "ast.SetComp" -> Python.AST.SetComp(pyObject)
            "ast.DictComp" -> Python.AST.DictComp(pyObject)
            "ast.GeneratorExp" -> Python.AST.GeneratorExp(pyObject)
            "ast.Await" -> Python.AST.Await(pyObject)
            "ast.Yield" -> Python.AST.Yield(pyObject)
            "ast.YieldFrom" -> Python.AST.YieldFrom(pyObject)
            "ast.Compare" -> Python.AST.Compare(pyObject)
            "ast.Call" -> Python.AST.Call(pyObject)
            "ast.FormattedValue" -> Python.AST.FormattedValue(pyObject)
            "ast.JoinedStr" -> Python.AST.JoinedStr(pyObject)
            "ast.Constant" -> Python.AST.Constant(pyObject)
            "ast.Attribute" -> Python.AST.Attribute(pyObject)
            "ast.Subscript" -> Python.AST.Subscript(pyObject)
            "ast.Starred" -> Python.AST.Starred(pyObject)
            "ast.Name" -> Python.AST.Name(pyObject)
            "ast.List" -> Python.AST.List(pyObject)
            "ast.Tuple" -> Python.AST.Tuple(pyObject)
            "ast.Slice" -> Python.AST.Slice(pyObject)

            // `ast.boolop`
            "ast.And" -> Python.AST.And(pyObject)
            "ast.Or" -> Python.AST.Or(pyObject)

            // `ast.cmpop`
            "ast.Eq" -> Python.AST.Eq(pyObject)
            "ast.NotEq" -> Python.AST.NotEq(pyObject)
            "ast.Lt" -> Python.AST.Lt(pyObject)
            "ast.LtE" -> Python.AST.LtE(pyObject)
            "ast.Gt" -> Python.AST.Gt(pyObject)
            "ast.GtE" -> Python.AST.GtE(pyObject)
            "ast.Is" -> Python.AST.Is(pyObject)
            "ast.IsNot" -> Python.AST.IsNot(pyObject)
            "ast.In" -> Python.AST.In(pyObject)
            "ast.NotIn" -> Python.AST.NotIn(pyObject)

            // `ast.expr_context`
            "ast.Load" -> Python.AST.Load(pyObject)
            "ast.Store" -> Python.AST.Store(pyObject)
            "ast.Del" -> Python.AST.Del(pyObject)

            // `ast.operator`
            "ast.Add" -> Python.AST.Add(pyObject)
            "ast.Sub" -> Python.AST.Sub(pyObject)
            "ast.Mult" -> Python.AST.Mult(pyObject)
            "ast.MatMult" -> Python.AST.MatMult(pyObject)
            "ast.Div" -> Python.AST.Div(pyObject)
            "ast.Mod" -> Python.AST.Mod(pyObject)
            "ast.Pow" -> Python.AST.Pow(pyObject)
            "ast.LShift" -> Python.AST.LShift(pyObject)
            "ast.RShift" -> Python.AST.RShift(pyObject)
            "ast.BitOr" -> Python.AST.BitOr(pyObject)
            "ast.BitXor" -> Python.AST.BitXor(pyObject)
            "ast.BitAnd" -> Python.AST.BitAnd(pyObject)
            "ast.FloorDiv" -> Python.AST.FloorDiv(pyObject)

            // `ast.pattern`
            "ast.MatchValue" -> Python.AST.MatchValue(pyObject)
            "ast.MatchSingleton" -> Python.AST.MatchSingleton(pyObject)
            "ast.MatchSequence" -> Python.AST.MatchSequence(pyObject)
            "ast.MatchMapping" -> Python.AST.MatchMapping(pyObject)
            "ast.MatchClass" -> Python.AST.MatchClass(pyObject)
            "ast.MatchStar" -> Python.AST.MatchStar(pyObject)
            "ast.MatchAs" -> Python.AST.MatchAs(pyObject)
            "ast.MatchOr" -> Python.AST.MatchOr(pyObject)

            // `ast.unaryop`
            "ast.Invert" -> Python.AST.Invert(pyObject)
            "ast.Not" -> Python.AST.Not(pyObject)
            "ast.UAdd" -> Python.AST.UAdd(pyObject)
            "ast.USub" -> Python.AST.USub(pyObject)

            // `ast.excepthandler`
            "ast.ExceptHandler" -> Python.AST.ExceptHandler(pyObject)

            // misc
            "ast.alias" -> Python.AST.alias(pyObject)
            "ast.arg" -> Python.AST.arg(pyObject)
            "ast.arguments" -> Python.AST.arguments(pyObject)
            "ast.comprehension" -> Python.AST.comprehension(pyObject)
            "ast.keyword" -> Python.AST.keyword(pyObject)
            "ast.match_case" -> Python.AST.match_case(pyObject)
            "ast.type_ignore" -> Python.AST.type_ignore(pyObject)
            "ast.withitem" -> Python.AST.withitem(pyObject)

            // complex numbers
            "complex" -> Python.Complex(pyObject)
            "ellipsis" -> Python.Ellipsis(pyObject)
            else -> {
                TODO("Implement for ${pyObject.getAttr("__class__")}")
            }
        }
    }
}<|MERGE_RESOLUTION|>--- conflicted
+++ resolved
@@ -342,22 +342,16 @@
                 }
             }
 
-        // handles the contained statements and adds them to the current namespace, if we are in a global scope
-        // setting, and no namespace exists, the nodes are added to the translation unit instead.
-        (lastNamespace?: tud).let {
+        (lastNamespace ?: tud).let {
             for (stmt in pythonASTModule.body) {
-<<<<<<< HEAD
-                it.statements += statementHandler.handle(stmt)
-=======
                 when (stmt) {
                     // In order to be as compatible as possible with existing languages, we try to
                     // add declarations directly to the class
                     is Python.AST.Def -> declarationHandler.handle(stmt)
                     // All other statements are added to the (static) statements block of the
                     // namespace.
-                    else -> lastNamespace.statements += statementHandler.handle(stmt)
+                    else -> it.statements += statementHandler.handle(stmt)
                 }
->>>>>>> eacffcdf
             }
         }
 
