/*
 * Copyright (c) 2023, Fraunhofer AISEC. All rights reserved.
 *
 * Licensed under the Apache License, Version 2.0 (the "License");
 * you may not use this file except in compliance with the License.
 * You may obtain a copy of the License at
 *
 *      http://www.apache.org/licenses/LICENSE-2.0
 *
 * Unless required by applicable law or agreed to in writing, software
 * distributed under the License is distributed on an "AS IS" BASIS,
 * WITHOUT WARRANTIES OR CONDITIONS OF ANY KIND, either express or implied.
 * See the License for the specific language governing permissions and
 * limitations under the License.
 *
 *                    $$$$$$\  $$$$$$$\   $$$$$$\
 *                   $$  __$$\ $$  __$$\ $$  __$$\
 *                   $$ /  \__|$$ |  $$ |$$ /  \__|
 *                   $$ |      $$$$$$$  |$$ |$$$$\
 *                   $$ |      $$  ____/ $$ |\_$$ |
 *                   $$ |  $$\ $$ |      $$ |  $$ |
 *                   \$$$$$   |$$ |      \$$$$$   |
 *                    \______/ \__|       \______/
 *
 */
package de.fraunhofer.aisec.cpg.frontends.python

import jep.python.PyObject

/**
 * This interface encapsulates Python <-> Kotlin translation objects. It consists mainly, of
 * translation objects from Python's `ast` class (see [Python.AST]), but other Python classes (like
 * `complex`, ...) can be included, too.
 */
interface Python {

    /**
     * This interface makes Python's `ast` nodes accessible to Kotlin. It does not contain any
     * complex logic but rather aims at making all Python `ast` properties accessible to Kotlin
     * (under the same name as in Python).
     *
     * Python's AST object are mapped as close as possible to the original. Exceptions:
     * - `identifier` fields are mapped as Kotlin [String]s
     * - Python's `int` is mapped to [Int]
     * - Constants are mapped as [Any] (thus Jep's conversion to Java makes the translation)
     */
    interface AST {

        /**
         * `ast.stmt` [AST.BaseStmt] and `ast.expr` [AST.BaseExpr] nodes have extra location
         * properties as implemented here.
         */
        interface WithASTLocation { // TODO make the fields accessible `by lazy`
            val pyObject: PyObject

            /** Maps to the `lineno` filed from Python's ast. */
            val lineno: Int
                get() {
                    return (pyObject.getAttr("lineno") as? Long)?.toInt() ?: TODO()
                }

            /** Maps to the `col_offset` filed from Python's ast. */
            val col_offset: Int
                get() {
                    return (pyObject.getAttr("col_offset") as? Long)?.toInt() ?: TODO()
                }

            /** Maps to the `end_lineno` filed from Python's ast. */
            val end_lineno: Int
                get() {
                    return (pyObject.getAttr("end_lineno") as? Long)?.toInt() ?: TODO()
                }

            /** Maps to the `end_col_offset` filed from Python's ast. */
            val end_col_offset: Int
                get() {
                    return (pyObject.getAttr("end_col_offset") as? Long)?.toInt() ?: TODO()
                }
        }

        /**
         * Represents a `ast.AST` node as returned by Python's `ast` parser.
         *
         * @param pyObject The Python object returned by jep.
         */
        abstract class AST(val pyObject: PyObject)

        /**
         * ```
         * ast.mod = class mod(AST)
         *  |  mod = Module(stmt* body, type_ignore* type_ignores)
         *  |  | Interactive(stmt* body)
         *  |  | Expression(expr body)
         *  |  | FunctionType(expr* argtypes, expr returns)
         * ```
         *
         * Note: We currently only support `Module`s.
         */
        abstract class BaseMod(pyObject: PyObject) : AST(pyObject)

        /**
         * ```
         * ast.Module = class Module(mod)
         *  |  Module(stmt* body, type_ignore* type_ignores)
         * ```
         */
        class Module(pyObject: PyObject) : AST(pyObject) {
            val body: kotlin.collections.List<BaseStmt> by lazy { "body" of pyObject }

            val type_ignores: kotlin.collections.List<type_ignore> by lazy {
                "type_ignores" of pyObject
            }
        }

        /**
         * ```
         * ast.stmt = class stmt(AST)
         *  |  stmt = FunctionDef(identifier name, arguments args, stmt* body, expr* decorator_list, expr? returns, string? type_comment)
         *  |  | AsyncFunctionDef(identifier name, arguments args, stmt* body, expr* decorator_list, expr? returns, string? type_comment)
         *  |  | ClassDef(identifier name, expr* bases, keyword* keywords, stmt* body, expr* decorator_list)
         *  |  | Return(expr? value)
         *  |  | Delete(expr* targets)
         *  |  | Assign(expr* targets, expr value, string? type_comment)
         *  |  | AugAssign(expr target, operator op, expr value)
         *  |  | AnnAssign(expr target, expr annotation, expr? value, int simple)
         *  |  | For(expr target, expr iter, stmt* body, stmt* orelse, string? type_comment)
         *  |  | AsyncFor(expr target, expr iter, stmt* body, stmt* orelse, string? type_comment)
         *  |  | While(expr test, stmt* body, stmt* orelse)
         *  |  | If(expr test, stmt* body, stmt* orelse)
         *  |  | With(withitem* items, stmt* body, string? type_comment)
         *  |  | AsyncWith(withitem* items, stmt* body, string? type_comment)
         *  |  | Match(expr subject, match_case* cases)
         *  |  | Raise(expr? exc, expr? cause)
         *  |  | Try(stmt* body, excepthandler* handlers, stmt* orelse, stmt* finalbody)
         *  |  | TryStar(stmt* body, excepthandler* handlers, stmt* orelse, stmt* finalbody)
         *  |  | Assert(expr test, expr? msg)
         *  |  | Import(alias* names)
         *  |  | ImportFrom(identifier? module, alias* names, int? level)
         *  |  | Global(identifier* names)
         *  |  | Nonlocal(identifier* names)
         *  |  | Expr(expr value)
         *  |  | Pass
         *  |  | Break
         *  |  | Continue
         * ```
         */
        sealed class BaseStmt(pyObject: PyObject) : AST(pyObject), WithASTLocation

        /**
         * ```
         * ast.FunctionDef = class FunctionDef(stmt)
         *  |  FunctionDef(identifier name, arguments args, stmt* body, expr* decorator_list, expr? returns, string? type_comment)
         * ```
         */
        class FunctionDef(pyObject: PyObject) : BaseStmt(pyObject) {
            val name: String by lazy { "name" of pyObject }

            val args: arguments by lazy { "args" of pyObject }

            val body: kotlin.collections.List<BaseStmt> by lazy { "body" of pyObject }

            val decorator_list: kotlin.collections.List<BaseExpr> by lazy {
                "decorator_list" of pyObject
            }
<<<<<<< HEAD
    }

    /**
     * Represents a `ast.AST` node as returned by Python's `ast` parser.
     *
     * @param pyObject The Python object returned by jep.
     */
    abstract class AST(val pyObject: PyObject)

    /**
     * ```
     * ast.mod = class mod(AST)
     *  |  mod = Module(stmt* body, type_ignore* type_ignores)
     *  |  | Interactive(stmt* body)
     *  |  | Expression(expr body)
     *  |  | FunctionType(expr* argtypes, expr returns)
     * ```
     *
     * Note: We currently only support `Module`s.
     */
    abstract class ASTBASEmod(pyObject: PyObject) : AST(pyObject)

    /**
     * ```
     * ast.Module = class Module(mod)
     *  |  Module(stmt* body, type_ignore* type_ignores)
     * ```
     */
    class ASTModule(pyObject: PyObject) : AST(pyObject) {
        val body: List<ASTBASEstmt> by lazy { "body" of pyObject }

        val type_ignores: List<ASTtype_ignore> by lazy { "type_ignores" of pyObject }
    }

    /**
     * ```
     * ast.stmt = class stmt(AST)
     *  |  stmt = FunctionDef(identifier name, arguments args, stmt* body, expr* decorator_list, expr? returns, string? type_comment)
     *  |  | AsyncFunctionDef(identifier name, arguments args, stmt* body, expr* decorator_list, expr? returns, string? type_comment)
     *  |  | ClassDef(identifier name, expr* bases, keyword* keywords, stmt* body, expr* decorator_list)
     *  |  | Return(expr? value)
     *  |  | Delete(expr* targets)
     *  |  | Assign(expr* targets, expr value, string? type_comment)
     *  |  | AugAssign(expr target, operator op, expr value)
     *  |  | AnnAssign(expr target, expr annotation, expr? value, int simple)
     *  |  | For(expr target, expr iter, stmt* body, stmt* orelse, string? type_comment)
     *  |  | AsyncFor(expr target, expr iter, stmt* body, stmt* orelse, string? type_comment)
     *  |  | While(expr test, stmt* body, stmt* orelse)
     *  |  | If(expr test, stmt* body, stmt* orelse)
     *  |  | With(withitem* items, stmt* body, string? type_comment)
     *  |  | AsyncWith(withitem* items, stmt* body, string? type_comment)
     *  |  | Match(expr subject, match_case* cases)
     *  |  | Raise(expr? exc, expr? cause)
     *  |  | Try(stmt* body, excepthandler* handlers, stmt* orelse, stmt* finalbody)
     *  |  | TryStar(stmt* body, excepthandler* handlers, stmt* orelse, stmt* finalbody)
     *  |  | Assert(expr test, expr? msg)
     *  |  | Import(alias* names)
     *  |  | ImportFrom(identifier? module, alias* names, int? level)
     *  |  | Global(identifier* names)
     *  |  | Nonlocal(identifier* names)
     *  |  | Expr(expr value)
     *  |  | Pass
     *  |  | Break
     *  |  | Continue
     * ```
     */
    sealed class ASTBASEstmt(pyObject: PyObject) : AST(pyObject), WithPythonLocation

    /**
     * Several classes are duplicated in the python AST for async and non-async variants. This
     * interface is a common interface for those AST classes.
     */
    interface AsyncOrNot : WithPythonLocation

    /** This interface denotes that this is an "async" node. */
    interface IsAsync : AsyncOrNot

    /**
     * ast.FunctionDef and ast.AsyncFunctionDef are not related according to the Python syntax.
     * However, they are so similar, that we make use of this interface to avoid a lot of duplicate
     * code.
     */
    interface NormalOrAsyncFunctionDef : AsyncOrNot {
        val name: String
        val args: ASTarguments
        val body: List<ASTBASEstmt>
        val decorator_list: List<ASTBASEexpr>
        val returns: ASTBASEexpr?
        val type_comment: String?
    }

    /**
     * ```
     * ast.FunctionDef = class FunctionDef(stmt)
     *  |  FunctionDef(identifier name, arguments args, stmt* body, expr* decorator_list, expr? returns, string? type_comment)
     * ```
     */
    class ASTFunctionDef(pyObject: PyObject) : ASTBASEstmt(pyObject), NormalOrAsyncFunctionDef {
        override val name: String by lazy { "name" of pyObject }

        override val args: ASTarguments by lazy { "args" of pyObject }

        override val body: List<ASTBASEstmt> by lazy { "body" of pyObject }

        override val decorator_list: List<ASTBASEexpr> by lazy { "decorator_list" of pyObject }

        override val returns: ASTBASEexpr? by lazy { "returns" of pyObject }

        override val type_comment: String? by lazy { "type_comment" of pyObject }
    }

    /**
     * ```
     * ast.AsyncFunctionDef = class AsyncFunctionDef(stmt)
     *  |  AsyncFunctionDef(identifier name, arguments args, stmt* body, expr* decorator_list, expr? returns, string? type_comment)
     * ```
     */
    class ASTAsyncFunctionDef(pyObject: PyObject) :
        ASTBASEstmt(pyObject), NormalOrAsyncFunctionDef, IsAsync {
        override val name: String by lazy { "name" of pyObject }

        override val args: ASTarguments by lazy { "args" of pyObject }

        override val body: List<ASTBASEstmt> by lazy { "body" of pyObject }

        override val decorator_list: List<ASTBASEexpr> by lazy { "decorator_list" of pyObject }

        override val returns: ASTBASEexpr? by lazy { "returns" of pyObject }

        override val type_comment: String? by lazy { "type_comment" of pyObject }
    }

    /**
     * ```
     * ast.ClassDef = class ClassDef(stmt)
     *  |  ClassDef(identifier name, expr* bases, keyword* keywords, stmt* body, expr* decorator_list)
     * ```
     */
    class ASTClassDef(pyObject: PyObject) : ASTBASEstmt(pyObject) {
        val name: String by lazy { "name" of pyObject }

        val bases: List<ASTBASEexpr> by lazy { "bases" of pyObject }

        val keywords: List<ASTkeyword> by lazy { "keywords" of pyObject }

        val body: List<ASTBASEstmt> by lazy { "body" of pyObject }

        val decorator_list: List<ASTBASEexpr> by lazy { "decorator_list" of pyObject }
    }

    /**
     * ```
     * ast.Return = class Return(stmt)
     *  |  Return(expr? value)
     * ```
     */
    class ASTReturn(pyObject: PyObject) : ASTBASEstmt(pyObject) {
        val value: ASTBASEexpr? by lazy { "value" of pyObject }
    }

    /**
     * ```
     * ast.Delete = class Delete(stmt)
     *  |  Delete(expr* targets)
     * ```
     */
    class ASTDelete(pyObject: PyObject) : ASTBASEstmt(pyObject) {
        val targets: List<ASTBASEexpr> by lazy { "targets" of pyObject }
    }

    /**
     * ```
     * ast.Assign = class Assign(stmt)
     *  |  Assign(expr* targets, expr value, string? type_comment)
     * ```
     */
    class ASTAssign(pyObject: PyObject) : ASTBASEstmt(pyObject) {
        val targets: List<ASTBASEexpr> by lazy { "targets" of pyObject }

        val value: ASTBASEexpr by lazy { "value" of pyObject }

        val type_comment: String? by lazy { "type_comment" of pyObject }
    }

    /**
     * ```
     * ast.AugAssign = class AugAssign(stmt)
     *  |  AugAssign(expr target, operator op, expr value)
     * ```
     */
    class ASTAugAssign(pyObject: PyObject) : ASTBASEstmt(pyObject) {
        val target: ASTBASEexpr by lazy { "target" of pyObject }
        val op: ASTBASEoperator by lazy { "op" of pyObject }
        val value: ASTBASEexpr by lazy { "value" of pyObject }
    }

    /**
     * ```
     * ast.AnnAssign = class AnnAssign(stmt)
     *  |  AnnAssign(expr target, expr annotation, expr? value, int simple)
     * ```
     */
    class ASTAnnAssign(pyObject: PyObject) : ASTBASEstmt(pyObject) {
        val target: ASTBASEexpr by lazy { "target" of pyObject }
        val annotation: ASTBASEexpr by lazy { "annotation" of pyObject }
        val value: ASTBASEexpr? by lazy { "value" of pyObject }
        val simple: Long by lazy { "simple" of pyObject }
    }

    /**
     * ast.For and ast.AsyncFor are not related according to the Python syntax. However, they are so
     * similar, that we make use of this interface to avoid a lot of duplicate code.
     */
    interface NormalOrAsyncFor : AsyncOrNot {
        val target: ASTBASEexpr
        val iter: ASTBASEexpr
        val body: List<ASTBASEstmt>
        val orelse: List<ASTBASEstmt>
        val type_comment: String?
    }

    /**
     * ```
     * ast.For = class For(stmt)
     *  |  For(expr target, expr iter, stmt* body, stmt* orelse, string? type_comment)
     * ```
     */
    class ASTFor(pyObject: PyObject) : ASTBASEstmt(pyObject), NormalOrAsyncFor {
        override val target: ASTBASEexpr by lazy { "target" of pyObject }
        override val iter: ASTBASEexpr by lazy { "iter" of pyObject }
        override val body: List<ASTBASEstmt> by lazy { "body" of pyObject }
        override val orelse: List<ASTBASEstmt> by lazy { "orelse" of pyObject }
        override val type_comment: String? by lazy { "type_comment" of pyObject }
    }

    /**
     * ```
     * ast.AsyncFor = class AsyncFor(stmt)
     *  |  AsyncFor(expr target, expr iter, stmt* body, stmt* orelse, string? type_comment)
     * ```
     */
    class ASTAsyncFor(pyObject: PyObject) : ASTBASEstmt(pyObject), NormalOrAsyncFor, IsAsync {
        override val target: ASTBASEexpr by lazy { "target" of pyObject }
        override val iter: ASTBASEexpr by lazy { "iter" of pyObject }
        override val body: List<ASTBASEstmt> by lazy { "body" of pyObject }
        override val orelse: List<ASTBASEstmt> by lazy { "orelse" of pyObject }
        override val type_comment: String? by lazy { "type_comment" of pyObject }
    }

    /**
     * ```
     * ast.While = class While(stmt)
     *  |  While(expr test, stmt* body, stmt* orelse)
     * ```
     */
    class ASTWhile(pyObject: PyObject) : ASTBASEstmt(pyObject) {
        val test: ASTBASEexpr by lazy { "test" of pyObject }
        val body: List<ASTBASEstmt> by lazy { "body" of pyObject }
        val orelse: List<ASTBASEstmt> by lazy { "orelse" of pyObject }
    }

    /**
     * ```
     * ast.If = class If(stmt)
     *  |  If(expr test, stmt* body, stmt* orelse)
     * ```
     */
    class ASTIf(pyObject: PyObject) : ASTBASEstmt(pyObject) {
        val test: ASTBASEexpr by lazy { "test" of pyObject }
        val body: List<ASTBASEstmt> by lazy { "body" of pyObject }
        val orelse: List<ASTBASEstmt> by lazy { "orelse" of pyObject }
    }

    /**
     * ast.With and ast.AsyncWith are not related according to the Python syntax. However, they are
     * so similar, that we make use of this interface to avoid a lot of duplicate code.
     */
    interface NormalOrAsyncWith : AsyncOrNot {
        val items: ASTwithitem
        val body: List<ASTBASEstmt>
        val type_comment: String?
    }

    /**
     * ```
     * ast.With = class With(stmt)
     *  |  With(withitem* items, stmt* body, string? type_comment)
     * ```
     */
    class ASTWith(pyObject: PyObject) : ASTBASEstmt(pyObject), NormalOrAsyncWith {
        override val items: ASTwithitem by lazy { "items" of pyObject }
        override val body: List<ASTBASEstmt> by lazy { "body" of pyObject }
        override val type_comment: String? by lazy { "type_comment" of pyObject }
    }

    /**
     * ```
     * ast.AsyncWith = class AsyncWith(stmt)
     *  |  AsyncWith(withitem* items, stmt* body, string? type_comment)
     * ```
     */
    class ASTAsyncWith(pyObject: PyObject) : ASTBASEstmt(pyObject), NormalOrAsyncWith, IsAsync {
        override val items: ASTwithitem by lazy { "items" of pyObject }
        override val body: List<ASTBASEstmt> by lazy { "body" of pyObject }
        override val type_comment: String? by lazy { "type_comment" of pyObject }
    }

    /**
     * ```
     * ast.Match = class Match(stmt)
     *  |  Match(expr subject, match_case* cases)
     * ```
     */
    class ASTMatch(pyObject: PyObject) : ASTBASEstmt(pyObject) {
        val subject: ASTBASEexpr by lazy { "subject" of pyObject }
        val cases: List<ASTmatch_case> by lazy { "cases" of pyObject }
    }

    /**
     * ```
     * ast.Raise = class Raise(stmt)
     *  |  Raise(expr? exc, expr? cause)
     * ```
     */
    class ASTRaise(pyObject: PyObject) : ASTBASEstmt(pyObject) {
        val exc: ASTBASEexpr? by lazy { "exc" of pyObject }
        val cause: ASTBASEexpr? by lazy { "cause" of pyObject }
    }

    /**
     * ```
     * ast.Try = class Try(stmt)
     *  |  Try(stmt* body, excepthandler* handlers, stmt* orelse, stmt* finalbody)
     * ```
     */
    class ASTTry(pyObject: PyObject) : ASTBASEstmt(pyObject) {
        val body: List<ASTBASEstmt> by lazy { "body" of pyObject }
        val handlers: List<ASTexcepthandler> by lazy { "handlers" of pyObject }
        val orelse: List<ASTBASEstmt> by lazy { "orelse" of pyObject }
        val stmt: List<ASTBASEstmt> by lazy { "StmtBase" of pyObject }
    }

    /**
     * ```
     * ast.TryStar = class TryStar(stmt)
     *  |  TryStar(stmt* body, excepthandler* handlers, stmt* orelse, stmt* finalbody)
     * ```
     */
    class ASTTryStar(pyObject: PyObject) : ASTBASEstmt(pyObject) {
        val body: List<ASTBASEstmt> by lazy { "body" of pyObject }
        val handlers: List<ASTexcepthandler> by lazy { "handlers" of pyObject }
        val orelse: List<ASTBASEstmt> by lazy { "orelse" of pyObject }
        val finalbody: List<ASTBASEstmt> by lazy { "finalbody" of pyObject }
    }

    /**
     * ```
     * ast.Assert = class Assert(stmt)
     *  |  Assert(expr test, expr? msg)
     * ```
     */
    class ASTAssert(pyObject: PyObject) : ASTBASEstmt(pyObject) {
        val test: ASTBASEexpr by lazy { "test" of pyObject }
        val msg: ASTBASEexpr? by lazy { "msg" of pyObject }
    }

    /**
     * ```
     * ast.Import = class Import(stmt)
     *  |  Import(alias* names)
     * ```
     */
    class ASTImport(pyObject: PyObject) : ASTBASEstmt(pyObject) {
        val names: List<ASTalias> by lazy { "names" of pyObject }
    }

    /**
     * ```
     * ast.ImportFrom = class ImportFrom(stmt)
     *  |  ImportFrom(identifier? module, alias* names, int? level)
     * ```
     */
    class ASTImportFrom(pyObject: PyObject) : ASTBASEstmt(pyObject) {
        val module: String? by lazy { "module" of pyObject }
        val names: List<ASTalias> by lazy { "names" of pyObject }
        val level: Long? by lazy { "level" of pyObject }
    }

    /**
     * ```
     * ast.Global = class Global(stmt)
     *  |  Global(identifier* names)
     * ```
     */
    class ASTGlobal(pyObject: PyObject) : ASTBASEstmt(pyObject) {
        val names: List<String> by lazy { "names" of pyObject }
    }
=======
>>>>>>> 35577d6e

            val returns: BaseExpr? by lazy { "returns" of pyObject }

            val type_comment: String? by lazy { "type_comment" of pyObject }
        }

        /**
         * ```
         * ast.AsyncFunctionDef = class AsyncFunctionDef(stmt)
         *  |  AsyncFunctionDef(identifier name, arguments args, stmt* body, expr* decorator_list, expr? returns, string? type_comment)
         * ```
         */
        class AsyncFunctionDef(pyObject: PyObject) : BaseStmt(pyObject) {
            val name: String by lazy { "name" of pyObject }

            val args: arguments by lazy { "args" of pyObject }

            val body: kotlin.collections.List<BaseStmt> by lazy { "body" of pyObject }

            val decorator_list: kotlin.collections.List<BaseExpr> by lazy {
                "decorator_list" of pyObject
            }

            val returns: BaseExpr? by lazy { "returns" of pyObject }

            val type_comment: String? by lazy { "type_comment" of pyObject }
        }

        /**
         * ```
         * ast.ClassDef = class ClassDef(stmt)
         *  |  ClassDef(identifier name, expr* bases, keyword* keywords, stmt* body, expr* decorator_list)
         * ```
         */
        class ClassDef(pyObject: PyObject) : BaseStmt(pyObject) {
            val name: String by lazy { "name" of pyObject }

            val bases: kotlin.collections.List<BaseExpr> by lazy { "bases" of pyObject }

            val keywords: kotlin.collections.List<keyword> by lazy { "keywords" of pyObject }

            val body: kotlin.collections.List<BaseStmt> by lazy { "body" of pyObject }

            val decorator_list: kotlin.collections.List<BaseExpr> by lazy {
                "decorator_list" of pyObject
            }
        }

        /**
         * ```
         * ast.Return = class Return(stmt)
         *  |  Return(expr? value)
         * ```
         */
        class Return(pyObject: PyObject) : BaseStmt(pyObject) {
            val value: BaseExpr? by lazy { "value" of pyObject }
        }

        /**
         * ```
         * ast.Delete = class Delete(stmt)
         *  |  Delete(expr* targets)
         * ```
         */
        class Delete(pyObject: PyObject) : BaseStmt(pyObject) {
            val targets: kotlin.collections.List<BaseExpr> by lazy { "targets" of pyObject }
        }

        /**
         * ```
         * ast.Assign = class Assign(stmt)
         *  |  Assign(expr* targets, expr value, string? type_comment)
         * ```
         */
        class Assign(pyObject: PyObject) : BaseStmt(pyObject) {
            val targets: kotlin.collections.List<BaseExpr> by lazy { "targets" of pyObject }

            val value: BaseExpr by lazy { "value" of pyObject }

            val type_comment: String? by lazy { "type_comment" of pyObject }
        }

        /**
         * ```
         * ast.AugAssign = class AugAssign(stmt)
         *  |  AugAssign(expr target, operator op, expr value)
         * ```
         */
        class AugAssign(pyObject: PyObject) : BaseStmt(pyObject) {
            val target: BaseExpr by lazy { "target" of pyObject }
            val op: BaseOperator by lazy { "op" of pyObject }
            val value: BaseExpr by lazy { "value" of pyObject }
        }

        /**
         * ```
         * ast.AnnAssign = class AnnAssign(stmt)
         *  |  AnnAssign(expr target, expr annotation, expr? value, int simple)
         * ```
         */
        class AnnAssign(pyObject: PyObject) : BaseStmt(pyObject) {
            val target: BaseExpr by lazy { "target" of pyObject }
            val annotation: BaseExpr by lazy { "annotation" of pyObject }
            val value: BaseExpr? by lazy { "value" of pyObject }
            val simple: Long by lazy { "simple" of pyObject }
        }

        /**
         * ```
         * ast.For = class For(stmt)
         *  |  For(expr target, expr iter, stmt* body, stmt* orelse, string? type_comment)
         * ```
         */
        class For(pyObject: PyObject) : BaseStmt(pyObject) {
            val target: BaseExpr by lazy { "target" of pyObject }
            val iter: BaseExpr by lazy { "iter" of pyObject }
            val body: kotlin.collections.List<BaseStmt> by lazy { "body" of pyObject }
            val orelse: kotlin.collections.List<BaseStmt> by lazy { "orelse" of pyObject }
            val type_comment: String? by lazy { "type_comment" of pyObject }
        }

        /**
         * ```
         * ast.AsyncFor = class AsyncFor(stmt)
         *  |  AsyncFor(expr target, expr iter, stmt* body, stmt* orelse, string? type_comment)
         * ```
         */
        class AsyncFor(pyObject: PyObject) : BaseStmt(pyObject) {
            val target: BaseExpr by lazy { "target" of pyObject }
            val iter: BaseExpr by lazy { "iter" of pyObject }
            val body: kotlin.collections.List<BaseStmt> by lazy { "body" of pyObject }
            val orelse: kotlin.collections.List<BaseStmt> by lazy { "orelse" of pyObject }
            val type_comment: String? by lazy { "type_comment" of pyObject }
        }

        /**
         * ```
         * ast.While = class While(stmt)
         *  |  While(expr test, stmt* body, stmt* orelse)
         * ```
         */
        class While(pyObject: PyObject) : BaseStmt(pyObject) {
            val test: BaseExpr by lazy { "test" of pyObject }
            val body: kotlin.collections.List<BaseStmt> by lazy { "body" of pyObject }
            val orelse: kotlin.collections.List<BaseStmt> by lazy { "orelse" of pyObject }
        }

        /**
         * ```
         * ast.If = class If(stmt)
         *  |  If(expr test, stmt* body, stmt* orelse)
         * ```
         */
        class If(pyObject: PyObject) : BaseStmt(pyObject) {
            val test: BaseExpr by lazy { "test" of pyObject }
            val body: kotlin.collections.List<BaseStmt> by lazy { "body" of pyObject }
            val orelse: kotlin.collections.List<BaseStmt> by lazy { "orelse" of pyObject }
        }

        /**
         * ```
         * ast.With = class With(stmt)
         *  |  With(withitem* items, stmt* body, string? type_comment)
         * ```
         */
        class With(pyObject: PyObject) : BaseStmt(pyObject) {
            val items: withitem by lazy { "items" of pyObject }
            val body: kotlin.collections.List<BaseStmt> by lazy { "body" of pyObject }
            val type_comment: String? by lazy { "type_comment" of pyObject }
        }

        /**
         * ```
         * ast.AsyncWith = class AsyncWith(stmt)
         *  |  AsyncWith(withitem* items, stmt* body, string? type_comment)
         * ```
         */
        class AsyncWith(pyObject: PyObject) : BaseStmt(pyObject) {
            val target: BaseExpr by lazy { "target" of pyObject }
            val iter: BaseExpr by lazy { "iter" of pyObject }
            val body: kotlin.collections.List<BaseStmt> by lazy { "body" of pyObject }
            val orelse: kotlin.collections.List<BaseStmt> by lazy { "orelse" of pyObject }
            val type_comment: String? by lazy { "type_comment" of pyObject }
        }

        /**
         * ```
         * ast.Match = class Match(stmt)
         *  |  Match(expr subject, match_case* cases)
         * ```
         */
        class Match(pyObject: PyObject) : BaseStmt(pyObject) {
            val subject: BaseExpr by lazy { "subject" of pyObject }
            val cases: kotlin.collections.List<match_case> by lazy { "cases" of pyObject }
        }

        /**
         * ```
         * ast.Raise = class Raise(stmt)
         *  |  Raise(expr? exc, expr? cause)
         * ```
         */
        class Raise(pyObject: PyObject) : BaseStmt(pyObject) {
            val exc: BaseExpr? by lazy { "exc" of pyObject }
            val cause: BaseExpr? by lazy { "cause" of pyObject }
        }

        /**
         * ```
         * ast.Try = class Try(stmt)
         *  |  Try(stmt* body, excepthandler* handlers, stmt* orelse, stmt* finalbody)
         * ```
         */
        class Try(pyObject: PyObject) : BaseStmt(pyObject) {
            val body: kotlin.collections.List<BaseStmt> by lazy { "body" of pyObject }
            val handlers: kotlin.collections.List<excepthandler> by lazy { "handlers" of pyObject }
            val orelse: kotlin.collections.List<BaseStmt> by lazy { "orelse" of pyObject }
            val stmt: kotlin.collections.List<BaseStmt> by lazy { "StmtBase" of pyObject }
        }

        /**
         * ```
         * ast.TryStar = class TryStar(stmt)
         *  |  TryStar(stmt* body, excepthandler* handlers, stmt* orelse, stmt* finalbody)
         * ```
         */
        class TryStar(pyObject: PyObject) : BaseStmt(pyObject) {
            val body: kotlin.collections.List<BaseStmt> by lazy { "body" of pyObject }
            val handlers: kotlin.collections.List<excepthandler> by lazy { "handlers" of pyObject }
            val orelse: kotlin.collections.List<BaseStmt> by lazy { "orelse" of pyObject }
            val finalbody: kotlin.collections.List<BaseStmt> by lazy { "finalbody" of pyObject }
        }

        /**
         * ```
         * ast.Assert = class Assert(stmt)
         *  |  Assert(expr test, expr? msg)
         * ```
         */
        class Assert(pyObject: PyObject) : BaseStmt(pyObject) {
            val test: BaseExpr by lazy { "test" of pyObject }
            val msg: BaseExpr? by lazy { "msg" of pyObject }
        }

        /**
         * ```
         * ast.Import = class Import(stmt)
         *  |  Import(alias* names)
         * ```
         */
        class Import(pyObject: PyObject) : BaseStmt(pyObject) {
            val names: kotlin.collections.List<alias> by lazy { "names" of pyObject }
        }

        /**
         * ```
         * ast.ImportFrom = class ImportFrom(stmt)
         *  |  ImportFrom(identifier? module, alias* names, int? level)
         * ```
         */
        class ImportFrom(pyObject: PyObject) : BaseStmt(pyObject) {
            val module: String? by lazy { "module" of pyObject }
            val names: kotlin.collections.List<alias> by lazy { "names" of pyObject }
            val level: Long? by lazy { "level" of pyObject }
        }

        /**
         * ```
         * ast.Global = class Global(stmt)
         *  |  Global(identifier* names)
         * ```
         */
        class Global(pyObject: PyObject) : BaseStmt(pyObject) {
            val names: kotlin.collections.List<String> by lazy { "names" of pyObject }
        }

        /**
         * ```
         * ast.Nonlocal = class Nonlocal(stmt)
         *  |  Nonlocal(identifier* names)
         * ```
         */
        class Nonlocal(pyObject: PyObject) : BaseStmt(pyObject) {
            val names: kotlin.collections.List<String> by lazy { "names" of pyObject }
        }

        /**
         * Represents `ast.Expr` expressions. Note: do not confuse with
         * - [BaseExpr] -> the expression class
         * - [Expression] -> the expression as part of `mod`
         *
         * ```
         * ast.Expr = class Expr(stmt)
         *  |  Expr(expr value)
         * ```
         */
        class Expr(pyObject: PyObject) : BaseStmt(pyObject) {
            val value: BaseExpr by lazy { "value" of pyObject }
        }

        /**
         * ```
         * ast.Pass = class Pass(stmt)
         *  |  Pass
         * ```
         */
        class Pass(pyObject: PyObject) : BaseStmt(pyObject)

        /**
         * ```
         * ast.Break = class Break(stmt)
         *  |  Break
         * ```
         */
        class Break(pyObject: PyObject) : BaseStmt(pyObject)

        /**
         * ```
         * ast.Continue = class Continue(stmt)
         *  |  Continue
         * ```
         */
        class Continue(pyObject: PyObject) : BaseStmt(pyObject)

        /**
         * Represents `ast.expr` expressions. Note: do not confuse with
         * - [Expr] -> the expression statement
         * - [Expression] -> the expression as part of `mod`
         *
         * ast.expr = class expr(AST)
         */
        sealed class BaseExpr(pyObject: PyObject) : AST(pyObject), WithASTLocation

        /**
         * ```
         * ast.BoolOp = class BoolOp(expr)
         *  |  BoolOp(boolop op, expr* values)
         * ```
         */
        class BoolOp(pyObject: PyObject) : BaseExpr(pyObject) {
            val op: BaseBoolOp by lazy { "op" of pyObject }
            val values: kotlin.collections.List<BaseExpr> by lazy { "values" of pyObject }
        }

        /**
         * ```
         * ast.NamedExpr = class NamedExpr(expr)
         *  |  NamedExpr(expr target, expr value)
         * ```
         */
        class NamedExpr(pyObject: PyObject) : BaseExpr(pyObject) {
            val target: BaseExpr by lazy { "target" of pyObject }
            val value: BaseExpr by lazy { "value" of pyObject }
        }

        /**
         * ```
         * ast.BinOp = class BinOp(expr)
         *  |  BinOp(expr left, operator op, expr right)
         * ```
         */
        class BinOp(pyObject: PyObject) : BaseExpr(pyObject) {
            val left: BaseExpr by lazy { "left" of pyObject }
            val op: BaseOperator by lazy { "op" of pyObject }
            val right: BaseExpr by lazy { "right" of pyObject }
        }

        /**
         * ```
         * ast.UnaryOp = class UnaryOp(expr)
         *  |  UnaryOp(unaryop op, expr operand)
         * ```
         */
        class UnaryOp(pyObject: PyObject) : BaseExpr(pyObject) {
            val op: BaseUnaryOp by lazy { "op" of pyObject }
            val operand: BaseExpr by lazy { "operand" of pyObject }
        }

        /**
         * ```
         * ast.Lambda = class Lambda(expr)
         *  |  Lambda(arguments args, expr body)
         * ```
         */
        class Lambda(pyObject: PyObject) : BaseExpr(pyObject) {
            val args: arguments by lazy { "args" of pyObject }
            val body: BaseExpr by lazy { "body" of pyObject }
        }

        /**
         * ```
         * ast.IfExp = class IfExp(expr)
         *  |  IfExp(expr test, expr body, expr orelse)
         * ```
         */
        class IfExp(pyObject: PyObject) : BaseExpr(pyObject) {
            val test: BaseExpr by lazy { "test" of pyObject }
            val body: BaseExpr by lazy { "body" of pyObject }
            val orelse: BaseExpr by lazy { "orelse" of pyObject }
        }

        /**
         * ```
         * ast.Dict = class Dict(expr)
         *  |  Dict(expr* keys, expr* values)
         * ```
         */
        class Dict(pyObject: PyObject) : BaseExpr(pyObject) {
            val keys: kotlin.collections.List<BaseExpr?> by lazy { "keys" of pyObject }
            val values: kotlin.collections.List<BaseExpr> by lazy { "values" of pyObject }
        }

        /**
         * ```
         * ast.Set = class Set(expr)
         *  |  Set(expr* elts)
         * ```
         */
        class Set(pyObject: PyObject) : BaseExpr(pyObject) {
            val elts: kotlin.collections.List<BaseExpr> by lazy { "elts" of pyObject }
        }

        /**
         * ```
         * ast.ListComp = class ListComp(expr)
         *  |  ListComp(expr elt, comprehension* generators)
         * ```
         */
        class ListComp(pyObject: PyObject) : BaseExpr(pyObject) {
            val elt: BaseExpr by lazy { "elt" of pyObject }
            val generators: kotlin.collections.List<comprehension> by lazy {
                "generators" of pyObject
            }
        }

        /**
         * ```
         * ast.SetComp = class SetComp(expr)
         *  |  SetComp(expr elt, comprehension* generators)
         * ```
         */
        class SetComp(pyObject: PyObject) : BaseExpr(pyObject) {
            val elt: BaseExpr by lazy { "elt" of pyObject }
            val generators: kotlin.collections.List<comprehension> by lazy {
                "generators" of pyObject
            }
        }

        /**
         * ```
         * ast.DictComp = class DictComp(expr)
         *  |  DictComp(expr key, expr value, comprehension* generators)
         * ```
         */
        class DictComp(pyObject: PyObject) : BaseExpr(pyObject) {
            val key: BaseExpr by lazy { "key" of pyObject }
            val value: BaseExpr by lazy { "value" of pyObject }
            val generators: kotlin.collections.List<comprehension> by lazy {
                "generators" of pyObject
            }
        }

        /**
         * ```
         * ast.GeneratorExp = class GeneratorExp(expr)
         *  |  GeneratorExp(expr elt, comprehension* generators)
         * ```
         */
        class GeneratorExp(pyObject: PyObject) : BaseExpr(pyObject) {
            val elt: BaseExpr by lazy { "elt" of pyObject }
            val generators: kotlin.collections.List<comprehension> by lazy {
                "generators" of pyObject
            }
        }

        /**
         * ```
         * ast.Await = class Await(expr)
         *  |  Await(expr value)
         * ```
         */
        class Await(pyObject: PyObject) : BaseExpr(pyObject) {
            val value: BaseExpr by lazy { "value" of pyObject }
        }

        /**
         * ```
         * ast.Yield = class Yield(expr)
         *  |  Yield(expr? value)
         * ```
         */
        class Yield(pyObject: PyObject) : BaseExpr(pyObject) {
            val value: BaseExpr? by lazy { "value" of pyObject }
        }

        /**
         * ```
         * ast.YieldFrom = class YieldFrom(expr)
         *  |  YieldFrom(expr value)
         * ```
         */
        class YieldFrom(pyObject: PyObject) : BaseExpr(pyObject) {
            val value: BaseExpr by lazy { "value" of pyObject }
        }

        /**
         * ```
         * ast.Compare = class Compare(expr)
         *  |  Compare(expr left, cmpop* ops, expr* comparators)
         * ```
         */
        class Compare(pyObject: PyObject) : BaseExpr(pyObject) {
            val left: BaseExpr by lazy { "left" of pyObject }
            val ops: kotlin.collections.List<BaseCmpOp> by lazy { "ops" of pyObject }
            val comparators: kotlin.collections.List<BaseExpr> by lazy { "comparators" of pyObject }
        }

        /**
         * ```
         * ast.Call = class Call(expr)
         *  |  Call(expr func, expr* args, keyword* keywords)
         * ```
         */
        class Call(pyObject: PyObject) : BaseExpr(pyObject) {
            val func: BaseExpr by lazy { "func" of pyObject }

            val args: kotlin.collections.List<BaseExpr> by lazy { "args" of pyObject }

            val keywords: kotlin.collections.List<keyword> by lazy { "keywords" of pyObject }
        }

        /**
         * ```
         * ast.FormattedValue = class FormattedValue(expr)
         *  |  FormattedValue(expr value, int conversion, expr? format_spec)
         * ```
         */
        class FormattedValue(pyObject: PyObject) : BaseExpr(pyObject) {
            val value: BaseExpr by lazy { "value" of pyObject }
            val conversion: Long? by lazy { "conversion" of pyObject }
            val format_spec: BaseExpr? by lazy { "format_spec" of pyObject }
        }

        /**
         * ```
         * ast.JoinedStr = class JoinedStr(expr)
         *  |  JoinedStr(expr* values)
         * ```
         */
        class JoinedStr(pyObject: PyObject) : BaseExpr(pyObject) {
            val values: kotlin.collections.List<BaseExpr> by lazy { "values" of pyObject }
        }

        /**
         * ```
         * ast.Constant = class Constant(expr)
         *  |  Constant(constant value, string? kind)
         * ```
         */
        class Constant(pyObject: PyObject) : BaseExpr(pyObject) {
            val value: Any by lazy { "value" of pyObject }
            val kind: String? by lazy { "kind" of pyObject }
        }

        /**
         * ```
         * ast.Attribute = class Attribute(expr)
         *  |  Attribute(expr value, identifier attr, expr_context ctx)
         * ```
         */
        class Attribute(pyObject: PyObject) : BaseExpr(pyObject) {
            val value: BaseExpr by lazy { "value" of pyObject }
            val attr: String by lazy { "attr" of pyObject }
            val ctx: BaseExprContext by lazy { "ctx" of pyObject }
        }

        /**
         * ```
         * ast.Subscript = class Subscript(expr)
         *  |  Subscript(expr value, expr slice, expr_context ctx)
         * ```
         */
        class Subscript(pyObject: PyObject) : BaseExpr(pyObject) {
            val value: BaseExpr by lazy { "value" of pyObject }
            val slice: BaseExpr by lazy { "slice" of pyObject }
            val ctx: BaseExprContext by lazy { "ctx" of pyObject }
        }

        /**
         * ```
         * ast.Starred = class Starred(expr)
         *  |  Starred(expr value, expr_context ctx)
         * ```
         */
        class Starred(pyObject: PyObject) : BaseExpr(pyObject) {
            val value: BaseExpr by lazy { "value" of pyObject }
            val ctx: BaseExprContext by lazy { "ctx" of pyObject }
        }

        /**
         * ```
         * ast.Name = class Name(expr)
         *  |  Name(identifier id, expr_context ctx)
         * ```
         */
        class Name(pyObject: PyObject) : BaseExpr(pyObject) {
            val id: String by lazy { "id" of pyObject }
            val ctx: BaseExprContext by lazy { "ctx" of pyObject }
        }

        /**
         * ```
         * ast.List = class List(expr)
         *  |  List(expr* elts, expr_context ctx)
         * ```
         */
        class List(pyObject: PyObject) : BaseExpr(pyObject) {
            val elts: kotlin.collections.List<BaseExpr> by lazy { "elts" of pyObject }
            val ctx: BaseExprContext by lazy { "ctx" of pyObject }
        }

        /**
         * ```
         * ast.Tuple = class Tuple(expr)
         *  |  Tuple(expr* elts, expr_context ctx)
         * ```
         */
        class Tuple(pyObject: PyObject) : BaseExpr(pyObject) {
            val elts: kotlin.collections.List<BaseExpr> by lazy { "elts" of pyObject }
            val ctx: BaseExprContext by lazy { "ctx" of pyObject }
        }

        /**
         * ```
         * ast.Slice = class Slice(expr)
         *  |  Slice(expr? lower, expr? upper, expr? step)
         * ```
         */
        class Slice(pyObject: PyObject) : BaseExpr(pyObject) {
            val lower: BaseExpr? by lazy { "lower" of pyObject }
            val upper: BaseExpr? by lazy { "upper" of pyObject }
            val step: BaseExpr? by lazy { "step" of pyObject }
        }

        /**
         * ```
         * ast.boolop = class boolop(AST)
         *  |  boolop = And | Or
         * ```
         */
        sealed class BaseBoolOp(pyObject: PyObject) : AST(pyObject)

        /**
         * ```
         * ast.And = class And(boolop)
         *  |  And
         * ```
         */
        class And(pyObject: PyObject) : BaseBoolOp(pyObject)

        /**
         * ```
         * ast.Or = class Or(boolop)
         *  |  Or
         */
        class Or(pyObject: PyObject) : BaseBoolOp(pyObject)

        /**
         * ```
         * ast.cmpop = class cmpop(AST)
         *  |  cmpop = Eq | NotEq | Lt | LtE | Gt | GtE | Is | IsNot | In | NotIn
         * ```
         */
        sealed class BaseCmpOp(pyObject: PyObject) : AST(pyObject)

        /**
         * ```
         * ast.Eq = class Eq(cmpop)
         *  |  Eq
         * ```
         */
        class Eq(pyObject: PyObject) : BaseCmpOp(pyObject)

        /**
         * ```
         * ast.NotEq = class NotEq(cmpop)
         *  |  NotEq
         * ```
         */
        class NotEq(pyObject: PyObject) : BaseCmpOp(pyObject)

        /**
         * ```
         * ast.Lt = class Lt(cmpop)
         *  |  Lt
         * ```
         */
        class Lt(pyObject: PyObject) : BaseCmpOp(pyObject)

        /**
         * ```
         * ast.LtE = class LtE(cmpop)
         *  |  LtE
         * ```
         */
        class LtE(pyObject: PyObject) : BaseCmpOp(pyObject)

        /**
         * ```
         * ast.Gt = class Gt(cmpop)
         *  |  Gt
         * ```
         */
        class Gt(pyObject: PyObject) : BaseCmpOp(pyObject)

        /**
         * ```
         * ast.GtE = class GtE(cmpop)
         *  |  GtE
         * ```
         */
        class GtE(pyObject: PyObject) : BaseCmpOp(pyObject)

        /**
         * ```
         * ast.Is = class Is(cmpop)
         *  |  Is
         * ```
         */
        class Is(pyObject: PyObject) : BaseCmpOp(pyObject)

        /**
         * ```
         * ast.IsNot = class IsNot(cmpop)
         *  |  IsNot
         * ```
         */
        class IsNot(pyObject: PyObject) : BaseCmpOp(pyObject)

        /**
         * ```
         * ast.In = class In(cmpop)
         *  |  In
         * ```
         */
        class In(pyObject: PyObject) : BaseCmpOp(pyObject)

        /**
         * ```
         * ast.NotIn = class NotIn(cmpop)
         *  |  NotIn
         * ```
         */
        class NotIn(pyObject: PyObject) : BaseCmpOp(pyObject)

        /**
         * ```
         * ast.expr_context = class expr_context(AST)
         *  |  expr_context = Load | Store | Del
         * ```
         */
        sealed class BaseExprContext(pyObject: PyObject) : AST(pyObject)

        /**
         * ```
         * ast.Load = class Load(expr_context)
         *  |  Load
         * ```
         */
        class Load(pyObject: PyObject) : BaseExprContext(pyObject)

        /**
         * ```
         * ast.Store = class Store(expr_context)
         *  |  Store
         * ```
         */
        class Store(pyObject: PyObject) : BaseExprContext(pyObject)

        /**
         * ```
         * ast.Del = class Del(expr_context)
         *  |  Del
         * ```
         */
        class Del(pyObject: PyObject) : BaseExprContext(pyObject)

        /**
         * ```
         * ast.operator = class operator(AST)
         *  |  operator = Add | Sub | Mult | MatMult | Div | Mod | Pow | LShift | RShift | BitOr | BitXor | BitAnd | FloorDiv
         * ```
         */
        sealed class BaseOperator(pyObject: PyObject) : AST(pyObject)

        /**
         * ```
         * ast.Add = class Add(operator)
         *  |  Add
         * ```
         */
        class Add(pyObject: PyObject) : BaseOperator(pyObject)

        /**
         * ```
         * ast.Sub = class Sub(operator)
         *  |  Sub
         * ```
         */
        class Sub(pyObject: PyObject) : BaseOperator(pyObject)

        /**
         * ```
         * ast.Mult = class Mult(operator)
         *  |  Mult
         * ```
         */
        class Mult(pyObject: PyObject) : BaseOperator(pyObject)

        /**
         * ```
         * ast.MatMult = class MatMult(operator)
         *  |  MatMult
         * ```
         */
        class MatMult(pyObject: PyObject) : BaseOperator(pyObject)

        /**
         * ```
         * ast.Div = class Div(operator)
         *  |  Div
         * ```
         */
        class Div(pyObject: PyObject) : BaseOperator(pyObject)

        /**
         * ```
         * ast.Mod = class Mod(operator)
         *  |  Mod
         * ```
         */
        class Mod(pyObject: PyObject) : BaseOperator(pyObject)

        /**
         * ```
         * ast.Pow = class Pow(operator)
         *  |  Pow
         * ```
         */
        class Pow(pyObject: PyObject) : BaseOperator(pyObject)

        /**
         * ```
         * ast.LShift = class LShift(operator)
         *  |  LShift
         * ```
         */
        class LShift(pyObject: PyObject) : BaseOperator(pyObject)

        /**
         * ```
         * ast.RShift = class RShift(operator)
         *  |  RShift
         * ```
         */
        class RShift(pyObject: PyObject) : BaseOperator(pyObject)

        /**
         * ```
         * ast.BitOr = class BitOr(operator)
         *  |  BitOr
         * ```
         */
        class BitOr(pyObject: PyObject) : BaseOperator(pyObject)

        /**
         * ```
         * ast.BitXor = class BitXor(operator)
         *  |  BitXor
         * ```
         */
        class BitXor(pyObject: PyObject) : BaseOperator(pyObject)

        /**
         * ```
         * ast.BitAnd = class BitAnd(operator)
         *  |  BitAnd
         * ```
         */
        class BitAnd(pyObject: PyObject) : BaseOperator(pyObject)

        /**
         * ```
         * ast.FloorDiv = class FloorDiv(operator)
         *  |  FloorDiv
         * ```
         */
        class FloorDiv(pyObject: PyObject) : BaseOperator(pyObject)

        /**
         * ```
         * ast.pattern = class pattern(AST)
         *  |  pattern = MatchValue(expr value)
         *  |  | MatchSingleton(constant value)
         *  |  | MatchSequence(pattern* patterns)
         *  |  | MatchMapping(expr* keys, pattern* patterns, identifier? rest)
         *  |  | MatchClass(expr cls, pattern* patterns, identifier* kwd_attrs, pattern* kwd_patterns)
         *  |  | MatchStar(identifier? name)
         *  |  | MatchAs(pattern? pattern, identifier? name)
         *  |  | MatchOr(pattern* patterns)
         * ```
         */
        abstract class BasePattern(pyObject: PyObject) : AST(pyObject)

        /**
         * ```
         * ast.MatchValue = class MatchValue(pattern)
         *  |  MatchValue(expr value)
         * ```
         */
        class MatchValue(pyObject: PyObject) : BasePattern(pyObject) {
            val value: BaseExpr by lazy { "value" of pyObject }
        }

        /**
         * ```
         * ast.MatchSingleton = class MatchSingleton(pattern)
         *  |  MatchSingleton(constant value)
         * ```
         */
        class MatchSingleton(pyObject: PyObject) : BasePattern(pyObject) {
            val value: Any by lazy { "value" of pyObject }
        }

        /**
         * ```
         * ast.MatchSequence = class MatchSequence(pattern)
         *  |  MatchSequence(pattern* patterns)
         * ```
         */
        class MatchSequence(pyObject: PyObject) : BasePattern(pyObject) {
            val patterns: kotlin.collections.List<BasePattern> by lazy { "patterns" of pyObject }
        }

        /**
         * ```
         * ast.MatchMapping = class MatchMapping(pattern)
         *  |  MatchMapping(expr* keys, pattern* patterns, identifier? rest)
         * ```
         */
        class MatchMapping(pyObject: PyObject) : BasePattern(pyObject) {
            val key: kotlin.collections.List<BaseExpr> by lazy { "keys" of pyObject }
            val patterns: kotlin.collections.List<BasePattern> by lazy { "patterns" of pyObject }
            val rest: String? by lazy { "rest" of pyObject }
        }

        /**
         * ```
         * ast.MatchClass = class MatchClass(pattern)
         *  |  MatchClass(expr cls, pattern* patterns, identifier* kwd_attrs, pattern* kwd_patterns)
         * ```
         */
        class MatchClass(pyObject: PyObject) : BasePattern(pyObject) {
            val cls: BaseExpr by lazy { "cls" of pyObject }
            val patterns: kotlin.collections.List<BasePattern> by lazy { "patterns" of pyObject }
            val kwd_attrs: kotlin.collections.List<String> by lazy { "kwd_attrs" of pyObject }
            val kwd_patterns: kotlin.collections.List<BasePattern> by lazy {
                "kwd_patterns" of pyObject
            }
        }

        /**
         * ```
         * ast.MatchStar = class MatchStar(pattern)
         *  |  MatchStar(identifier? name)
         * ```
         */
        class MatchStar(pyObject: PyObject) : BasePattern(pyObject) {
            val name: String? by lazy { "name" of pyObject }
        }

        /**
         * ```
         * ast.MatchAs = class MatchAs(pattern)
         *  |  MatchAs(pattern? pattern, identifier? name)
         * ```
         */
        class MatchAs(pyObject: PyObject) : BasePattern(pyObject) {
            val pattern: BasePattern? by lazy { "pattern" of pyObject }
            val name: String? by lazy { "name" of pyObject }
        }

        /**
         * ```
         * ast.MatchOr = class MatchOr(pattern)
         *  |  MatchOr(pattern* patterns)
         * ```
         */
        class MatchOr(pyObject: PyObject) : BasePattern(pyObject) {
            val patterns: kotlin.collections.List<BasePattern> by lazy { "patterns" of pyObject }
        }

        /**
         * ```
         * ast.unaryop = class unaryop(AST)
         *  |  unaryop = Invert | Not | UAdd | USub
         * ```
         */
        sealed class BaseUnaryOp(pyObject: PyObject) : AST(pyObject)

        /**
         * ```
         * ast.Invert = class Invert(unaryop)
         *  |  Invert
         * ```
         */
        class Invert(pyObject: PyObject) : BaseUnaryOp(pyObject)

        /**
         * ```
         * ast.Not = class Not(unaryop)
         *  |  Not
         * ```
         */
        class Not(pyObject: PyObject) : BaseUnaryOp(pyObject)

        /**
         * ```
         * ast.UAdd = class UAdd(unaryop)
         *  |  UAdd
         * ```
         */
        class UAdd(pyObject: PyObject) : BaseUnaryOp(pyObject)

        /**
         * ```
         * ast.USub = class USub(unaryop)
         *  |  USub
         * ```
         */
        class USub(pyObject: PyObject) : BaseUnaryOp(pyObject)

        /**
         * ```
         * ast.alias = class alias(AST)
         *  |  alias(identifier name, identifier? asname)
         * ```
         */
        class alias(pyObject: PyObject) : AST(pyObject) {
            val name: String by lazy { "name" of pyObject }
            val asname: String? by lazy { "asname" of pyObject }
        }

        /**
         * ```
         * ast.arg = class arg(AST)
         *  |  arg(identifier arg, expr? annotation, string? type_comment)
         * ```
         */
        class arg(pyObject: PyObject) : AST(pyObject), WithASTLocation {
            val arg: String by lazy { "arg" of pyObject }
            val annotation: BaseExpr? by lazy { "annotation" of pyObject }
            val type_comment: String? by lazy { "type_comment" of pyObject }
        }

        /**
         * ```
         * ast.arguments = class arguments(AST)
         *  |  arguments(arg* posonlyargs, arg* args, arg? vararg, arg* kwonlyargs, expr* kw_defaults, arg? kwarg, expr* defaults)
         * ```
         */
        class arguments(pyObject: PyObject) : AST(pyObject) {
            val posonlyargs: kotlin.collections.List<arg> by lazy { "posonlyargs" of pyObject }
            val args: kotlin.collections.List<arg> by lazy { "args" of pyObject }
            val vararg: arg? by lazy { "vararg" of pyObject }
            val kwonlyargs: kotlin.collections.List<arg> by lazy { "kwonlyargs" of pyObject }
            val kw_defaults: kotlin.collections.List<BaseExpr> by lazy { "kw_defaults" of pyObject }
            val kwarg: arg? by lazy { "kwarg" of pyObject }
            val defaults: kotlin.collections.List<BaseExpr> by lazy { "defaults" of pyObject }
        }

        /**
         * ```
         * ast.comprehension = class comprehension(AST)
         *  |  comprehension(expr target, expr iter, expr* ifs, int is_async)
         * ```
         */
        class comprehension(pyObject: PyObject) : AST(pyObject) {
            val target: BaseExpr by lazy { "target" of pyObject }
            val iter: BaseExpr by lazy { "iter" of pyObject }
            val ifs: kotlin.collections.List<BaseExpr> by lazy { "ifs" of pyObject }
            val is_async: Long by lazy { "is_async" of pyObject }
        }

        /**
         * ```
         * ast.excepthandler = class excepthandler(AST)
         *  |  excepthandler = ExceptHandler(expr? type, identifier? name, stmt* body)
         * ```
         *
         * TODO: excepthandler <-> ExceptHandler
         */
        class excepthandler(pyObject: PyObject) : AST(pyObject) {
            val type: BaseExpr by lazy { "type" of pyObject }
            val name: String by lazy { "name" of pyObject }
            val body: kotlin.collections.List<BaseStmt> by lazy { "body" of pyObject }
        }

        /**
         * ```
         * ast.keyword = class keyword(AST)
         *  |  keyword(identifier? arg, expr value)
         * ```
         */
        class keyword(pyObject: PyObject) : AST(pyObject) {
            val arg: String? by lazy { "arg" of pyObject }
            val value: BaseExpr by lazy { "value" of pyObject }
        }

        /**
         * ```
         * ast.match_case = class match_case(AST)
         *  |  match_case(pattern pattern, expr? guard, stmt* body)
         * ```
         */
        class match_case(pyObject: PyObject) : AST(pyObject) {
            val pattern: BasePattern by lazy { "pattern" of pyObject }
            val guard: BaseExpr? by lazy { "guard" of pyObject }
            val body: kotlin.collections.List<BaseStmt> by lazy { "body" of pyObject }
        }

        /**
         * ```
         * ast.type_ignore = class type_ignore(AST)
         *  |  type_ignore = TypeIgnore(int lineno, string tag)
         * ```
         *
         * TODO
         */
        class type_ignore(pyObject: PyObject) : AST(pyObject)

        /**
         * ```
         * ast.withitem = class withitem(AST)
         *  |  withitem(expr context_expr, expr? optional_vars)
         * ```
         */
        class withitem(pyObject: PyObject) : AST(pyObject) {
            val context_expr: BaseExpr by lazy { "context_expr" of pyObject }
            val optional_vars: BaseExpr? by lazy { "optional_vars" of pyObject }
        }
    }
}

private inline infix fun <reified T> String.of(pyObject: PyObject): T {
    val ret =
        pyObject.getAttr(this).let { value ->
            if (value is List<*>) {
                value.map { if (it is PyObject) fromPython(it) else it }
            } else {
                if (value is PyObject) fromPython(value) else value
            }
        }
    if (ret !is T) {
        TODO("Expected a " + T::class.java + " but received a " + ret::class.java)
    }

    return ret
}<|MERGE_RESOLUTION|>--- conflicted
+++ resolved
@@ -147,425 +147,48 @@
         sealed class BaseStmt(pyObject: PyObject) : AST(pyObject), WithASTLocation
 
         /**
+         * Several classes are duplicated in the python AST for async and non-async variants. This
+         * interface is a common interface for those AST classes.
+         */
+        interface AsyncOrNot : WithASTLocation
+
+        /** This interface denotes that this is an "async" node. */
+        interface IsAsync : AsyncOrNot
+
+        /**
+         * ast.FunctionDef and ast.AsyncFunctionDef are not related according to the Python syntax.
+         * However, they are so similar, that we make use of this interface to avoid a lot of
+         * duplicate code.
+         */
+        interface NormalOrAsyncFunctionDef : AsyncOrNot {
+            val name: String
+            val args: arguments
+            val body: kotlin.collections.List<BaseStmt>
+            val decorator_list: kotlin.collections.List<BaseExpr>
+            val returns: BaseExpr?
+            val type_comment: String?
+        }
+
+        /**
          * ```
          * ast.FunctionDef = class FunctionDef(stmt)
          *  |  FunctionDef(identifier name, arguments args, stmt* body, expr* decorator_list, expr? returns, string? type_comment)
          * ```
          */
-        class FunctionDef(pyObject: PyObject) : BaseStmt(pyObject) {
-            val name: String by lazy { "name" of pyObject }
-
-            val args: arguments by lazy { "args" of pyObject }
-
-            val body: kotlin.collections.List<BaseStmt> by lazy { "body" of pyObject }
-
-            val decorator_list: kotlin.collections.List<BaseExpr> by lazy {
+        class FunctionDef(pyObject: PyObject) : BaseStmt(pyObject), NormalOrAsyncFunctionDef {
+            override val name: String by lazy { "name" of pyObject }
+
+            override val args: arguments by lazy { "args" of pyObject }
+
+            override val body: kotlin.collections.List<BaseStmt> by lazy { "body" of pyObject }
+
+            override val decorator_list: kotlin.collections.List<BaseExpr> by lazy {
                 "decorator_list" of pyObject
             }
-<<<<<<< HEAD
-    }
-
-    /**
-     * Represents a `ast.AST` node as returned by Python's `ast` parser.
-     *
-     * @param pyObject The Python object returned by jep.
-     */
-    abstract class AST(val pyObject: PyObject)
-
-    /**
-     * ```
-     * ast.mod = class mod(AST)
-     *  |  mod = Module(stmt* body, type_ignore* type_ignores)
-     *  |  | Interactive(stmt* body)
-     *  |  | Expression(expr body)
-     *  |  | FunctionType(expr* argtypes, expr returns)
-     * ```
-     *
-     * Note: We currently only support `Module`s.
-     */
-    abstract class ASTBASEmod(pyObject: PyObject) : AST(pyObject)
-
-    /**
-     * ```
-     * ast.Module = class Module(mod)
-     *  |  Module(stmt* body, type_ignore* type_ignores)
-     * ```
-     */
-    class ASTModule(pyObject: PyObject) : AST(pyObject) {
-        val body: List<ASTBASEstmt> by lazy { "body" of pyObject }
-
-        val type_ignores: List<ASTtype_ignore> by lazy { "type_ignores" of pyObject }
-    }
-
-    /**
-     * ```
-     * ast.stmt = class stmt(AST)
-     *  |  stmt = FunctionDef(identifier name, arguments args, stmt* body, expr* decorator_list, expr? returns, string? type_comment)
-     *  |  | AsyncFunctionDef(identifier name, arguments args, stmt* body, expr* decorator_list, expr? returns, string? type_comment)
-     *  |  | ClassDef(identifier name, expr* bases, keyword* keywords, stmt* body, expr* decorator_list)
-     *  |  | Return(expr? value)
-     *  |  | Delete(expr* targets)
-     *  |  | Assign(expr* targets, expr value, string? type_comment)
-     *  |  | AugAssign(expr target, operator op, expr value)
-     *  |  | AnnAssign(expr target, expr annotation, expr? value, int simple)
-     *  |  | For(expr target, expr iter, stmt* body, stmt* orelse, string? type_comment)
-     *  |  | AsyncFor(expr target, expr iter, stmt* body, stmt* orelse, string? type_comment)
-     *  |  | While(expr test, stmt* body, stmt* orelse)
-     *  |  | If(expr test, stmt* body, stmt* orelse)
-     *  |  | With(withitem* items, stmt* body, string? type_comment)
-     *  |  | AsyncWith(withitem* items, stmt* body, string? type_comment)
-     *  |  | Match(expr subject, match_case* cases)
-     *  |  | Raise(expr? exc, expr? cause)
-     *  |  | Try(stmt* body, excepthandler* handlers, stmt* orelse, stmt* finalbody)
-     *  |  | TryStar(stmt* body, excepthandler* handlers, stmt* orelse, stmt* finalbody)
-     *  |  | Assert(expr test, expr? msg)
-     *  |  | Import(alias* names)
-     *  |  | ImportFrom(identifier? module, alias* names, int? level)
-     *  |  | Global(identifier* names)
-     *  |  | Nonlocal(identifier* names)
-     *  |  | Expr(expr value)
-     *  |  | Pass
-     *  |  | Break
-     *  |  | Continue
-     * ```
-     */
-    sealed class ASTBASEstmt(pyObject: PyObject) : AST(pyObject), WithPythonLocation
-
-    /**
-     * Several classes are duplicated in the python AST for async and non-async variants. This
-     * interface is a common interface for those AST classes.
-     */
-    interface AsyncOrNot : WithPythonLocation
-
-    /** This interface denotes that this is an "async" node. */
-    interface IsAsync : AsyncOrNot
-
-    /**
-     * ast.FunctionDef and ast.AsyncFunctionDef are not related according to the Python syntax.
-     * However, they are so similar, that we make use of this interface to avoid a lot of duplicate
-     * code.
-     */
-    interface NormalOrAsyncFunctionDef : AsyncOrNot {
-        val name: String
-        val args: ASTarguments
-        val body: List<ASTBASEstmt>
-        val decorator_list: List<ASTBASEexpr>
-        val returns: ASTBASEexpr?
-        val type_comment: String?
-    }
-
-    /**
-     * ```
-     * ast.FunctionDef = class FunctionDef(stmt)
-     *  |  FunctionDef(identifier name, arguments args, stmt* body, expr* decorator_list, expr? returns, string? type_comment)
-     * ```
-     */
-    class ASTFunctionDef(pyObject: PyObject) : ASTBASEstmt(pyObject), NormalOrAsyncFunctionDef {
-        override val name: String by lazy { "name" of pyObject }
-
-        override val args: ASTarguments by lazy { "args" of pyObject }
-
-        override val body: List<ASTBASEstmt> by lazy { "body" of pyObject }
-
-        override val decorator_list: List<ASTBASEexpr> by lazy { "decorator_list" of pyObject }
-
-        override val returns: ASTBASEexpr? by lazy { "returns" of pyObject }
-
-        override val type_comment: String? by lazy { "type_comment" of pyObject }
-    }
-
-    /**
-     * ```
-     * ast.AsyncFunctionDef = class AsyncFunctionDef(stmt)
-     *  |  AsyncFunctionDef(identifier name, arguments args, stmt* body, expr* decorator_list, expr? returns, string? type_comment)
-     * ```
-     */
-    class ASTAsyncFunctionDef(pyObject: PyObject) :
-        ASTBASEstmt(pyObject), NormalOrAsyncFunctionDef, IsAsync {
-        override val name: String by lazy { "name" of pyObject }
-
-        override val args: ASTarguments by lazy { "args" of pyObject }
-
-        override val body: List<ASTBASEstmt> by lazy { "body" of pyObject }
-
-        override val decorator_list: List<ASTBASEexpr> by lazy { "decorator_list" of pyObject }
-
-        override val returns: ASTBASEexpr? by lazy { "returns" of pyObject }
-
-        override val type_comment: String? by lazy { "type_comment" of pyObject }
-    }
-
-    /**
-     * ```
-     * ast.ClassDef = class ClassDef(stmt)
-     *  |  ClassDef(identifier name, expr* bases, keyword* keywords, stmt* body, expr* decorator_list)
-     * ```
-     */
-    class ASTClassDef(pyObject: PyObject) : ASTBASEstmt(pyObject) {
-        val name: String by lazy { "name" of pyObject }
-
-        val bases: List<ASTBASEexpr> by lazy { "bases" of pyObject }
-
-        val keywords: List<ASTkeyword> by lazy { "keywords" of pyObject }
-
-        val body: List<ASTBASEstmt> by lazy { "body" of pyObject }
-
-        val decorator_list: List<ASTBASEexpr> by lazy { "decorator_list" of pyObject }
-    }
-
-    /**
-     * ```
-     * ast.Return = class Return(stmt)
-     *  |  Return(expr? value)
-     * ```
-     */
-    class ASTReturn(pyObject: PyObject) : ASTBASEstmt(pyObject) {
-        val value: ASTBASEexpr? by lazy { "value" of pyObject }
-    }
-
-    /**
-     * ```
-     * ast.Delete = class Delete(stmt)
-     *  |  Delete(expr* targets)
-     * ```
-     */
-    class ASTDelete(pyObject: PyObject) : ASTBASEstmt(pyObject) {
-        val targets: List<ASTBASEexpr> by lazy { "targets" of pyObject }
-    }
-
-    /**
-     * ```
-     * ast.Assign = class Assign(stmt)
-     *  |  Assign(expr* targets, expr value, string? type_comment)
-     * ```
-     */
-    class ASTAssign(pyObject: PyObject) : ASTBASEstmt(pyObject) {
-        val targets: List<ASTBASEexpr> by lazy { "targets" of pyObject }
-
-        val value: ASTBASEexpr by lazy { "value" of pyObject }
-
-        val type_comment: String? by lazy { "type_comment" of pyObject }
-    }
-
-    /**
-     * ```
-     * ast.AugAssign = class AugAssign(stmt)
-     *  |  AugAssign(expr target, operator op, expr value)
-     * ```
-     */
-    class ASTAugAssign(pyObject: PyObject) : ASTBASEstmt(pyObject) {
-        val target: ASTBASEexpr by lazy { "target" of pyObject }
-        val op: ASTBASEoperator by lazy { "op" of pyObject }
-        val value: ASTBASEexpr by lazy { "value" of pyObject }
-    }
-
-    /**
-     * ```
-     * ast.AnnAssign = class AnnAssign(stmt)
-     *  |  AnnAssign(expr target, expr annotation, expr? value, int simple)
-     * ```
-     */
-    class ASTAnnAssign(pyObject: PyObject) : ASTBASEstmt(pyObject) {
-        val target: ASTBASEexpr by lazy { "target" of pyObject }
-        val annotation: ASTBASEexpr by lazy { "annotation" of pyObject }
-        val value: ASTBASEexpr? by lazy { "value" of pyObject }
-        val simple: Long by lazy { "simple" of pyObject }
-    }
-
-    /**
-     * ast.For and ast.AsyncFor are not related according to the Python syntax. However, they are so
-     * similar, that we make use of this interface to avoid a lot of duplicate code.
-     */
-    interface NormalOrAsyncFor : AsyncOrNot {
-        val target: ASTBASEexpr
-        val iter: ASTBASEexpr
-        val body: List<ASTBASEstmt>
-        val orelse: List<ASTBASEstmt>
-        val type_comment: String?
-    }
-
-    /**
-     * ```
-     * ast.For = class For(stmt)
-     *  |  For(expr target, expr iter, stmt* body, stmt* orelse, string? type_comment)
-     * ```
-     */
-    class ASTFor(pyObject: PyObject) : ASTBASEstmt(pyObject), NormalOrAsyncFor {
-        override val target: ASTBASEexpr by lazy { "target" of pyObject }
-        override val iter: ASTBASEexpr by lazy { "iter" of pyObject }
-        override val body: List<ASTBASEstmt> by lazy { "body" of pyObject }
-        override val orelse: List<ASTBASEstmt> by lazy { "orelse" of pyObject }
-        override val type_comment: String? by lazy { "type_comment" of pyObject }
-    }
-
-    /**
-     * ```
-     * ast.AsyncFor = class AsyncFor(stmt)
-     *  |  AsyncFor(expr target, expr iter, stmt* body, stmt* orelse, string? type_comment)
-     * ```
-     */
-    class ASTAsyncFor(pyObject: PyObject) : ASTBASEstmt(pyObject), NormalOrAsyncFor, IsAsync {
-        override val target: ASTBASEexpr by lazy { "target" of pyObject }
-        override val iter: ASTBASEexpr by lazy { "iter" of pyObject }
-        override val body: List<ASTBASEstmt> by lazy { "body" of pyObject }
-        override val orelse: List<ASTBASEstmt> by lazy { "orelse" of pyObject }
-        override val type_comment: String? by lazy { "type_comment" of pyObject }
-    }
-
-    /**
-     * ```
-     * ast.While = class While(stmt)
-     *  |  While(expr test, stmt* body, stmt* orelse)
-     * ```
-     */
-    class ASTWhile(pyObject: PyObject) : ASTBASEstmt(pyObject) {
-        val test: ASTBASEexpr by lazy { "test" of pyObject }
-        val body: List<ASTBASEstmt> by lazy { "body" of pyObject }
-        val orelse: List<ASTBASEstmt> by lazy { "orelse" of pyObject }
-    }
-
-    /**
-     * ```
-     * ast.If = class If(stmt)
-     *  |  If(expr test, stmt* body, stmt* orelse)
-     * ```
-     */
-    class ASTIf(pyObject: PyObject) : ASTBASEstmt(pyObject) {
-        val test: ASTBASEexpr by lazy { "test" of pyObject }
-        val body: List<ASTBASEstmt> by lazy { "body" of pyObject }
-        val orelse: List<ASTBASEstmt> by lazy { "orelse" of pyObject }
-    }
-
-    /**
-     * ast.With and ast.AsyncWith are not related according to the Python syntax. However, they are
-     * so similar, that we make use of this interface to avoid a lot of duplicate code.
-     */
-    interface NormalOrAsyncWith : AsyncOrNot {
-        val items: ASTwithitem
-        val body: List<ASTBASEstmt>
-        val type_comment: String?
-    }
-
-    /**
-     * ```
-     * ast.With = class With(stmt)
-     *  |  With(withitem* items, stmt* body, string? type_comment)
-     * ```
-     */
-    class ASTWith(pyObject: PyObject) : ASTBASEstmt(pyObject), NormalOrAsyncWith {
-        override val items: ASTwithitem by lazy { "items" of pyObject }
-        override val body: List<ASTBASEstmt> by lazy { "body" of pyObject }
-        override val type_comment: String? by lazy { "type_comment" of pyObject }
-    }
-
-    /**
-     * ```
-     * ast.AsyncWith = class AsyncWith(stmt)
-     *  |  AsyncWith(withitem* items, stmt* body, string? type_comment)
-     * ```
-     */
-    class ASTAsyncWith(pyObject: PyObject) : ASTBASEstmt(pyObject), NormalOrAsyncWith, IsAsync {
-        override val items: ASTwithitem by lazy { "items" of pyObject }
-        override val body: List<ASTBASEstmt> by lazy { "body" of pyObject }
-        override val type_comment: String? by lazy { "type_comment" of pyObject }
-    }
-
-    /**
-     * ```
-     * ast.Match = class Match(stmt)
-     *  |  Match(expr subject, match_case* cases)
-     * ```
-     */
-    class ASTMatch(pyObject: PyObject) : ASTBASEstmt(pyObject) {
-        val subject: ASTBASEexpr by lazy { "subject" of pyObject }
-        val cases: List<ASTmatch_case> by lazy { "cases" of pyObject }
-    }
-
-    /**
-     * ```
-     * ast.Raise = class Raise(stmt)
-     *  |  Raise(expr? exc, expr? cause)
-     * ```
-     */
-    class ASTRaise(pyObject: PyObject) : ASTBASEstmt(pyObject) {
-        val exc: ASTBASEexpr? by lazy { "exc" of pyObject }
-        val cause: ASTBASEexpr? by lazy { "cause" of pyObject }
-    }
-
-    /**
-     * ```
-     * ast.Try = class Try(stmt)
-     *  |  Try(stmt* body, excepthandler* handlers, stmt* orelse, stmt* finalbody)
-     * ```
-     */
-    class ASTTry(pyObject: PyObject) : ASTBASEstmt(pyObject) {
-        val body: List<ASTBASEstmt> by lazy { "body" of pyObject }
-        val handlers: List<ASTexcepthandler> by lazy { "handlers" of pyObject }
-        val orelse: List<ASTBASEstmt> by lazy { "orelse" of pyObject }
-        val stmt: List<ASTBASEstmt> by lazy { "StmtBase" of pyObject }
-    }
-
-    /**
-     * ```
-     * ast.TryStar = class TryStar(stmt)
-     *  |  TryStar(stmt* body, excepthandler* handlers, stmt* orelse, stmt* finalbody)
-     * ```
-     */
-    class ASTTryStar(pyObject: PyObject) : ASTBASEstmt(pyObject) {
-        val body: List<ASTBASEstmt> by lazy { "body" of pyObject }
-        val handlers: List<ASTexcepthandler> by lazy { "handlers" of pyObject }
-        val orelse: List<ASTBASEstmt> by lazy { "orelse" of pyObject }
-        val finalbody: List<ASTBASEstmt> by lazy { "finalbody" of pyObject }
-    }
-
-    /**
-     * ```
-     * ast.Assert = class Assert(stmt)
-     *  |  Assert(expr test, expr? msg)
-     * ```
-     */
-    class ASTAssert(pyObject: PyObject) : ASTBASEstmt(pyObject) {
-        val test: ASTBASEexpr by lazy { "test" of pyObject }
-        val msg: ASTBASEexpr? by lazy { "msg" of pyObject }
-    }
-
-    /**
-     * ```
-     * ast.Import = class Import(stmt)
-     *  |  Import(alias* names)
-     * ```
-     */
-    class ASTImport(pyObject: PyObject) : ASTBASEstmt(pyObject) {
-        val names: List<ASTalias> by lazy { "names" of pyObject }
-    }
-
-    /**
-     * ```
-     * ast.ImportFrom = class ImportFrom(stmt)
-     *  |  ImportFrom(identifier? module, alias* names, int? level)
-     * ```
-     */
-    class ASTImportFrom(pyObject: PyObject) : ASTBASEstmt(pyObject) {
-        val module: String? by lazy { "module" of pyObject }
-        val names: List<ASTalias> by lazy { "names" of pyObject }
-        val level: Long? by lazy { "level" of pyObject }
-    }
-
-    /**
-     * ```
-     * ast.Global = class Global(stmt)
-     *  |  Global(identifier* names)
-     * ```
-     */
-    class ASTGlobal(pyObject: PyObject) : ASTBASEstmt(pyObject) {
-        val names: List<String> by lazy { "names" of pyObject }
-    }
-=======
->>>>>>> 35577d6e
-
-            val returns: BaseExpr? by lazy { "returns" of pyObject }
-
-            val type_comment: String? by lazy { "type_comment" of pyObject }
+
+            override val returns: BaseExpr? by lazy { "returns" of pyObject }
+
+            override val type_comment: String? by lazy { "type_comment" of pyObject }
         }
 
         /**
@@ -574,20 +197,21 @@
          *  |  AsyncFunctionDef(identifier name, arguments args, stmt* body, expr* decorator_list, expr? returns, string? type_comment)
          * ```
          */
-        class AsyncFunctionDef(pyObject: PyObject) : BaseStmt(pyObject) {
-            val name: String by lazy { "name" of pyObject }
-
-            val args: arguments by lazy { "args" of pyObject }
-
-            val body: kotlin.collections.List<BaseStmt> by lazy { "body" of pyObject }
-
-            val decorator_list: kotlin.collections.List<BaseExpr> by lazy {
+        class AsyncFunctionDef(pyObject: PyObject) :
+            BaseStmt(pyObject), NormalOrAsyncFunctionDef, IsAsync {
+            override val name: String by lazy { "name" of pyObject }
+
+            override val args: arguments by lazy { "args" of pyObject }
+
+            override val body: kotlin.collections.List<BaseStmt> by lazy { "body" of pyObject }
+
+            override val decorator_list: kotlin.collections.List<BaseExpr> by lazy {
                 "decorator_list" of pyObject
             }
 
-            val returns: BaseExpr? by lazy { "returns" of pyObject }
-
-            val type_comment: String? by lazy { "type_comment" of pyObject }
+            override val returns: BaseExpr? by lazy { "returns" of pyObject }
+
+            override val type_comment: String? by lazy { "type_comment" of pyObject }
         }
 
         /**
@@ -670,17 +294,29 @@
         }
 
         /**
+         * ast.For and ast.AsyncFor are not related according to the Python syntax. However, they
+         * are so similar, that we make use of this interface to avoid a lot of duplicate code.
+         */
+        interface NormalOrAsyncFor : AsyncOrNot {
+            val target: BaseExpr
+            val iter: BaseExpr
+            val body: kotlin.collections.List<BaseStmt>
+            val orelse: kotlin.collections.List<BaseStmt>
+            val type_comment: String?
+        }
+
+        /**
          * ```
          * ast.For = class For(stmt)
          *  |  For(expr target, expr iter, stmt* body, stmt* orelse, string? type_comment)
          * ```
          */
-        class For(pyObject: PyObject) : BaseStmt(pyObject) {
-            val target: BaseExpr by lazy { "target" of pyObject }
-            val iter: BaseExpr by lazy { "iter" of pyObject }
-            val body: kotlin.collections.List<BaseStmt> by lazy { "body" of pyObject }
-            val orelse: kotlin.collections.List<BaseStmt> by lazy { "orelse" of pyObject }
-            val type_comment: String? by lazy { "type_comment" of pyObject }
+        class For(pyObject: PyObject) : BaseStmt(pyObject), NormalOrAsyncFor {
+            override val target: BaseExpr by lazy { "target" of pyObject }
+            override val iter: BaseExpr by lazy { "iter" of pyObject }
+            override val body: kotlin.collections.List<BaseStmt> by lazy { "body" of pyObject }
+            override val orelse: kotlin.collections.List<BaseStmt> by lazy { "orelse" of pyObject }
+            override val type_comment: String? by lazy { "type_comment" of pyObject }
         }
 
         /**
@@ -689,12 +325,12 @@
          *  |  AsyncFor(expr target, expr iter, stmt* body, stmt* orelse, string? type_comment)
          * ```
          */
-        class AsyncFor(pyObject: PyObject) : BaseStmt(pyObject) {
-            val target: BaseExpr by lazy { "target" of pyObject }
-            val iter: BaseExpr by lazy { "iter" of pyObject }
-            val body: kotlin.collections.List<BaseStmt> by lazy { "body" of pyObject }
-            val orelse: kotlin.collections.List<BaseStmt> by lazy { "orelse" of pyObject }
-            val type_comment: String? by lazy { "type_comment" of pyObject }
+        class AsyncFor(pyObject: PyObject) : BaseStmt(pyObject), NormalOrAsyncFor, IsAsync {
+            override val target: BaseExpr by lazy { "target" of pyObject }
+            override val iter: BaseExpr by lazy { "iter" of pyObject }
+            override val body: kotlin.collections.List<BaseStmt> by lazy { "body" of pyObject }
+            override val orelse: kotlin.collections.List<BaseStmt> by lazy { "orelse" of pyObject }
+            override val type_comment: String? by lazy { "type_comment" of pyObject }
         }
 
         /**
@@ -722,15 +358,25 @@
         }
 
         /**
+         * ast.With and ast.AsyncWith are not related according to the Python syntax. However, they
+         * are so similar, that we make use of this interface to avoid a lot of duplicate code.
+         */
+        interface NormalOrAsyncWith : AsyncOrNot {
+            val items: withitem
+            val body: kotlin.collections.List<BaseStmt>
+            val type_comment: String?
+        }
+
+        /**
          * ```
          * ast.With = class With(stmt)
          *  |  With(withitem* items, stmt* body, string? type_comment)
          * ```
          */
-        class With(pyObject: PyObject) : BaseStmt(pyObject) {
-            val items: withitem by lazy { "items" of pyObject }
-            val body: kotlin.collections.List<BaseStmt> by lazy { "body" of pyObject }
-            val type_comment: String? by lazy { "type_comment" of pyObject }
+        class With(pyObject: PyObject) : BaseStmt(pyObject), NormalOrAsyncWith {
+            override val items: withitem by lazy { "items" of pyObject }
+            override val body: kotlin.collections.List<BaseStmt> by lazy { "body" of pyObject }
+            override val type_comment: String? by lazy { "type_comment" of pyObject }
         }
 
         /**
@@ -739,12 +385,10 @@
          *  |  AsyncWith(withitem* items, stmt* body, string? type_comment)
          * ```
          */
-        class AsyncWith(pyObject: PyObject) : BaseStmt(pyObject) {
-            val target: BaseExpr by lazy { "target" of pyObject }
-            val iter: BaseExpr by lazy { "iter" of pyObject }
-            val body: kotlin.collections.List<BaseStmt> by lazy { "body" of pyObject }
-            val orelse: kotlin.collections.List<BaseStmt> by lazy { "orelse" of pyObject }
-            val type_comment: String? by lazy { "type_comment" of pyObject }
+        class AsyncWith(pyObject: PyObject) : BaseStmt(pyObject), NormalOrAsyncWith, IsAsync {
+            override val items: withitem by lazy { "items" of pyObject }
+            override val body: kotlin.collections.List<BaseStmt> by lazy { "body" of pyObject }
+            override val type_comment: String? by lazy { "type_comment" of pyObject }
         }
 
         /**
