--- conflicted
+++ resolved
@@ -35,7 +35,6 @@
  * Takes care of configuring Jep according to some well known paths on popular operating systems.
  */
 object JepSingleton {
-
     private const val libJepJniLib = "libjep.jnilib"
 
     private const val libJepSo = "libjep.so"
@@ -152,18 +151,11 @@
         "${System.getProperty("user.home")}/.virtualenvs/$virtualEnv/lib/python${version}/site-packages/jep/$libJepJniLib"
 
     private fun macOsInstallationPath(version: String) =
-<<<<<<< HEAD
         "/opt/homebrew/lib/python${version}/site-packages/jep/$libJepJniLib"
+
     private fun otherPathsToJepLibrary() =
         listOf(
             "/usr/lib/$libJepSo",
             "/Library/Java/Extensions/$libJepJniLib",
-=======
-        "/opt/homebrew/lib/python${version}/site-packages/jep/libjep.jnilib"
-    private fun otherPathsToJepLibrary() =
-        listOf(
-            "/usr/lib/libjep.so",
-            "/Library/Java/Extensions/libjep.jnilib",
->>>>>>> b61b7a25
         )
 }