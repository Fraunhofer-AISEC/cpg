--- conflicted
+++ resolved
@@ -48,11 +48,8 @@
     HasOperatorOverloading,
     HasFunctionStyleConstruction,
     HasMemberExpressionAmbiguity,
-<<<<<<< HEAD
-    HasBuiltins {
-=======
+    HasBuiltins,
     HasDefaultArguments {
->>>>>>> 8607f1fb
     override val fileExtensions = listOf("py", "pyi")
     override val namespaceDelimiter = "."
 
