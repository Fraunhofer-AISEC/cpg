--- conflicted
+++ resolved
@@ -106,60 +106,32 @@
             }
 
         // Nothing to create
-<<<<<<< HEAD
         if (symbol.isNotEmpty()) return null
 
         // First, check if we need to create a field
         var field: FieldDeclaration? =
-            if (scopeManager.isInRecord && scopeManager.isInFunction) {
+            when {
                 // Check, whether we are referring to a "self.X", which would create a field
-                if (
-                    ref is MemberExpression &&
-                        ref.base.name == scopeManager.currentMethod?.receiver?.name
-                ) {
+                scopeManager.isInRecord && scopeManager.isInFunction && ref.refersToReceiver -> {
                     // We need to temporarily jump into the scope of the current record to
                     // add the field. These are instance attributes
                     scopeManager.withScope(scopeManager.firstScopeIsInstanceOrNull<RecordScope>()) {
                         newFieldDeclaration(ref.name)
-=======
-        if (resolved != null) return null
-
-        val decl =
-            if (scopeManager.isInRecord) {
-                if (scopeManager.isInFunction) {
-                    if (
-                        node is MemberExpression &&
-                            node.base.name ==
-                                (scopeManager.currentFunction as? MethodDeclaration)?.receiver?.name
-                    ) {
-                        // We need to temporarily jump into the scope of the current record to
-                        // add the field. These are instance attributes
-                        scopeManager.withScope(
-                            scopeManager.firstScopeIsInstanceOrNull<RecordScope>()
-                        ) {
-                            newFieldDeclaration(node.name)
-                        }
-                    } else {
-                        newVariableDeclaration(node.name)
->>>>>>> c27b13d7
                     }
-                } else if (ref is MemberExpression) {
+                }
+                scopeManager.isInRecord && scopeManager.isInFunction && ref is MemberExpression -> {
                     // If this is any other member expression, we are usually not interested in
                     // creating fields, except if this is a receiver
                     return null
-                } else {
-<<<<<<< HEAD
+                }
+                scopeManager.isInRecord -> {
+                    // We end up here for fields declared directly in the class body. These are
+                    // class attributes; more or less static fields.
+                    newFieldDeclaration(ref.name)
+                }
+                else -> {
                     null
-=======
-                    newFieldDeclaration(node.name)
->>>>>>> c27b13d7
-                }
-            } else if (scopeManager.isInRecord) {
-                // We end up here for fields declared directly in the class body. These are class
-                // attributes; more or less static fields.
-                newFieldDeclaration(ref.name)
-            } else {
-                null
+                }
             }
 
         // If we didn't create any field up to this point and if we are still have not returned, we
@@ -177,7 +149,6 @@
         decl.location = ref.location
         decl.isImplicit = true
 
-<<<<<<< HEAD
         log.debug(
             "Creating dynamic {} {} in {}",
             if (decl is FieldDeclaration) {
@@ -191,12 +162,16 @@
 
         // Make sure we add the declaration at the correct place, i.e. with the scope we set at the
         // creation time
-=======
->>>>>>> c27b13d7
         scopeManager.withScope(decl.scope) { scopeManager.addDeclaration(decl) }
 
         return decl
     }
+
+    private val Reference.refersToReceiver: Boolean
+        get() {
+            return this is MemberExpression &&
+                this.base.name == scopeManager.currentMethod?.receiver?.name
+        }
 
     private fun handleAssignExpression(assignExpression: AssignExpression) {
         for (target in assignExpression.lhs) {
