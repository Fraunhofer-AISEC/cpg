/*
 * Copyright (c) 2023, Fraunhofer AISEC. All rights reserved.
 *
 * Licensed under the Apache License, Version 2.0 (the "License");
 * you may not use this file except in compliance with the License.
 * You may obtain a copy of the License at
 *
 *      http://www.apache.org/licenses/LICENSE-2.0
 *
 * Unless required by applicable law or agreed to in writing, software
 * distributed under the License is distributed on an "AS IS" BASIS,
 * WITHOUT WARRANTIES OR CONDITIONS OF ANY KIND, either express or implied.
 * See the License for the specific language governing permissions and
 * limitations under the License.
 *
 *                    $$$$$$\  $$$$$$$\   $$$$$$\
 *                   $$  __$$\ $$  __$$\ $$  __$$\
 *                   $$ /  \__|$$ |  $$ |$$ /  \__|
 *                   $$ |      $$$$$$$  |$$ |$$$$\
 *                   $$ |      $$  ____/ $$ |\_$$ |
 *                   $$ |  $$\ $$ |      $$ |  $$ |
 *                   \$$$$$   |$$ |      \$$$$$   |
 *                    \______/ \__|       \______/
 *
 */
package de.fraunhofer.aisec.cpg.passes

import de.fraunhofer.aisec.cpg.TranslationContext
import de.fraunhofer.aisec.cpg.frontends.python.PythonLanguageFrontend
import de.fraunhofer.aisec.cpg.graph.*
import de.fraunhofer.aisec.cpg.graph.declarations.Declaration
import de.fraunhofer.aisec.cpg.graph.declarations.FieldDeclaration
import de.fraunhofer.aisec.cpg.graph.declarations.VariableDeclaration
import de.fraunhofer.aisec.cpg.graph.scopes.RecordScope
import de.fraunhofer.aisec.cpg.graph.statements.ForEachStatement
import de.fraunhofer.aisec.cpg.graph.statements.expressions.AssignExpression
import de.fraunhofer.aisec.cpg.graph.statements.expressions.MemberExpression
import de.fraunhofer.aisec.cpg.graph.statements.expressions.Reference
import de.fraunhofer.aisec.cpg.graph.types.InitializerTypePropagation
import de.fraunhofer.aisec.cpg.helpers.SubgraphWalker
import de.fraunhofer.aisec.cpg.passes.configuration.DependsOn
import de.fraunhofer.aisec.cpg.passes.configuration.ExecuteBefore
import de.fraunhofer.aisec.cpg.passes.configuration.RequiredFrontend

@DependsOn(TypeResolver::class)
@ExecuteBefore(SymbolResolver::class)
@RequiredFrontend(PythonLanguageFrontend::class)
class PythonAddDeclarationsPass(ctx: TranslationContext) : ComponentPass(ctx) {
    override fun cleanup() {
        // nothing to do
    }

    override fun accept(p0: Component) {
        val walker = SubgraphWalker.ScopedWalker(ctx.scopeManager)
        walker.registerHandler { _, _, currNode -> handle(currNode) }

        for (tu in p0.translationUnits) {
            walker.iterate(tu)
        }
    }

    /**
     * This function checks for each [AssignExpression] whether there is already a matching variable
     * or not. New variables can be one of:
     * - [FieldDeclaration] if we are currently in a record
     * - [VariableDeclaration] otherwise
     *
     * TODO: loops
     */
    private fun handle(node: Node?) {
        when (node) {
            is AssignExpression -> handleAssignExpression(node)
            is ForEachStatement -> handleForEach(node)
            else -> {
                // Nothing to do for all other types of nodes
            }
        }
    }

    /**
     * This function will create a new dynamic [VariableDeclaration] if there is a write access to
     * the [ref].
     */
    private fun handleWriteToReference(ref: Reference): VariableDeclaration? {
        if (ref.access != AccessValues.WRITE) {
            return null
        }

        // Look for a potential scope modifier for this reference
        // lookupScope
        var targetScope =
            scopeManager.currentScope?.predefinedLookupScopes[ref.name.toString()]?.targetScope

        // There are a couple of things to consider now
        var symbol =
            // Since this is a WRITE access, we need
            //   - to look for a local symbol, unless
            //   - a global keyword is present for this symbol and scope
            if (targetScope != null) {
                scopeManager.lookupSymbolByName(ref.name, ref.location, targetScope)
            } else {
                scopeManager.lookupSymbolByName(ref.name, ref.location) {
                    it.scope == scopeManager.currentScope
                }
            }

        // Nothing to create
<<<<<<< HEAD
        if (resolved != null) return null

        val decl =
            if (scopeManager.isInRecord) {
                if (scopeManager.isInFunction) {
                    if (
                        node is MemberExpression &&
                            node.base.name ==
                                (scopeManager.currentFunction as? MethodDeclaration)?.receiver?.name
                    ) {
                        // We need to temporarily jump into the scope of the current record to
                        // add the field. These are instance attributes
                        scopeManager.withScope(
                            scopeManager.firstScopeIsInstanceOrNull<RecordScope>()
                        ) {
                            newFieldDeclaration(node.name)
                        }
                    } else {
                        newVariableDeclaration(node.name)
                    }
                } else {
                    newFieldDeclaration(node.name)
=======
        if (symbol.isNotEmpty()) return null

        // First, check if we need to create a field
        var field: FieldDeclaration? =
            when {
                // Check, whether we are referring to a "self.X", which would create a field
                scopeManager.isInRecord && scopeManager.isInFunction && ref.refersToReceiver -> {
                    // We need to temporarily jump into the scope of the current record to
                    // add the field. These are instance attributes
                    scopeManager.withScope(scopeManager.firstScopeIsInstanceOrNull<RecordScope>()) {
                        newFieldDeclaration(ref.name)
                    }
>>>>>>> 5437952b
                }
                scopeManager.isInRecord && scopeManager.isInFunction && ref is MemberExpression -> {
                    // If this is any other member expression, we are usually not interested in
                    // creating fields, except if this is a receiver
                    return null
                }
                scopeManager.isInRecord -> {
                    // We end up here for fields declared directly in the class body. These are
                    // class attributes; more or less static fields.
                    newFieldDeclaration(ref.name)
                }
                else -> {
                    null
                }
            }

        // If we didn't create any field up to this point and if we are still have not returned, we
        // can create a normal variable. We need to take scope modifications into account.
        var decl =
            if (field == null && targetScope != null) {
                scopeManager.withScope(targetScope) { newVariableDeclaration(ref.name) }
            } else if (field == null) {
                newVariableDeclaration(ref.name)
            } else {
                field
            }

        decl.code = ref.code
        decl.location = ref.location
        decl.isImplicit = true

<<<<<<< HEAD
=======
        log.debug(
            "Creating dynamic {} {} in {}",
            if (decl is FieldDeclaration) {
                "field"
            } else {
                "variable"
            },
            decl.name,
            decl.scope
        )

        // Make sure we add the declaration at the correct place, i.e. with the scope we set at the
        // creation time
>>>>>>> 5437952b
        scopeManager.withScope(decl.scope) { scopeManager.addDeclaration(decl) }

        return decl
    }

    private val Reference.refersToReceiver: Boolean
        get() {
            return this is MemberExpression &&
                this.base.name == scopeManager.currentMethod?.receiver?.name
        }

    private fun handleAssignExpression(assignExpression: AssignExpression) {
        for (target in assignExpression.lhs) {
            (target as? Reference)?.let {
                val handled = handleWriteToReference(target)
                if (handled is Declaration) {
                    // We cannot assign an initializer here because this will lead to duplicate
                    // DFG edges, but we need to propagate the type information from our value
                    // to the declaration. We therefore add the declaration to the observers of
                    // the value's type, so that it gets informed and can change its own type
                    // accordingly.
                    assignExpression
                        .findValue(target)
                        ?.registerTypeObserver(InitializerTypePropagation(handled))

                    // Add it to our assign expression, so that we can find it in the AST
                    assignExpression.declarations += handled
                }
            }
        }
    }

    // New variables can also be declared as `variable` in a [ForEachStatement]
    private fun handleForEach(node: ForEachStatement) {
        when (val forVar = node.variable) {
            is Reference -> {
                val handled = handleWriteToReference(forVar)
                if (handled is Declaration) {
                    handled.let { node.addDeclaration(it) }
                }
            }
        }
    }
}<|MERGE_RESOLUTION|>--- conflicted
+++ resolved
@@ -105,30 +105,6 @@
             }
 
         // Nothing to create
-<<<<<<< HEAD
-        if (resolved != null) return null
-
-        val decl =
-            if (scopeManager.isInRecord) {
-                if (scopeManager.isInFunction) {
-                    if (
-                        node is MemberExpression &&
-                            node.base.name ==
-                                (scopeManager.currentFunction as? MethodDeclaration)?.receiver?.name
-                    ) {
-                        // We need to temporarily jump into the scope of the current record to
-                        // add the field. These are instance attributes
-                        scopeManager.withScope(
-                            scopeManager.firstScopeIsInstanceOrNull<RecordScope>()
-                        ) {
-                            newFieldDeclaration(node.name)
-                        }
-                    } else {
-                        newVariableDeclaration(node.name)
-                    }
-                } else {
-                    newFieldDeclaration(node.name)
-=======
         if (symbol.isNotEmpty()) return null
 
         // First, check if we need to create a field
@@ -141,7 +117,6 @@
                     scopeManager.withScope(scopeManager.firstScopeIsInstanceOrNull<RecordScope>()) {
                         newFieldDeclaration(ref.name)
                     }
->>>>>>> 5437952b
                 }
                 scopeManager.isInRecord && scopeManager.isInFunction && ref is MemberExpression -> {
                     // If this is any other member expression, we are usually not interested in
@@ -173,8 +148,6 @@
         decl.location = ref.location
         decl.isImplicit = true
 
-<<<<<<< HEAD
-=======
         log.debug(
             "Creating dynamic {} {} in {}",
             if (decl is FieldDeclaration) {
@@ -188,7 +161,6 @@
 
         // Make sure we add the declaration at the correct place, i.e. with the scope we set at the
         // creation time
->>>>>>> 5437952b
         scopeManager.withScope(decl.scope) { scopeManager.addDeclaration(decl) }
 
         return decl
