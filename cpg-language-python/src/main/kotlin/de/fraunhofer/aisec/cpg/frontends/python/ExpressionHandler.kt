/*
 * Copyright (c) 2023, Fraunhofer AISEC. All rights reserved.
 *
 * Licensed under the Apache License, Version 2.0 (the "License");
 * you may not use this file except in compliance with the License.
 * You may obtain a copy of the License at
 *
 *      http://www.apache.org/licenses/LICENSE-2.0
 *
 * Unless required by applicable law or agreed to in writing, software
 * distributed under the License is distributed on an "AS IS" BASIS,
 * WITHOUT WARRANTIES OR CONDITIONS OF ANY KIND, either express or implied.
 * See the License for the specific language governing permissions and
 * limitations under the License.
 *
 *                    $$$$$$\  $$$$$$$\   $$$$$$\
 *                   $$  __$$\ $$  __$$\ $$  __$$\
 *                   $$ /  \__|$$ |  $$ |$$ /  \__|
 *                   $$ |      $$$$$$$  |$$ |$$$$\
 *                   $$ |      $$  ____/ $$ |\_$$ |
 *                   $$ |  $$\ $$ |      $$ |  $$ |
 *                   \$$$$$   |$$ |      \$$$$$   |
 *                    \______/ \__|       \______/
 *
 */
package de.fraunhofer.aisec.cpg.frontends.python

import de.fraunhofer.aisec.cpg.graph.*
import de.fraunhofer.aisec.cpg.graph.declarations.MethodDeclaration
import de.fraunhofer.aisec.cpg.graph.statements.expressions.Expression
import de.fraunhofer.aisec.cpg.graph.statements.expressions.ProblemExpression
import jep.python.PyObject

class ExpressionHandler(frontend: PythonLanguageFrontend) :
    PythonHandler<Expression, Python.ASTBASEexpr>(::ProblemExpression, frontend) {

    /*
    Magic numbers (https://docs.python.org/3/library/ast.html#ast.FormattedValue):
    conversion is an integer:
        -1: no formatting
        115: !s string formatting
        114: !r repr formatting
        97: !a ascii formatting
     */
    private val formattedValConversionNoFormatting = -1L
    private val formattedValConversionString = 115L
    private val formattedValConversionRepr = 114L
    private val formattedValConversionASCII = 97L

    override fun handleNode(node: Python.ASTBASEexpr): Expression {
        return when (node) {
            is Python.ASTName -> handleName(node)
            is Python.ASTCall -> handleCall(node)
            is Python.ASTConstant -> handleConstant(node)
            is Python.ASTAttribute -> handleAttribute(node)
            is Python.ASTBinOp -> handleBinOp(node)
            is Python.ASTUnaryOp -> handleUnaryOp(node)
            is Python.ASTCompare -> handleCompare(node)
            is Python.ASTDict -> handleDict(node)
            is Python.ASTIfExp -> handleIfExp(node)
            is Python.ASTTuple -> handleTuple(node)
            is Python.ASTList -> handleList(node)
            is Python.ASTBoolOp -> handleBoolOp(node)
            is Python.ASTSubscript -> handleSubscript(node)
            is Python.ASTSlice -> handleSlice(node)
<<<<<<< HEAD
            else ->
=======
            is Python.ASTLambda -> handleLambda(node)
            is Python.ASTSet -> handleSet(node)
            is Python.ASTFormattedValue -> handleFormattedValue(node)
            is Python.ASTJoinedStr -> handleJoinedStr(node)
            is Python.ASTStarred -> handleStarred(node)
            is Python.ASTNamedExpr,
            is Python.ASTGeneratorExp,
            is Python.ASTListComp,
            is Python.ASTSetComp,
            is Python.ASTDictComp,
            is Python.ASTAwait,
            is Python.ASTYield,
            is Python.ASTYieldFrom ->
>>>>>>> 9cb385c7
                newProblemExpression(
                    "The expression of class ${node.javaClass} is not supported yet",
                    rawNode = node
                )
<<<<<<< HEAD
=======
        }
    }

    private fun handleFormattedValue(node: Python.ASTFormattedValue): Expression {
        if (node.format_spec != null) {
            return newProblemExpression(
                "Cannot handle formatted value with format_spec ${node.format_spec} yet",
                rawNode = node
            )
        }
        return when (node.conversion) {
            formattedValConversionNoFormatting -> {
                // No formatting, just return the value.
                handle(node.value)
            }
            formattedValConversionString -> {
                // String representation. wrap in str() call.
                val strCall =
                    newCallExpression(newReference("str", rawNode = node), "str", rawNode = node)
                strCall.addArgument(handle(node.value))
                strCall
            }
            formattedValConversionRepr -> {
                newProblemExpression(
                    "Cannot handle conversion '114: !r repr formatting', yet.",
                    rawNode = node
                )
            }
            formattedValConversionASCII -> {
                newProblemExpression(
                    "Cannot handle conversion '97: !a ascii formatting', yet.",
                    rawNode = node
                )
            }
            else ->
                newProblemExpression(
                    "Cannot handle formatted value with conversion ${node.conversion} yet",
                    rawNode = node
                )
>>>>>>> 9cb385c7
        }
    }

    private fun handleJoinedStr(node: Python.ASTJoinedStr): Expression {
        val values = node.values.map(::handle)
        return if (values.isEmpty()) {
            newLiteral("", primitiveType("str"), rawNode = node)
        } else if (values.size == 1) {
            values.first()
        } else {
            val lastTwo = newBinaryOperator("+", rawNode = node)
            lastTwo.rhs = values.last()
            lastTwo.lhs = values[values.size - 2]
            values.subList(0, values.size - 2).foldRight(lastTwo) { newVal, start ->
                val nextValue = newBinaryOperator("+")
                nextValue.rhs = start
                nextValue.lhs = newVal
                nextValue
            }
        }
    }

    private fun handleStarred(node: Python.ASTStarred): Expression {
        val unaryOp = newUnaryOperator("*", postfix = false, prefix = false, rawNode = node)
        unaryOp.input = handle(node.value)
        return unaryOp
    }

    private fun handleSlice(node: Python.ASTSlice): Expression {
        return newRangeExpression(rawNode = node).withChildren(hasScope = false) { slice ->
            slice.floor = node.lower?.let { lower -> handle(lower) }
            slice.ceiling = node.upper?.let { upper -> handle(upper) }
            slice.third = node.step?.let { step -> handle(step) }
        }
    }

    private fun handleSubscript(node: Python.ASTSubscript): Expression {
        return newSubscriptExpression(rawNode = node).withChildren(hasScope = false) { sub ->
            sub.arrayExpression = handle(node.value)
            sub.subscriptExpression = handle(node.slice)
        }
    }

    private fun handleBoolOp(node: Python.ASTBoolOp): Expression {
        val op =
            when (node.op) {
                is Python.ASTAnd -> "and"
                is Python.ASTOr -> "or"
            }
        if (node.values.size != 2) {
            return newProblemExpression(
                "Expected exactly two expressions but got " + node.values.size,
                rawNode = node
            )
        }
        return newBinaryOperator(operatorCode = op, rawNode = node).withChildren(hasScope = false) {
            it.lhs = handle(node.values[0])
            it.rhs = handle(node.values[1])
        }
    }

    private fun handleList(node: Python.ASTList): Expression {
        return newInitializerListExpression(rawNode = node).withChildren(hasScope = false) {
            val lst = mutableListOf<Expression>()
            for (e in node.elts) {
                lst += handle(e)
            }
            it.initializers = lst.toList()
        }
<<<<<<< HEAD
=======
        val ile = newInitializerListExpression(rawNode = node)
        ile.type = frontend.objectType("list")
        ile.initializers = lst
        return ile
    }

    private fun handleSet(node: Python.ASTSet): Expression {
        val lst = mutableListOf<Expression>()
        for (e in node.elts) {
            lst += handle(e)
        }
        val ile = newInitializerListExpression(rawNode = node)
        ile.type = frontend.objectType("set")
        ile.initializers = lst
        return ile
>>>>>>> 9cb385c7
    }

    private fun handleTuple(node: Python.ASTTuple): Expression {
        return newInitializerListExpression(rawNode = node).withChildren(hasScope = false) {
            val lst = mutableListOf<Expression>()
            for (e in node.elts) {
                lst += handle(e)
            }
            it.initializers = lst.toList()
        }
<<<<<<< HEAD
=======
        val ile = newInitializerListExpression(rawNode = node)
        ile.type = frontend.objectType("tuple")
        ile.initializers = lst.toList()
        return ile
>>>>>>> 9cb385c7
    }

    private fun handleIfExp(node: Python.ASTIfExp): Expression {
        return newConditionalExpression(rawNode = node).withChildren(hasScope = false) {
            it.condition = handle(node.test)
            it.thenExpression = handle(node.body)
            it.elseExpression = handle(node.orelse)
        }
    }

    private fun handleDict(node: Python.ASTDict): Expression {
        return newInitializerListExpression(rawNode = node).withChildren(hasScope = false) { ile ->
            val lst = mutableListOf<Expression>()
            for (i in node.values.indices) { // TODO: keys longer than values possible?
                // Here we can not use node as raw node as it spans all keys and values
                lst +=
                    newKeyValueExpression().codeAndLocationFromChildren(node).withChildren { kve ->
                        kve.key = node.keys[i]?.let { key -> handle(key) }
                        kve.value = handle(node.values[i])
                    }
            }
            ile.initializers = lst.toList()
        }
<<<<<<< HEAD
=======
        val ile = newInitializerListExpression(rawNode = node)
        ile.type = frontend.objectType("dict")
        ile.initializers = lst.toList()
        return ile
>>>>>>> 9cb385c7
    }

    private fun handleCompare(node: Python.ASTCompare): Expression {
        if (node.comparators.size != 1 || node.ops.size != 1) {
            return newProblemExpression("Multi compare is not (yet) supported.", rawNode = node)
        }
        val op =
            when (node.ops.first()) {
                is Python.ASTEq -> "=="
                is Python.ASTNotEq -> "!="
                is Python.ASTLt -> "<"
                is Python.ASTLtE -> "<="
                is Python.ASTGt -> ">"
                is Python.ASTGtE -> ">="
                is Python.ASTIs -> "is"
                is Python.ASTIsNot -> "is not"
                is Python.ASTIn -> "in"
                is Python.ASTNotIn -> "not in"
<<<<<<< HEAD
                else ->
                    return newProblemExpression(
                        "The comparison operation ${node.ops.first().javaClass} is not supported yet",
                        rawNode = node
                    )
=======
>>>>>>> 9cb385c7
            }
        return newBinaryOperator(operatorCode = op, rawNode = node).withChildren(hasScope = false) {
            it.lhs = handle(node.left)
            it.rhs = handle(node.comparators.first())
        }
    }

    private fun handleBinOp(node: Python.ASTBinOp): Expression {
<<<<<<< HEAD
        val op =
            when (node.op) {
                is Python.ASTAdd -> "+"
                is Python.ASTSub -> "-"
                is Python.ASTMult -> "*"
                is Python.ASTMatMult -> "*"
                is Python.ASTDiv -> "/"
                is Python.ASTMod -> "%"
                is Python.ASTPow -> "**"
                is Python.ASTLShift -> "<<"
                is Python.ASTRShift -> ">>"
                is Python.ASTBitOr -> "|"
                is Python.ASTBitXor -> "^"
                is Python.ASTBitAnd -> "&"
                is Python.ASTFloorDiv -> "//"
                else ->
                    return newProblemExpression(
                        "The binary operation ${node.op.javaClass} is not supported yet",
                        rawNode = node
                    )
            }
        return newBinaryOperator(operatorCode = op, rawNode = node).withChildren(hasScope = false) {
            it.lhs = handle(node.left)
            it.rhs = handle(node.right)
        }
=======
        val op = frontend.operatorToString(node.op)
        val ret = newBinaryOperator(operatorCode = op, rawNode = node)
        ret.lhs = handle(node.left)
        ret.rhs = handle(node.right)
        return ret
>>>>>>> 9cb385c7
    }

    private fun handleUnaryOp(node: Python.ASTUnaryOp): Expression {
        val op = frontend.operatorUnaryToString(node.op)
        val ret =
            newUnaryOperator(operatorCode = op, postfix = false, prefix = false, rawNode = node)
        ret.input = handle(node.operand)
        return ret
    }

    private fun handleAttribute(node: Python.ASTAttribute): Expression {
        return newMemberExpression(name = node.attr, base = handle(node.value), rawNode = node)
    }

    private fun handleConstant(node: Python.ASTConstant): Expression {
        // TODO: this is ugly

        return if (
            (node.pyObject.getAttr("value") as? PyObject)?.getAttr("__class__").toString() ==
                "<class 'complex'>"
        ) {
            val tpe = primitiveType("complex")
            return newLiteral(node.pyObject.getAttr("value").toString(), type = tpe, rawNode = node)
        } else if (node.pyObject.getAttr("value") == null) {
            val tpe = objectType("None")

            return newLiteral(null, type = tpe, rawNode = node)
        } else {
            easyConstant(node)
        }
    }

    private fun easyConstant(node: Python.ASTConstant): Expression {
        // TODO check and add missing types
        val tpe =
            when (node.value) {
                is String -> primitiveType("str")
                is Boolean -> primitiveType("bool")
                is Int,
                is Long -> primitiveType("int")
                is Float,
                is Double -> primitiveType("float")
                else -> {
                    autoType()
                }
            }
        return newLiteral(node.value, type = tpe, rawNode = node)
    }

    /**
     * Handles an `ast.Call` Python node. This can be one of
     * - [MemberCallExpression]
     * - [ConstructExpression]
     * - [CastExpression]
     * - [CallExpression]
     *
     * TODO: cast, memberexpression, magic
     */
    private fun handleCall(node: Python.ASTCall): Expression {
        val ret =
            when (node.func) {
                is Python.ASTAttribute -> {
                    newMemberCallExpression(
                        frontend.expressionHandler.handle(node.func),
                        rawNode = node
                    )
                }
                else -> {
                    val func = handle(node.func)

                    // try to resolve -> [ConstructExpression]
                    val currentScope = frontend.scopeManager.currentScope
                    val record =
                        currentScope?.let { frontend.scopeManager.getRecordForName(func.name) }

                    if (record != null) {
                        // construct expression
                        val constructExpr =
                            newConstructExpression(
                                (node.func as? Python.ASTName)?.id,
                                rawNode = node
                            )
                        constructExpr.type = record.toType()
                        constructExpr
                    } else {
                        newCallExpression(func, rawNode = node)
                    }
                }
            }
        return ret.withChildren(hasScope = false) {
            for (arg in node.args) {
                ret.addArgument(handle(arg))
            }

            for (keyword in node.keywords) {
                ret.addArgument(handle(keyword.value), keyword.arg)
            }
        }
    }

    private fun handleName(node: Python.ASTName): Expression {
        val r = newReference(name = node.id, rawNode = node)

        /*
         * TODO: this is not nice... :(
         *
         * Take a little shortcut and set refersTo, in case this is a method receiver. This allows us to play more
         * nicely with member (call) expressions on the current class, since then their base type is known.
         */
        val currentFunction = frontend.scopeManager.currentFunction
        if (currentFunction is MethodDeclaration) {
            val recv = currentFunction.receiver
            recv.let {
                if (node.id == it?.name?.localName) {
                    r.refersTo = it
                    r.type = it.type
                }
            }
        }
        return r
    }

    private fun handleLambda(node: Python.ASTLambda): Expression {
        val lambda = newLambdaExpression(rawNode = node)
        val function = newFunctionDeclaration(name = "", rawNode = node)
        frontend.scopeManager.enterScope(function)
        for (arg in node.args.args) {
            this.frontend.statementHandler.handleArgument(arg)
        }
        function.body = handle(node.body)
        frontend.scopeManager.leaveScope(function)
        lambda.function = function
        return lambda
    }
}<|MERGE_RESOLUTION|>--- conflicted
+++ resolved
@@ -63,9 +63,6 @@
             is Python.ASTBoolOp -> handleBoolOp(node)
             is Python.ASTSubscript -> handleSubscript(node)
             is Python.ASTSlice -> handleSlice(node)
-<<<<<<< HEAD
-            else ->
-=======
             is Python.ASTLambda -> handleLambda(node)
             is Python.ASTSet -> handleSet(node)
             is Python.ASTFormattedValue -> handleFormattedValue(node)
@@ -79,13 +76,10 @@
             is Python.ASTAwait,
             is Python.ASTYield,
             is Python.ASTYieldFrom ->
->>>>>>> 9cb385c7
                 newProblemExpression(
                     "The expression of class ${node.javaClass} is not supported yet",
                     rawNode = node
                 )
-<<<<<<< HEAD
-=======
         }
     }
 
@@ -125,7 +119,6 @@
                     "Cannot handle formatted value with conversion ${node.conversion} yet",
                     rawNode = node
                 )
->>>>>>> 9cb385c7
         }
     }
 
@@ -193,26 +186,20 @@
             for (e in node.elts) {
                 lst += handle(e)
             }
-            it.initializers = lst.toList()
-        }
-<<<<<<< HEAD
-=======
-        val ile = newInitializerListExpression(rawNode = node)
-        ile.type = frontend.objectType("list")
-        ile.initializers = lst
-        return ile
+            it.initializers = lst
+            it.type = frontend.objectType("list")
+        }
     }
 
     private fun handleSet(node: Python.ASTSet): Expression {
-        val lst = mutableListOf<Expression>()
-        for (e in node.elts) {
-            lst += handle(e)
-        }
-        val ile = newInitializerListExpression(rawNode = node)
-        ile.type = frontend.objectType("set")
-        ile.initializers = lst
-        return ile
->>>>>>> 9cb385c7
+        return newInitializerListExpression(rawNode = node).withChildren(hasScope = false) {
+            val lst = mutableListOf<Expression>()
+            for (e in node.elts) {
+                lst += handle(e)
+            }
+            it.initializers = lst
+            it.type = frontend.objectType("set")
+        }
     }
 
     private fun handleTuple(node: Python.ASTTuple): Expression {
@@ -221,15 +208,9 @@
             for (e in node.elts) {
                 lst += handle(e)
             }
-            it.initializers = lst.toList()
-        }
-<<<<<<< HEAD
-=======
-        val ile = newInitializerListExpression(rawNode = node)
-        ile.type = frontend.objectType("tuple")
-        ile.initializers = lst.toList()
-        return ile
->>>>>>> 9cb385c7
+            it.initializers = lst
+            it.type = frontend.objectType("tuple")
+        }
     }
 
     private fun handleIfExp(node: Python.ASTIfExp): Expression {
@@ -251,15 +232,9 @@
                         kve.value = handle(node.values[i])
                     }
             }
-            ile.initializers = lst.toList()
-        }
-<<<<<<< HEAD
-=======
-        val ile = newInitializerListExpression(rawNode = node)
-        ile.type = frontend.objectType("dict")
-        ile.initializers = lst.toList()
-        return ile
->>>>>>> 9cb385c7
+            ile.initializers = lst
+            ile.type = frontend.objectType("dict")
+        }
     }
 
     private fun handleCompare(node: Python.ASTCompare): Expression {
@@ -278,14 +253,6 @@
                 is Python.ASTIsNot -> "is not"
                 is Python.ASTIn -> "in"
                 is Python.ASTNotIn -> "not in"
-<<<<<<< HEAD
-                else ->
-                    return newProblemExpression(
-                        "The comparison operation ${node.ops.first().javaClass} is not supported yet",
-                        rawNode = node
-                    )
-=======
->>>>>>> 9cb385c7
             }
         return newBinaryOperator(operatorCode = op, rawNode = node).withChildren(hasScope = false) {
             it.lhs = handle(node.left)
@@ -294,47 +261,22 @@
     }
 
     private fun handleBinOp(node: Python.ASTBinOp): Expression {
-<<<<<<< HEAD
-        val op =
-            when (node.op) {
-                is Python.ASTAdd -> "+"
-                is Python.ASTSub -> "-"
-                is Python.ASTMult -> "*"
-                is Python.ASTMatMult -> "*"
-                is Python.ASTDiv -> "/"
-                is Python.ASTMod -> "%"
-                is Python.ASTPow -> "**"
-                is Python.ASTLShift -> "<<"
-                is Python.ASTRShift -> ">>"
-                is Python.ASTBitOr -> "|"
-                is Python.ASTBitXor -> "^"
-                is Python.ASTBitAnd -> "&"
-                is Python.ASTFloorDiv -> "//"
-                else ->
-                    return newProblemExpression(
-                        "The binary operation ${node.op.javaClass} is not supported yet",
-                        rawNode = node
-                    )
-            }
+        val op = frontend.operatorToString(node.op)
         return newBinaryOperator(operatorCode = op, rawNode = node).withChildren(hasScope = false) {
             it.lhs = handle(node.left)
             it.rhs = handle(node.right)
         }
-=======
-        val op = frontend.operatorToString(node.op)
-        val ret = newBinaryOperator(operatorCode = op, rawNode = node)
-        ret.lhs = handle(node.left)
-        ret.rhs = handle(node.right)
-        return ret
->>>>>>> 9cb385c7
     }
 
     private fun handleUnaryOp(node: Python.ASTUnaryOp): Expression {
         val op = frontend.operatorUnaryToString(node.op)
-        val ret =
-            newUnaryOperator(operatorCode = op, postfix = false, prefix = false, rawNode = node)
-        ret.input = handle(node.operand)
-        return ret
+        return newUnaryOperator(
+                operatorCode = op,
+                postfix = false,
+                prefix = false,
+                rawNode = node
+            ) // TODO prefix?
+            .withChildren(hasScope = false) { it.input = handle(node.operand) }
     }
 
     private fun handleAttribute(node: Python.ASTAttribute): Expression {
@@ -449,16 +391,18 @@
         return r
     }
 
-    private fun handleLambda(node: Python.ASTLambda): Expression {
-        val lambda = newLambdaExpression(rawNode = node)
-        val function = newFunctionDeclaration(name = "", rawNode = node)
-        frontend.scopeManager.enterScope(function)
-        for (arg in node.args.args) {
-            this.frontend.statementHandler.handleArgument(arg)
-        }
-        function.body = handle(node.body)
-        frontend.scopeManager.leaveScope(function)
-        lambda.function = function
-        return lambda
+    private fun handleLambda(
+        node: Python.ASTLambda
+    ): Expression { // TODO: scope for lambda / function or both?
+        return newLambdaExpression(rawNode = node).withChildren(hasScope = false) { lambda ->
+            lambda.function =
+                newFunctionDeclaration(name = "", rawNode = node).withChildren(hasScope = true) {
+                    function ->
+                    for (arg in node.args.args) {
+                        this.frontend.statementHandler.handleArgument(arg)
+                    }
+                    function.body = handle(node.body)
+                }
+        }
     }
 }