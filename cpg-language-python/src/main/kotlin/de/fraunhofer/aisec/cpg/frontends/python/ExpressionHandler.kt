/*
 * Copyright (c) 2023, Fraunhofer AISEC. All rights reserved.
 *
 * Licensed under the Apache License, Version 2.0 (the "License");
 * you may not use this file except in compliance with the License.
 * You may obtain a copy of the License at
 *
 *      http://www.apache.org/licenses/LICENSE-2.0
 *
 * Unless required by applicable law or agreed to in writing, software
 * distributed under the License is distributed on an "AS IS" BASIS,
 * WITHOUT WARRANTIES OR CONDITIONS OF ANY KIND, either express or implied.
 * See the License for the specific language governing permissions and
 * limitations under the License.
 *
 *                    $$$$$$\  $$$$$$$\   $$$$$$\
 *                   $$  __$$\ $$  __$$\ $$  __$$\
 *                   $$ /  \__|$$ |  $$ |$$ /  \__|
 *                   $$ |      $$$$$$$  |$$ |$$$$\
 *                   $$ |      $$  ____/ $$ |\_$$ |
 *                   $$ |  $$\ $$ |      $$ |  $$ |
 *                   \$$$$$   |$$ |      \$$$$$   |
 *                    \______/ \__|       \______/
 *
 */
package de.fraunhofer.aisec.cpg.frontends.python

import de.fraunhofer.aisec.cpg.graph.*
import de.fraunhofer.aisec.cpg.graph.declarations.MethodDeclaration
import de.fraunhofer.aisec.cpg.graph.statements.expressions.Expression
import de.fraunhofer.aisec.cpg.graph.statements.expressions.ProblemExpression
import jep.python.PyObject

class ExpressionHandler(frontend: PythonLanguageFrontend) :
    PythonHandler<Expression, Python.ASTBASEexpr>(::ProblemExpression, frontend) {
    override fun handleNode(node: Python.ASTBASEexpr): Expression {
        return when (node) {
            is Python.ASTName -> handleName(node)
            is Python.ASTCall -> handleCall(node)
            is Python.ASTConstant -> handleConstant(node)
            is Python.ASTAttribute -> handleAttribute(node)
            is Python.ASTBinOp -> handleBinOp(node)
            is Python.ASTCompare -> handleCompare(node)
            is Python.ASTDict -> handleDict(node)
            is Python.ASTIfExp -> handleIfExp(node)
            is Python.ASTTuple -> handleTuple(node)
            is Python.ASTList -> handleList(node)
            is Python.ASTBoolOp -> handleBoolOp(node)
<<<<<<< HEAD
            else ->
                newProblemExpression(
                    "The expression of class ${node.javaClass} is not supported yet",
                    rawNode = node
                )
=======
            is Python.ASTSubscript -> handleSubscript(node)
            is Python.ASTSlice -> handleSlice(node)
            else -> TODO("The expression of class ${node.javaClass} is not supported yet")
>>>>>>> a46122f3
        }
    }

    private fun handleSlice(node: Python.ASTSlice): Expression {
        val slice = newRangeExpression(rawNode = node)
        slice.floor = node.lower?.let { handle(it) }
        slice.ceiling = node.upper?.let { handle(it) }
        slice.third = node.step?.let { handle(it) }
        return slice
    }

    private fun handleSubscript(node: Python.ASTSubscript): Expression {
        val subscriptExpression = newSubscriptExpression(rawNode = node)
        subscriptExpression.arrayExpression = handle(node.value)
        subscriptExpression.subscriptExpression = handle(node.slice)
        return subscriptExpression
    }

    private fun handleBoolOp(node: Python.ASTBoolOp): Expression {
        val op =
            when (node.op) {
                is Python.ASTAnd -> "and"
                is Python.ASTOr -> "or"
                else ->
                    return newProblemExpression(
                        "Unsupported BoolOp operator " + node.op,
                        rawNode = node
                    )
            }
        if (node.values.size != 2) {
            return newProblemExpression(
                "Expected exactly two expressions but got " + node.values.size,
                rawNode = node
            )
        }
        return newBinaryOperator(operatorCode = op, rawNode = node).withChildren(hasScope = false) {
            it.lhs = handle(node.values[0])
            it.rhs = handle(node.values[1])
        }
    }

    private fun handleList(node: Python.ASTList): Expression {
        return newInitializerListExpression(rawNode = node).withChildren(hasScope = false) {
            val lst = mutableListOf<Expression>()
            for (e in node.elts) {
                lst += handle(e)
            }
            it.initializers = lst.toList()
        }
    }

    private fun handleTuple(node: Python.ASTTuple): Expression {
        return newInitializerListExpression(rawNode = node).withChildren(hasScope = false) {
            val lst = mutableListOf<Expression>()
            for (e in node.elts) {
                lst += handle(e)
            }
            it.initializers = lst.toList()
        }
    }

    private fun handleIfExp(node: Python.ASTIfExp): Expression {
        return newConditionalExpression(rawNode = node).withChildren(hasScope = false) {
            it.condition = handle(node.test)
            it.thenExpression = handle(node.body)
            it.elseExpression = handle(node.orelse)
        }
    }

    private fun handleDict(node: Python.ASTDict): Expression {
        return newInitializerListExpression(rawNode = node).withChildren(hasScope = false) {
            val lst = mutableListOf<Expression>()
            for (i in node.values.indices) { // TODO: keys longer than values possible?
                // Here we can not use node as raw node as it spans all keys and values
                lst +=
                    newKeyValueExpression(
                            key = node.keys[i]?.let { key -> handle(key) },
                            value = handle(node.values[i]),
                        )
                        .codeAndLocationFromChildren(node)
            }
            it.initializers = lst.toList()
        }
    }

    private fun handleCompare(node: Python.ASTCompare): Expression {
        if (node.comparators.size != 1 || node.ops.size != 1) {
            return newProblemExpression("Multi compare is not (yet) supported.", rawNode = node)
        }
        val op =
            when (node.ops.first()) {
                is Python.ASTEq -> "=="
                is Python.ASTNotEq -> "!="
                is Python.ASTLt -> "<"
                is Python.ASTLtE -> "<="
                is Python.ASTGt -> ">"
                is Python.ASTGtE -> ">="
                is Python.ASTIs -> "is"
                is Python.ASTIsNot -> "is not"
                is Python.ASTIn -> "in"
                is Python.ASTNotIn -> "not in"
                else ->
                    return newProblemExpression(
                        "The comparison operation ${node.ops.first().javaClass} is not supported yet",
                        rawNode = node
                    )
            }
        return newBinaryOperator(operatorCode = op, rawNode = node).withChildren(hasScope = false) {
            it.lhs = handle(node.left)
            it.rhs = handle(node.comparators.first())
        }
    }

    private fun handleBinOp(node: Python.ASTBinOp): Expression {
        val op =
            when (node.op) {
                is Python.ASTAdd -> "+"
                is Python.ASTSub -> "-"
                is Python.ASTMult -> "*"
                is Python.ASTMatMult -> "*"
                is Python.ASTDiv -> "/"
                is Python.ASTMod -> "%"
                is Python.ASTPow -> "**"
                is Python.ASTLShift -> "<<"
                is Python.ASTRShift -> ">>"
                is Python.ASTBitOr -> "|"
                is Python.ASTBitXor -> "^"
                is Python.ASTBitAnd -> "&"
                is Python.ASTFloorDiv -> "//"
                else ->
                    return newProblemExpression(
                        "The binary operation ${node.op.javaClass} is not supported yet",
                        rawNode = node
                    )
            }
        return newBinaryOperator(operatorCode = op, rawNode = node).withChildren(hasScope = false) {
            it.lhs = handle(node.left)
            it.rhs = handle(node.right)
        }
    }

    private fun handleAttribute(node: Python.ASTAttribute): Expression {
        return newMemberExpression(name = node.attr, base = handle(node.value), rawNode = node)
    }

    private fun handleConstant(node: Python.ASTConstant): Expression {
        // TODO: this is ugly

        return if (
            (node.pyObject.getAttr("value") as? PyObject)?.getAttr("__class__").toString() ==
                "<class 'complex'>"
        ) {
            val tpe = primitiveType("complex")
            return newLiteral(node.pyObject.getAttr("value").toString(), type = tpe, rawNode = node)
        } else if (node.pyObject.getAttr("value") == null) {
            val tpe = objectType("None")

            return newLiteral(null, type = tpe, rawNode = node)
        } else {
            easyConstant(node)
        }
    }

    private fun easyConstant(node: Python.ASTConstant): Expression {
        // TODO check and add missing types
        val tpe =
            when (node.value) {
                is String -> primitiveType("str")
                is Boolean -> primitiveType("bool")
                is Int,
                is Long -> primitiveType("int")
                is Float,
                is Double -> primitiveType("float")
                else -> {
                    autoType()
                }
            }
        return newLiteral(node.value, type = tpe, rawNode = node)
    }

    /**
     * Handles an `ast.Call` Python node. This can be one of
     * - [MemberCallExpression]
     * - [ConstructExpression]
     * - [CastExpression]
     * - [CallExpression]
     *
     * TODO: cast, memberexpression, magic
     */
    private fun handleCall(node: Python.ASTCall): Expression {
        val ret =
            when (node.func) {
                is Python.ASTAttribute -> {
                    newMemberCallExpression(
                        frontend.expressionHandler.handle(node.func),
                        rawNode = node
                    )
                }
                else -> {
                    val func = handle(node.func)

                    // try to resolve -> [ConstructExpression]
                    val currentScope = frontend.scopeManager.currentScope
                    val record =
                        currentScope?.let { frontend.scopeManager.getRecordForName(func.name) }

                    if (record != null) {
                        // construct expression
                        val constructExpr =
                            newConstructExpression(
                                (node.func as? Python.ASTName)?.id,
                                rawNode = node
                            )
                        constructExpr.type = record.toType()
                        constructExpr
                    } else {
                        newCallExpression(func, rawNode = node)
                    }
                }
            }
        return ret.withChildren(hasScope = false) {
            for (arg in node.args) {
                ret.addArgument(handle(arg))
            }

            for (keyword in node.keywords) {
                ret.addArgument(handle(keyword.value), keyword.arg)
            }
        }
    }

    private fun handleName(node: Python.ASTName): Expression {
        val r = newReference(name = node.id, rawNode = node)

        /*
         * TODO: this is not nice... :(
         *
         * Take a little shortcut and set refersTo, in case this is a method receiver. This allows us to play more
         * nicely with member (call) expressions on the current class, since then their base type is known.
         */
        val currentFunction = frontend.scopeManager.currentFunction
        if (currentFunction is MethodDeclaration) {
            val recv = currentFunction.receiver
            recv.let {
                if (node.id == it?.name?.localName) {
                    r.refersTo = it
                    r.type = it.type
                }
            }
        }
        return r
    }
}<|MERGE_RESOLUTION|>--- conflicted
+++ resolved
@@ -46,17 +46,13 @@
             is Python.ASTTuple -> handleTuple(node)
             is Python.ASTList -> handleList(node)
             is Python.ASTBoolOp -> handleBoolOp(node)
-<<<<<<< HEAD
+            is Python.ASTSubscript -> handleSubscript(node)
+            is Python.ASTSlice -> handleSlice(node)
             else ->
                 newProblemExpression(
                     "The expression of class ${node.javaClass} is not supported yet",
                     rawNode = node
                 )
-=======
-            is Python.ASTSubscript -> handleSubscript(node)
-            is Python.ASTSlice -> handleSlice(node)
-            else -> TODO("The expression of class ${node.javaClass} is not supported yet")
->>>>>>> a46122f3
         }
     }
 
