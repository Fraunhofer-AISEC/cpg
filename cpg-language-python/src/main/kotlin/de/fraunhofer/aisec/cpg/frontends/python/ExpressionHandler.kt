--- conflicted
+++ resolved
@@ -182,20 +182,15 @@
     }
 
     /**
-<<<<<<< HEAD
+     * This method handles the python
+     * [`BoolOp` expression](https://docs.python.org/3/library/ast.html#ast.BoolOp).
+     *
      * Handles a [Python.AST.BoolOp]. This can either be a chain of `and` or `or` expressions. We
      * model this as [BinaryOperator]s with nesting. Thus, `a and b and c` becomes `a and (b and c)`
      * (same for `or`).
-=======
-     * This method handles the python
-     * [`BoolOp` expression](https://docs.python.org/3/library/ast.html#ast.BoolOp).
-     *
-     * Generates a (potentially nested) [BinaryOperator] from a `BoolOp`. Less than two operands in
-     * [Python.AST.BoolOp.values] don't make sense and will generate a [ProblemExpression]. If only
-     * two operands exist, a simple [BinaryOperator] will be generated. More than two operands will
-     * lead to a nested [BinaryOperator]. E.g., if [Python.AST.BoolOp.values] contains the operators
-     * `[a, b, c]`, the result will be `a OP (b OP c)`.
->>>>>>> 3e513244
+     * 
+     * Less than two operands in [Python.AST.BoolOp.values] don't make sense and will result in a
+     * [ProblemExpression].
      */
     private fun handleBoolOp(node: Python.AST.BoolOp): Expression {
         val op =
@@ -203,7 +198,6 @@
                 is Python.AST.And -> "and"
                 is Python.AST.Or -> "or"
             }
-<<<<<<< HEAD
         return when {
             node.values.size <= 1 ->
                 newProblemExpression(
@@ -232,24 +226,6 @@
                 currentInnerNode.lhs = handle(node.values[idx]) // second last entry
                 currentInnerNode.rhs = handle(node.values[idx + 1]) // last entry
                 result
-=======
-
-        return if (node.values.size <= 1) {
-            newProblemExpression(
-                "Expected exactly two expressions but got ${node.values.size}",
-                rawNode = node
-            )
-        } else {
-            val lastTwo = newBinaryOperator(op, rawNode = node)
-            lastTwo.rhs = handle(node.values.last())
-            lastTwo.lhs = handle(node.values[node.values.size - 2])
-            return node.values.subList(0, node.values.size - 2).foldRight(lastTwo) { newVal, start
-                ->
-                val nextValue = newBinaryOperator(op, rawNode = node)
-                nextValue.rhs = start
-                nextValue.lhs = handle(newVal)
-                nextValue
->>>>>>> 3e513244
             }
         }
     }
