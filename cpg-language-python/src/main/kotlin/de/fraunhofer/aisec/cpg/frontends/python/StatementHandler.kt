--- conflicted
+++ resolved
@@ -830,218 +830,6 @@
         )
     }
 
-<<<<<<< HEAD
-    /** Adds the arguments to [result] which might be located in a [recordDeclaration]. */
-    private fun handleArguments(
-        args: Python.AST.arguments,
-        result: FunctionDeclaration,
-        recordDeclaration: RecordDeclaration?,
-    ) {
-        // We can merge posonlyargs and args because both are positional arguments. We do not
-        // enforce that posonlyargs can ONLY be used in a positional style, whereas args can be used
-        // both in positional and keyword style.
-        var positionalArguments = args.posonlyargs + args.args
-
-        // Handle receiver if it exists and if it is not a static method
-        if (
-            recordDeclaration != null &&
-                result.annotations.none { it.name.localName == "staticmethod" }
-        ) {
-            handleReceiverArgument(positionalArguments, args, result, recordDeclaration)
-            // Skip the receiver argument for further processing
-            positionalArguments = positionalArguments.drop(1)
-        }
-
-        // Handle remaining arguments
-        handlePositionalArguments(positionalArguments, args)
-
-        args.vararg?.let { handleArgument(it, isPosOnly = false, isVariadic = true) }
-        args.kwarg?.let { handleArgument(it, isPosOnly = false, isVariadic = true) }
-
-        handleKeywordOnlyArguments(args)
-    }
-
-    /**
-     * This method retrieves the first argument of the [positionalArguments], which is typically the
-     * receiver object.
-     *
-     * A receiver can also have a default value. However, this case is not handled and is therefore
-     * passed with a problem expression.
-     */
-    private fun handleReceiverArgument(
-        positionalArguments: List<Python.AST.arg>,
-        args: Python.AST.arguments,
-        result: FunctionDeclaration,
-        recordDeclaration: RecordDeclaration,
-    ) {
-        // first argument is the receiver
-        val recvPythonNode = positionalArguments.firstOrNull()
-        if (recvPythonNode == null) {
-            result.additionalProblems += newProblemExpression("Expected a receiver", rawNode = args)
-        } else {
-            val tpe = recordDeclaration.toType()
-            val recvNode =
-                newVariableDeclaration(
-                    name = recvPythonNode.arg,
-                    type = tpe,
-                    implicitInitializerAllowed = false,
-                    rawNode = recvPythonNode,
-                )
-
-            // If the number of defaults equals the number of positional arguments, the receiver has
-            // a default value
-            if (args.defaults.size == positionalArguments.size) {
-                val defaultValue =
-                    args.defaults.getOrNull(0)?.let { frontend.expressionHandler.handle(it) }
-                defaultValue?.let {
-                    frontend.scopeManager.addDeclaration(recvNode)
-                    result.additionalProblems +=
-                        newProblemExpression("Receiver with default value", rawNode = args)
-                }
-            }
-
-            when (result) {
-                is ConstructorDeclaration,
-                is MethodDeclaration -> result.receiver = recvNode
-                else ->
-                    result.additionalProblems +=
-                        newProblemExpression(
-                            problem =
-                                "Expected a constructor or method declaration. Got something else.",
-                            rawNode = result,
-                        )
-            }
-        }
-    }
-
-    /**
-     * This method extracts the [positionalArguments] including those that may have default values.
-     *
-     * In Python only the arguments with default values are stored in `args.defaults`.
-     * https://docs.python.org/3/library/ast.html#ast.arguments
-     *
-     * For example: `def my_func(a, b=1, c=2): pass`
-     *
-     * In this case, `args.defaults` contains only the defaults for `b` and `c`, while `args.args`
-     * includes all arguments (`a`, `b` and `c`). The number of arguments without defaults is
-     * determined by subtracting the size of `args.defaults` from the total number of arguments.
-     * This matches each default to its corresponding argument.
-     *
-     * From the Python docs: "If there are fewer defaults, they correspond to the last n arguments."
-     */
-    private fun handlePositionalArguments(
-        positionalArguments: List<Python.AST.arg>,
-        args: Python.AST.arguments,
-    ) {
-        val nonDefaultArgsCount = positionalArguments.size - args.defaults.size
-
-        for (idx in positionalArguments.indices) {
-            val arg = positionalArguments[idx]
-            val defaultIndex = idx - nonDefaultArgsCount
-            val defaultValue =
-                if (defaultIndex >= 0) {
-                    args.defaults.getOrNull(defaultIndex)?.let {
-                        frontend.expressionHandler.handle(it)
-                    }
-                } else {
-                    null
-                }
-            handleArgument(arg, isPosOnly = arg in args.posonlyargs, defaultValue = defaultValue)
-        }
-    }
-
-    /**
-     * This method extracts the keyword-only arguments from [args] and maps them to the
-     * corresponding function parameters.
-     */
-    private fun handleKeywordOnlyArguments(args: Python.AST.arguments) {
-        for (idx in args.kwonlyargs.indices) {
-            val arg = args.kwonlyargs[idx]
-            val default = args.kw_defaults.getOrNull(idx)
-            handleArgument(
-                arg,
-                isPosOnly = false,
-                isKwoOnly = true,
-                defaultValue = default?.let { frontend.expressionHandler.handle(it) },
-            )
-        }
-    }
-
-    private fun handleAnnotations(
-        node: Python.AST.NormalOrAsyncFunctionDef
-    ): Collection<Annotation> {
-        return handleDeclaratorList(node, node.decorator_list)
-    }
-
-    fun handleDeclaratorList(
-        node: Python.AST.WithLocation,
-        decoratorList: List<Python.AST.BaseExpr>,
-    ): List<Annotation> {
-        val annotations = mutableListOf<Annotation>()
-        for (decorator in decoratorList) {
-            var annotation =
-                when (decorator) {
-                    is Python.AST.Name -> {
-                        val parsedDecorator = frontend.expressionHandler.handle(decorator)
-                        newAnnotation(name = parsedDecorator.name, rawNode = decorator)
-                    }
-                    is Python.AST.Attribute -> {
-                        val parsedDecorator = frontend.expressionHandler.handle(decorator)
-                        val name =
-                            if (parsedDecorator is MemberExpression) {
-                                parsedDecorator.base.name.fqn(parsedDecorator.name.localName)
-                            } else {
-                                parsedDecorator.name
-                            }
-                        newAnnotation(name = name, rawNode = decorator)
-                    }
-                    is Python.AST.Call -> {
-                        val parsedDecorator = frontend.expressionHandler.handle(decorator.func)
-                        val name =
-                            if (parsedDecorator is MemberExpression) {
-                                parsedDecorator.base.name.fqn(parsedDecorator.name.localName)
-                            } else {
-                                parsedDecorator.name
-                            }
-                        val annotation = newAnnotation(name = name, rawNode = decorator)
-                        for (arg in decorator.args) {
-                            val argParsed = frontend.expressionHandler.handle(arg)
-                            annotation.members +=
-                                newAnnotationMember(
-                                    "annotationArg" + decorator.args.indexOf(arg), // TODO
-                                    argParsed,
-                                    rawNode = arg,
-                                )
-                        }
-                        for (keyword in decorator.keywords) {
-                            annotation.members +=
-                                newAnnotationMember(
-                                    name = keyword.arg,
-                                    value = frontend.expressionHandler.handle(keyword.value),
-                                    rawNode = keyword,
-                                )
-                        }
-                        annotation
-                    }
-                    else -> {
-                        Util.warnWithFileLocation(
-                            frontend,
-                            decorator,
-                            log,
-                            "Decorator is of type ${decorator::class}, cannot handle this (yet).",
-                        )
-                        continue
-                    }
-                }
-
-            annotations += annotation
-        }
-
-        return annotations
-    }
-
-=======
->>>>>>> 9ffd65eb
     /**
      * This function "wraps" a list of [Python.AST.BaseStmt] nodes into a [Block]. Since the list
      * itself does not have a code/location, we need to employ [codeAndLocationFromChildren] on the
