--- conflicted
+++ resolved
@@ -25,7 +25,7 @@
  */
 package de.fraunhofer.aisec.cpg.frontends.python
 
-import de.fraunhofer.aisec.cpg.frontends.python.Python.IsAsync
+import de.fraunhofer.aisec.cpg.frontends.python.Python.AST.IsAsync
 import de.fraunhofer.aisec.cpg.frontends.python.PythonLanguage.Companion.MODIFIER_POSITIONAL_ONLY_ARGUMENT
 import de.fraunhofer.aisec.cpg.graph.*
 import de.fraunhofer.aisec.cpg.graph.Annotation
@@ -44,38 +44,9 @@
 
     override fun handleNode(node: Python.AST.BaseStmt): Statement {
         return when (node) {
-<<<<<<< HEAD
-            is Python.ASTClassDef -> handleClassDef(node)
-            is Python.ASTFunctionDef -> handleFunctionDef(node)
-            is Python.ASTAsyncFunctionDef -> handleFunctionDef(node)
-            is Python.ASTPass -> return newEmptyStatement(rawNode = node)
-            is Python.ASTImportFrom -> handleImportFrom(node)
-            is Python.ASTAssign -> handleAssign(node)
-            is Python.ASTAugAssign -> handleAugAssign(node)
-            is Python.ASTReturn -> handleReturn(node)
-            is Python.ASTIf -> handleIf(node)
-            is Python.ASTAnnAssign -> handleAnnAssign(node)
-            is Python.ASTExpr -> handleExpressionStatement(node)
-            is Python.ASTFor -> handleFor(node)
-            is Python.ASTAsyncFor -> handleFor(node)
-            is Python.ASTWhile -> handleWhile(node)
-            is Python.ASTImport -> handleImport(node)
-            is Python.ASTBreak -> newBreakStatement(rawNode = node)
-            is Python.ASTContinue -> newContinueStatement(rawNode = node)
-            is Python.ASTAssert,
-            is Python.ASTDelete,
-            is Python.ASTGlobal,
-            is Python.ASTMatch,
-            is Python.ASTNonlocal,
-            is Python.ASTRaise,
-            is Python.ASTTry,
-            is Python.ASTTryStar,
-            is Python.ASTWith,
-            is Python.ASTAsyncWith ->
-=======
             is Python.AST.ClassDef -> handleClassDef(node)
             is Python.AST.FunctionDef -> handleFunctionDef(node)
-            is Python.AST.AsyncFunctionDef -> handleAsyncFunctionDef(node)
+            is Python.AST.AsyncFunctionDef -> handleFunctionDef(node)
             is Python.AST.Pass -> return newEmptyStatement(rawNode = node)
             is Python.AST.ImportFrom -> handleImportFrom(node)
             is Python.AST.Assign -> handleAssign(node)
@@ -85,7 +56,7 @@
             is Python.AST.AnnAssign -> handleAnnAssign(node)
             is Python.AST.Expr -> handleExpressionStatement(node)
             is Python.AST.For -> handleFor(node)
-            is Python.AST.AsyncFor -> handleAsyncFor(node)
+            is Python.AST.AsyncFor -> handleFor(node)
             is Python.AST.While -> handleWhile(node)
             is Python.AST.Import -> handleImport(node)
             is Python.AST.Break -> newBreakStatement(rawNode = node)
@@ -100,7 +71,6 @@
             is Python.AST.TryStar,
             is Python.AST.With,
             is Python.AST.AsyncWith ->
->>>>>>> 35577d6e
                 newProblemExpression(
                     "The statement of class ${node.javaClass} is not supported yet",
                     rawNode = node
@@ -174,11 +144,7 @@
         return ret
     }
 
-<<<<<<< HEAD
-    private fun handleFor(node: Python.NormalOrAsyncFor): Statement {
-=======
-    private fun handleFor(node: Python.AST.For): Statement {
->>>>>>> 35577d6e
+    private fun handleFor(node: Python.AST.NormalOrAsyncFor): Statement {
         val ret = newForEachStatement(rawNode = node)
         if (node is IsAsync) {
             ret.addDeclaration(
@@ -189,11 +155,6 @@
             )
         }
 
-<<<<<<< HEAD
-=======
-    private fun handleAsyncFor(node: Python.AST.AsyncFor): Statement {
-        val ret = newForEachStatement(rawNode = node)
->>>>>>> 35577d6e
         ret.iterable = frontend.expressionHandler.handle(node.iter)
         ret.variable = frontend.expressionHandler.handle(node.target)
         ret.statement = makeBlock(node.body, parentNode = node)
@@ -313,11 +274,7 @@
      * `receiver` (most often called `self`).
      */
     private fun handleFunctionDef(
-<<<<<<< HEAD
-        s: Python.NormalOrAsyncFunctionDef,
-=======
-        s: Python.AST.FunctionDef,
->>>>>>> 35577d6e
+        s: Python.AST.NormalOrAsyncFunctionDef,
         recordDeclaration: RecordDeclaration? = null
     ): DeclarationStatement {
         val result =
@@ -341,7 +298,7 @@
             }
         frontend.scopeManager.enterScope(result)
 
-        if (s is Python.ASTAsyncFunctionDef) {
+        if (s is Python.AST.AsyncFunctionDef) {
             result.addDeclaration(
                 newProblemDeclaration(
                     problem = "The \"async\" keyword is not yet supported.",
@@ -350,53 +307,6 @@
             )
         }
 
-<<<<<<< HEAD
-=======
-        frontend.scopeManager.leaveScope(result)
-        frontend.scopeManager.addDeclaration(result)
-
-        return wrapDeclarationToStatement(result)
-    }
-
-    /**
-     * We have to consider multiple things when matching Python's FunctionDef to the CPG:
-     * - A [Python.AST.FunctionDef] is a [Statement] from Python's point of view. The CPG sees it as
-     *   a declaration -> we have to wrap the result in a [DeclarationStatement].
-     * - A [Python.AST.FunctionDef] could be one of
-     *     - a [ConstructorDeclaration] if it appears in a record and its [name] is `__init__`
-     *     - a [MethodeDeclaration] if it appears in a record, and it isn't a
-     *       [ConstructorDeclaration]
-     *     - a [FunctionDeclaration] if neither of the above apply
-     *
-     * In case of a [ConstructorDeclaration] or[MethodDeclaration]: the first argument is the
-     * `receiver` (most often called `self`).
-     */
-    private fun handleAsyncFunctionDef(
-        s: Python.AST.AsyncFunctionDef,
-        recordDeclaration: RecordDeclaration? = null
-    ): DeclarationStatement {
-        val result =
-            if (recordDeclaration != null) {
-                if (s.name == "__init__") {
-                    newConstructorDeclaration(
-                        name = s.name,
-                        recordDeclaration = recordDeclaration,
-                        rawNode = s
-                    )
-                } else {
-                    newMethodDeclaration(
-                        name = s.name,
-                        recordDeclaration = recordDeclaration,
-                        isStatic = false,
-                        rawNode = s
-                    )
-                }
-            } else {
-                newFunctionDeclaration(name = s.name, rawNode = s)
-            }
-        frontend.scopeManager.enterScope(result)
-
->>>>>>> 35577d6e
         // Handle decorators (which are translated into CPG "annotations")
         result.annotations += handleAnnotations(s)
 
@@ -515,27 +425,15 @@
         }
     }
 
-<<<<<<< HEAD
-    private fun handleAnnotations(node: Python.NormalOrAsyncFunctionDef): Collection<Annotation> {
+    private fun handleAnnotations(
+        node: Python.AST.NormalOrAsyncFunctionDef
+    ): Collection<Annotation> {
         return handleDeclaratorList(node, node.decorator_list)
     }
 
-    private fun handleDeclaratorList(
-        node: Python.WithPythonLocation,
-        decoratorList: List<Python.ASTBASEexpr>
-=======
-    private fun handleAnnotations(node: Python.AST.AsyncFunctionDef): Collection<Annotation> {
-        return handleDeclaratorList(node, node.decorator_list)
-    }
-
-    private fun handleAnnotations(node: Python.AST.FunctionDef): Collection<Annotation> {
-        return handleDeclaratorList(node, node.decorator_list)
-    }
-
     fun handleDeclaratorList(
-        node: Python.AST.AST,
+        node: Python.AST.WithASTLocation,
         decoratorList: List<Python.AST.BaseExpr>
->>>>>>> 35577d6e
     ): List<Annotation> {
         val annotations = mutableListOf<Annotation>()
         for (decorator in decoratorList) {
@@ -587,30 +485,22 @@
         return annotations
     }
 
-<<<<<<< HEAD
     /**
      * This function "wraps" a list of [Python.ASTBASEstmt] nodes into a [Block]. Since the list
      * itself does not have a code/location, we need to employ [codeAndLocationFromChildren] on the
      * [parentNode].
      */
     private fun makeBlock(
-        stmts: List<Python.ASTBASEstmt>,
-        parentNode: Python.WithPythonLocation
+        stmts: List<Python.AST.BaseStmt>,
+        parentNode: Python.AST.WithASTLocation
     ): Block {
         val result = newBlock()
-=======
-    private fun makeBlock(
-        stmts: List<Python.AST.BaseStmt>,
-        rawNode: Python.AST.AST? = null
-    ): Block {
-        val result = newBlock(rawNode = rawNode)
->>>>>>> 35577d6e
         for (stmt in stmts) {
             result.statements += handle(stmt)
         }
 
         // Try to retrieve the code and location from the parent node, if it is a base stmt
-        var baseStmt = parentNode as? Python.ASTBASEstmt
+        var baseStmt = parentNode as? Python.AST.BaseStmt
         return if (baseStmt != null) {
             result.codeAndLocationFromChildren(baseStmt)
         } else {
