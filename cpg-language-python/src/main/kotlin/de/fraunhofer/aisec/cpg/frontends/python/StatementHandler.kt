/*
 * Copyright (c) 2023, Fraunhofer AISEC. All rights reserved.
 *
 * Licensed under the Apache License, Version 2.0 (the "License");
 * you may not use this file except in compliance with the License.
 * You may obtain a copy of the License at
 *
 *      http://www.apache.org/licenses/LICENSE-2.0
 *
 * Unless required by applicable law or agreed to in writing, software
 * distributed under the License is distributed on an "AS IS" BASIS,
 * WITHOUT WARRANTIES OR CONDITIONS OF ANY KIND, either express or implied.
 * See the License for the specific language governing permissions and
 * limitations under the License.
 *
 *                    $$$$$$\  $$$$$$$\   $$$$$$\
 *                   $$  __$$\ $$  __$$\ $$  __$$\
 *                   $$ /  \__|$$ |  $$ |$$ /  \__|
 *                   $$ |      $$$$$$$  |$$ |$$$$\
 *                   $$ |      $$  ____/ $$ |\_$$ |
 *                   $$ |  $$\ $$ |      $$ |  $$ |
 *                   \$$$$$   |$$ |      \$$$$$   |
 *                    \______/ \__|       \______/
 *
 */
package de.fraunhofer.aisec.cpg.frontends.python

import de.fraunhofer.aisec.cpg.frontends.HasOperatorOverloading
import de.fraunhofer.aisec.cpg.frontends.isKnownOperatorName
import de.fraunhofer.aisec.cpg.frontends.python.Python.AST.IsAsync
import de.fraunhofer.aisec.cpg.frontends.python.PythonLanguage.Companion.MODIFIER_KEYWORD_ONLY_ARGUMENT
import de.fraunhofer.aisec.cpg.frontends.python.PythonLanguage.Companion.MODIFIER_POSITIONAL_ONLY_ARGUMENT
import de.fraunhofer.aisec.cpg.graph.*
import de.fraunhofer.aisec.cpg.graph.Annotation
import de.fraunhofer.aisec.cpg.graph.declarations.*
import de.fraunhofer.aisec.cpg.graph.scopes.BlockScope
import de.fraunhofer.aisec.cpg.graph.scopes.NameScope
import de.fraunhofer.aisec.cpg.graph.statements.*
import de.fraunhofer.aisec.cpg.graph.statements.expressions.*
import de.fraunhofer.aisec.cpg.graph.types.FunctionType
import de.fraunhofer.aisec.cpg.helpers.Util
import kotlin.collections.plusAssign

class StatementHandler(frontend: PythonLanguageFrontend) :
    PythonHandler<Statement, Python.AST.BaseStmt>(::ProblemExpression, frontend) {

    override fun handleNode(node: Python.AST.BaseStmt): Statement {
        return when (node) {
            is Python.AST.ClassDef -> handleClassDef(node)
            is Python.AST.FunctionDef -> handleFunctionDef(node)
            is Python.AST.AsyncFunctionDef -> handleFunctionDef(node)
            is Python.AST.Pass -> return newEmptyStatement(rawNode = node)
            is Python.AST.ImportFrom -> handleImportFrom(node)
            is Python.AST.Assign -> handleAssign(node)
            is Python.AST.AugAssign -> handleAugAssign(node)
            is Python.AST.Return -> handleReturn(node)
            is Python.AST.If -> handleIf(node)
            is Python.AST.AnnAssign -> handleAnnAssign(node)
            is Python.AST.Expr -> handleExpressionStatement(node)
            is Python.AST.For -> handleFor(node)
            is Python.AST.AsyncFor -> handleFor(node)
            is Python.AST.While -> handleWhile(node)
            is Python.AST.Import -> handleImport(node)
            is Python.AST.Break -> newBreakStatement(rawNode = node)
            is Python.AST.Continue -> newContinueStatement(rawNode = node)
            is Python.AST.Assert -> handleAssert(node)
            is Python.AST.Try -> handleTryStatement(node)
            is Python.AST.Delete -> handleDelete(node)
<<<<<<< HEAD
            is Python.AST.Raise -> handleRaise(node)
            is Python.AST.Global,
            is Python.AST.Match,
            is Python.AST.Nonlocal,
=======
            is Python.AST.Global -> handleGlobal(node)
            is Python.AST.Nonlocal -> handleNonLocal(node)
            is Python.AST.Match,
            is Python.AST.Raise,
>>>>>>> 2990cc48
            is Python.AST.TryStar,
            is Python.AST.With,
            is Python.AST.AsyncWith ->
                newProblemExpression(
                    "The statement of class ${node.javaClass} is not supported yet",
                    rawNode = node
                )
        }
    }

    /**
     * Translates a Python [`Raise`](https://docs.python.org/3/library/ast.html#ast.Raise) into a
     * [ThrowStatement].
     */
    private fun handleRaise(node: Python.AST.Raise): ThrowStatement {
        val ret = newThrowStatement(rawNode = node)
        node.exc?.let { ret.exception = frontend.expressionHandler.handle(it) }
        node.cause?.let { ret.cause = frontend.expressionHandler.handle(it) }
        return ret
    }

    /**
     * Translates an [`excepthandler`] which can only be a
     * [`ExceptHandler`](https://docs.python.org/3/library/ast.html#ast.ExceptHandler) to a
     * [CatchClause].
     *
     * It adds all the statements to the body and will set a parameter if it exists. For the
     * catch-all clause, we do not set the [CatchClause.parameter].
     */
    private fun handleBaseExcepthandler(node: Python.AST.BaseExcepthandler): CatchClause {
        return when (node) {
            is Python.AST.ExceptHandler -> {
                val catchClause = newCatchClause(rawNode = node)
                catchClause.body = makeBlock(node.body, node)
                // The parameter can have a type but if the type is None/null, it's the "catch-all"
                // clause.
                // In this case, it also cannot have a name, so we can skip the variable
                // declaration.
                if (node.type != null) {
                    // the parameter can have a name, or we use the anonymous identifier _
                    catchClause.parameter =
                        newVariableDeclaration(
                            name = node.name ?: "",
                            type = frontend.typeOf(node.type),
                            rawNode = node
                        )
                }
                catchClause
            }
        }
    }

    /**
     * Translates a Python [`Try`](https://docs.python.org/3/library/ast.html#ast.Try) into a
     * [TryStatement].
     */
    private fun handleTryStatement(node: Python.AST.Try): TryStatement {
        val tryStatement = newTryStatement(rawNode = node)
        tryStatement.tryBlock = makeBlock(node.body, node)
        tryStatement.catchClauses.addAll(node.handlers.map { handleBaseExcepthandler(it) })

        if (node.orelse.isNotEmpty()) {
            tryStatement.elseBlock = makeBlock(node.orelse, node)
        }

        if (node.finalbody.isNotEmpty()) {
            tryStatement.finallyBlock = makeBlock(node.finalbody, node)
        }

        return tryStatement
    }

    /**
     * Translates a Python [`Delete`](https://docs.python.org/3/library/ast.html#ast.Delete) into a
     * [DeleteExpression].
     */
    private fun handleDelete(node: Python.AST.Delete): DeleteExpression {
        val delete = newDeleteExpression(rawNode = node)
        node.targets.forEach { target ->
            if (target is Python.AST.Subscript) {
                delete.operands.add(frontend.expressionHandler.handle(target))
            } else {
                delete.additionalProblems +=
                    newProblemExpression(
                        problem =
                            "handleDelete: 'Name' and 'Attribute' deletions are not supported, as they removes them from the scope.",
                        rawNode = target
                    )
            }
        }
        return delete
    }

    /**
     * Translates a Python [`Assert`](https://docs.python.org/3/library/ast.html#ast.Assert) into a
     * [AssertStatement].
     */
    private fun handleAssert(node: Python.AST.Assert): AssertStatement {
        val assertStatement = newAssertStatement(rawNode = node)
        val testExpression = frontend.expressionHandler.handle(node.test)
        assertStatement.condition = testExpression
        node.msg?.let { assertStatement.message = frontend.expressionHandler.handle(it) }

        return assertStatement
    }

    private fun handleImport(node: Python.AST.Import): Statement {
        val declStmt = newDeclarationStatement(rawNode = node)
        for (imp in node.names) {
            val alias = imp.asname
            val decl =
                if (alias != null) {
                    newImportDeclaration(
                        parseName(imp.name),
                        false,
                        parseName(alias),
                        rawNode = imp
                    )
                } else {
                    newImportDeclaration(parseName(imp.name), false, rawNode = imp)
                }
            frontend.scopeManager.addDeclaration(decl)
            declStmt.declarationEdges += decl
        }
        return declStmt
    }

    private fun handleImportFrom(node: Python.AST.ImportFrom): Statement {
        val declStmt = newDeclarationStatement(rawNode = node)
        val level = node.level
        if (level == null || level > 0) {
            return newProblemExpression(
                "not supporting relative paths in from (...) import syntax yet"
            )
        }

        val module = parseName(node.module ?: "")
        for (imp in node.names) {
            // We need to differentiate between a wildcard import and an individual symbol.
            // Wildcards luckily do not have aliases
            val decl =
                if (imp.name == "*") {
                    // In the wildcard case, our "import" is the module name, and we set "wildcard"
                    // to true
                    newImportDeclaration(module, true, rawNode = imp)
                } else {
                    // If we import an individual symbol, we need to FQN the symbol with our module
                    // name and import that. We also need to take care of any alias
                    val name = module.fqn(imp.name)
                    val alias = imp.asname
                    if (alias != null) {
                        newImportDeclaration(name, false, parseName(alias), rawNode = imp)
                    } else {
                        newImportDeclaration(name, false, rawNode = imp)
                    }
                }

            // Finally, add our declaration to the scope and the declaration statement
            frontend.scopeManager.addDeclaration(decl)
            declStmt.declarationEdges += decl
        }
        return declStmt
    }

    private fun handleWhile(node: Python.AST.While): Statement {
        val ret = newWhileStatement(rawNode = node)
        ret.condition = frontend.expressionHandler.handle(node.test)
        ret.statement = makeBlock(node.body, parentNode = node)
        if (node.orelse.isNotEmpty()) {
            ret.elseStatement = makeBlock(node.orelse, parentNode = node)
        }
        return ret
    }

    /**
     * Translates a Python [`For`](https://docs.python.org/3/library/ast.html#ast.For) into an
     * [ForEachStatement].
     *
     * Python supports implicit unpacking of multiple loop variables. To map this to CPG node, we
     * translate the following implicit unpacking of code like this:
     * ```python
     * for a, b, c in someNestedList:
     *     pass
     * ```
     *
     * to have only one loop variable and add the unpacking statement to the top of the loop body
     * like this:
     * ```python
     * for tempVar in someNestedList:
     *     a, b, c = tempVar
     *     pass
     * ```
     */
    private fun handleFor(node: Python.AST.NormalOrAsyncFor): ForEachStatement {
        val ret = newForEachStatement(rawNode = node)
        if (node is IsAsync) {
            ret.addDeclaration(
                newProblemDeclaration(
                    problem = "The \"async\" keyword is not yet supported.",
                    rawNode = node
                )
            )
        }

        ret.iterable = frontend.expressionHandler.handle(node.iter)

        when (val loopVar = frontend.expressionHandler.handle(node.target)) {
            is InitializerListExpression -> { // unpacking
                val (tempVarRef, unpackingAssignment) = getUnpackingNodes(loopVar)

                ret.variable = tempVarRef

                val body = makeBlock(node.body, parentNode = node)
                body.statements.add(
                    0,
                    unpackingAssignment
                ) // add the unpacking instruction to the top of the loop body
                ret.statement = body
            }
            is Reference -> { // only one var
                ret.variable = loopVar
                ret.statement = makeBlock(node.body, parentNode = node)
            }
            else -> {
                ret.variable =
                    newProblemExpression(
                        problem =
                            "handleFor: cannot handle loop variable of type ${loopVar::class.simpleName}.",
                        rawNode = node.target
                    )
                ret.statement = makeBlock(node.body, parentNode = node)
            }
        }

        if (node.orelse.isNotEmpty()) {
            ret.elseStatement = makeBlock(node.orelse, parentNode = node)
        }
        return ret
    }

    /**
     * This function creates two things:
     * - A [Reference] to a variable with a random [Name]
     * - An [AssignExpression] assigning the reference above to the [loopVar] input
     *
     * This is used in [handleFor] when loops have multiple loop variables to iterate over with
     * automatic unpacking. We translate this implicit unpacking to multiple CPG nodes, as the CPG
     * does not support automatic unpacking.
     */
    private fun getUnpackingNodes(
        loopVar: InitializerListExpression
    ): Pair<Reference, AssignExpression> {
        val tempVarName = Name.random(prefix = LOOP_VAR_PREFIX)
        val tempRef = newReference(name = tempVarName).implicit().codeAndLocationFrom(loopVar)
        val assign =
            newAssignExpression(
                    operatorCode = "=",
                    lhs = (loopVar).initializers,
                    rhs = listOf(tempRef)
                )
                .implicit()
                .codeAndLocationFrom(loopVar)
        return Pair(tempRef, assign)
    }

    private fun handleExpressionStatement(node: Python.AST.Expr): Statement {
        return frontend.expressionHandler.handle(node.value)
    }

    /**
     * Translates a Python [`AnnAssign`](https://docs.python.org/3/library/ast.html#ast.AnnAssign)
     * into an [AssignExpression].
     */
    private fun handleAnnAssign(node: Python.AST.AnnAssign): AssignExpression {
        val lhs = frontend.expressionHandler.handle(node.target)
        lhs.type = frontend.typeOf(node.annotation)
        val rhs = node.value?.let { listOf(frontend.expressionHandler.handle(it)) } ?: emptyList()
        return newAssignExpression(lhs = listOf(lhs), rhs = rhs, rawNode = node)
    }

    private fun handleIf(node: Python.AST.If): Statement {
        val ret = newIfStatement(rawNode = node)
        ret.condition = frontend.expressionHandler.handle(node.test)
        ret.thenStatement =
            if (node.body.isNotEmpty()) {
                makeBlock(node.body, parentNode = node)
            } else {
                null
            }
        ret.elseStatement =
            if (node.orelse.isNotEmpty()) {
                makeBlock(node.orelse, parentNode = node)
            } else {
                null
            }
        return ret
    }

    private fun handleReturn(node: Python.AST.Return): Statement {
        val ret = newReturnStatement(rawNode = node)
        node.value?.let { ret.returnValue = frontend.expressionHandler.handle(it) }
        return ret
    }

    /**
     * Translates a Python [`Assign`](https://docs.python.org/3/library/ast.html#ast.Assign) into an
     * [AssignExpression].
     */
    private fun handleAssign(node: Python.AST.Assign): AssignExpression {
        val lhs = node.targets.map { frontend.expressionHandler.handle(it) }
        node.type_comment?.let { typeComment ->
            val tpe = frontend.typeOf(typeComment)
            lhs.forEach { it.type = tpe }
        }
        val rhs = frontend.expressionHandler.handle(node.value)
        if (rhs is List<*>)
            newAssignExpression(
                lhs = lhs,
                rhs =
                    rhs.map {
                        (it as? Expression)
                            ?: newProblemExpression(
                                "There was an issue with an argument.",
                                rawNode = node
                            )
                    },
                rawNode = node
            )
        return newAssignExpression(lhs = lhs, rhs = listOf(rhs), rawNode = node)
    }

    private fun handleAugAssign(node: Python.AST.AugAssign): Statement {
        val lhs = frontend.expressionHandler.handle(node.target)
        val rhs = frontend.expressionHandler.handle(node.value)
        val op = frontend.operatorToString(node.op) + "="
        return newAssignExpression(
            operatorCode = op,
            lhs = listOf(lhs),
            rhs = listOf(rhs),
            rawNode = node
        )
    }

    private fun handleClassDef(stmt: Python.AST.ClassDef): Statement {
        val cls = newRecordDeclaration(stmt.name, "class", rawNode = stmt)
        stmt.bases.map { cls.superClasses.add(frontend.typeOf(it)) }

        frontend.scopeManager.enterScope(cls)

        stmt.keywords.forEach {
            cls.additionalProblems +=
                newProblemExpression(problem = "could not parse keyword $it in class", rawNode = it)
        }

        for (s in stmt.body) {
            when (s) {
                is Python.AST.FunctionDef -> handleFunctionDef(s, cls)
                else -> cls.statements += handleNode(s)
            }
        }

        frontend.scopeManager.leaveScope(cls)
        frontend.scopeManager.addDeclaration(cls)

        return wrapDeclarationToStatement(cls)
    }

    /**
     * We have to consider multiple things when matching Python's FunctionDef to the CPG:
     * - A [Python.AST.FunctionDef] is a [Statement] from Python's point of view. The CPG sees it as
     *   a declaration -> we have to wrap the result in a [DeclarationStatement].
     * - A [Python.AST.FunctionDef] could be one of
     *     - a [ConstructorDeclaration] if it appears in a record and its [name] is `__init__`
     *     - a [MethodeDeclaration] if it appears in a record, and it isn't a
     *       [ConstructorDeclaration]
     *     - a [FunctionDeclaration] if neither of the above apply
     *
     * In case of a [ConstructorDeclaration] or[MethodDeclaration]: the first argument is the
     * `receiver` (most often called `self`).
     */
    private fun handleFunctionDef(
        s: Python.AST.NormalOrAsyncFunctionDef,
        recordDeclaration: RecordDeclaration? = null
    ): DeclarationStatement {
        val language = language
        val result =
            if (recordDeclaration != null) {
                if (s.name == "__init__") {
                    newConstructorDeclaration(
                        name = s.name,
                        recordDeclaration = recordDeclaration,
                        rawNode = s
                    )
                } else if (language is HasOperatorOverloading && s.name.isKnownOperatorName) {
                    var decl =
                        newOperatorDeclaration(
                            name = s.name,
                            recordDeclaration = recordDeclaration,
                            operatorCode = language.operatorCodeFor(s.name) ?: "",
                            rawNode = s
                        )
                    if (decl.operatorCode == "") {
                        Util.warnWithFileLocation(
                            decl,
                            log,
                            "Could not find operator code for operator {}. This will most likely result in a failure",
                            s.name
                        )
                    }
                    decl
                } else {
                    newMethodDeclaration(
                        name = s.name,
                        recordDeclaration = recordDeclaration,
                        isStatic = false,
                        rawNode = s
                    )
                }
            } else {
                newFunctionDeclaration(name = s.name, rawNode = s)
            }
        frontend.scopeManager.enterScope(result)

        if (s is Python.AST.AsyncFunctionDef) {
            result.addDeclaration(
                newProblemDeclaration(
                    problem = "The \"async\" keyword is not yet supported.",
                    rawNode = s
                )
            )
        }

        // Handle decorators (which are translated into CPG "annotations")
        result.annotations += handleAnnotations(s)

        // Handle return type and calculate function type
        if (result is ConstructorDeclaration) {
            // Return type of the constructor is always its record declaration type
            result.returnTypes = listOf(recordDeclaration?.toType() ?: unknownType())
        } else {
            result.returnTypes = listOf(frontend.typeOf(s.returns))
        }
        result.type = FunctionType.computeType(result)

        handleArguments(s.args, result, recordDeclaration)

        if (s.body.isNotEmpty()) {
            // Make sure we open a new (block) scope for the function body. This is not a 1:1
            // mapping to python scopes, since python only has a "function scope", but in the CPG
            // the function scope only comprises the function arguments, and we need a block scope
            // to hold all local variables within the function body.
            result.body = makeBlock(s.body, parentNode = s, enterScope = true)
        }

        frontend.scopeManager.leaveScope(result)
        frontend.scopeManager.addDeclaration(result)

        return wrapDeclarationToStatement(result)
    }

    /**
     * Translates a Python [`Global`](https://docs.python.org/3/library/ast.html#ast.Global) into a
     * [LookupScopeStatement].
     */
    private fun handleGlobal(global: Python.AST.Global): LookupScopeStatement {
        // Technically, our global scope is not identical to the python "global" scope. The reason
        // behind that is that we wrap each file in a namespace (as defined in the python spec). So
        // the "global" scope is actually our current namespace scope.
        var pythonGlobalScope =
            frontend.scopeManager.globalScope?.children?.firstOrNull { it is NameScope }

        return newLookupScopeStatement(
            global.names.map { parseName(it).localName },
            pythonGlobalScope,
            rawNode = global
        )
    }

    /**
     * Translates a Python [`Nonlocal`](https://docs.python.org/3/library/ast.html#ast.Nonlocal)
     * into a [LookupScopeStatement].
     */
    private fun handleNonLocal(global: Python.AST.Nonlocal): LookupScopeStatement {
        // We need to find the first outer function scope, or rather the block scope belonging to
        // the function
        var outerFunctionScope =
            frontend.scopeManager.firstScopeOrNull {
                it is BlockScope && it != frontend.scopeManager.currentScope
            }

        return newLookupScopeStatement(
            global.names.map { parseName(it).localName },
            outerFunctionScope,
            rawNode = global
        )
    }

    /** Adds the arguments to [result] which might be located in a [recordDeclaration]. */
    private fun handleArguments(
        args: Python.AST.arguments,
        result: FunctionDeclaration,
        recordDeclaration: RecordDeclaration?
    ) {
        // We can merge posonlyargs and args because both are positional arguments. We do not
        // enforce that posonlyargs can ONLY be used in a positional style, whereas args can be used
        // both in positional and keyword style.
        var positionalArguments = args.posonlyargs + args.args

        // Handle receiver if it exists
        if (recordDeclaration != null) {
            handleReceiverArgument(positionalArguments, args, result, recordDeclaration)
            // Skip the receiver argument for further processing
            positionalArguments = positionalArguments.drop(1)
        }

        // Handle remaining arguments
        handlePositionalArguments(positionalArguments, args)

        args.vararg?.let { handleArgument(it, isPosOnly = false, isVariadic = true) }
        args.kwarg?.let { handleArgument(it, isPosOnly = false, isVariadic = false) }

        handleKeywordOnlyArguments(args)
    }

    /**
     * This method retrieves the first argument of the [positionalArguments], which is typically the
     * receiver object.
     *
     * A receiver can also have a default value. However, this case is not handled and is therefore
     * passed with a problem expression.
     */
    private fun handleReceiverArgument(
        positionalArguments: List<Python.AST.arg>,
        args: Python.AST.arguments,
        result: FunctionDeclaration,
        recordDeclaration: RecordDeclaration
    ) {
        // first argument is the receiver
        val recvPythonNode = positionalArguments.firstOrNull()
        if (recvPythonNode == null) {
            result.additionalProblems += newProblemExpression("Expected a receiver", rawNode = args)
        } else {
            val tpe = recordDeclaration.toType()
            val recvNode =
                newVariableDeclaration(
                    name = recvPythonNode.arg,
                    type = tpe,
                    implicitInitializerAllowed = false,
                    rawNode = recvPythonNode
                )

            // If the number of defaults equals the number of positional arguments, the receiver has
            // a default value
            if (args.defaults.size == positionalArguments.size) {
                val defaultValue =
                    args.defaults.getOrNull(0)?.let { frontend.expressionHandler.handle(it) }
                defaultValue?.let {
                    frontend.scopeManager.addDeclaration(recvNode)
                    result.additionalProblems +=
                        newProblemExpression("Receiver with default value", rawNode = args)
                }
            }

            when (result) {
                is ConstructorDeclaration,
                is MethodDeclaration -> result.receiver = recvNode
                else ->
                    result.additionalProblems +=
                        newProblemExpression(
                            problem =
                                "Expected a constructor or method declaration. Got something else.",
                            rawNode = result
                        )
            }
        }
    }

    /**
     * This method extracts the [positionalArguments] including those that may have default values.
     *
     * In Python only the arguments with default values are stored in `args.defaults`.
     * https://docs.python.org/3/library/ast.html#ast.arguments
     *
     * For example: `def my_func(a, b=1, c=2): pass`
     *
     * In this case, `args.defaults` contains only the defaults for `b` and `c`, while `args.args`
     * includes all arguments (`a`, `b` and `c`). The number of arguments without defaults is
     * determined by subtracting the size of `args.defaults` from the total number of arguments.
     * This matches each default to its corresponding argument.
     *
     * From the Python docs: "If there are fewer defaults, they correspond to the last n arguments."
     */
    private fun handlePositionalArguments(
        positionalArguments: List<Python.AST.arg>,
        args: Python.AST.arguments
    ) {
        val nonDefaultArgsCount = positionalArguments.size - args.defaults.size

        for (idx in positionalArguments.indices) {
            val arg = positionalArguments[idx]
            val defaultIndex = idx - nonDefaultArgsCount
            val defaultValue =
                if (defaultIndex >= 0) {
                    args.defaults.getOrNull(defaultIndex)?.let {
                        frontend.expressionHandler.handle(it)
                    }
                } else {
                    null
                }
            handleArgument(arg, isPosOnly = arg in args.posonlyargs, defaultValue = defaultValue)
        }
    }

    /**
     * This method extracts the keyword-only arguments from [args] and maps them to the
     * corresponding function parameters.
     */
    private fun handleKeywordOnlyArguments(args: Python.AST.arguments) {
        for (idx in args.kwonlyargs.indices) {
            val arg = args.kwonlyargs[idx]
            val default = args.kw_defaults.getOrNull(idx)
            handleArgument(
                arg,
                isPosOnly = false,
                isKwoOnly = true,
                defaultValue = default?.let { frontend.expressionHandler.handle(it) }
            )
        }
    }

    private fun handleAnnotations(
        node: Python.AST.NormalOrAsyncFunctionDef
    ): Collection<Annotation> {
        return handleDeclaratorList(node, node.decorator_list)
    }

    fun handleDeclaratorList(
        node: Python.AST.WithLocation,
        decoratorList: List<Python.AST.BaseExpr>
    ): List<Annotation> {
        val annotations = mutableListOf<Annotation>()
        for (decorator in decoratorList) {
            var annotation =
                when (decorator) {
                    is Python.AST.Name -> {
                        val parsedDecorator = frontend.expressionHandler.handle(decorator)
                        newAnnotation(name = parsedDecorator.name, rawNode = decorator)
                    }
                    is Python.AST.Attribute -> {
                        val parsedDecorator = frontend.expressionHandler.handle(decorator)
                        val name =
                            if (parsedDecorator is MemberExpression) {
                                parsedDecorator.base.name.fqn(parsedDecorator.name.localName)
                            } else {
                                parsedDecorator.name
                            }
                        newAnnotation(name = name, rawNode = decorator)
                    }
                    is Python.AST.Call -> {
                        val parsedDecorator = frontend.expressionHandler.handle(decorator.func)
                        val name =
                            if (parsedDecorator is MemberExpression) {
                                parsedDecorator.base.name.fqn(parsedDecorator.name.localName)
                            } else {
                                parsedDecorator.name
                            }
                        val annotation = newAnnotation(name = name, rawNode = decorator)
                        for (arg in decorator.args) {
                            val argParsed = frontend.expressionHandler.handle(arg)
                            annotation.members +=
                                newAnnotationMember(
                                    "annotationArg" + decorator.args.indexOf(arg), // TODO
                                    argParsed,
                                    rawNode = arg
                                )
                        }
                        for (keyword in decorator.keywords) {
                            annotation.members +=
                                newAnnotationMember(
                                    name = keyword.arg,
                                    value = frontend.expressionHandler.handle(keyword.value),
                                    rawNode = keyword
                                )
                        }
                        annotation
                    }
                    else -> {
                        Util.warnWithFileLocation(
                            frontend,
                            decorator,
                            log,
                            "Decorator is of type ${decorator::class}, cannot handle this (yet)."
                        )
                        continue
                    }
                }

            annotations += annotation
        }

        return annotations
    }

    /**
     * This function "wraps" a list of [Python.AST.BaseStmt] nodes into a [Block]. Since the list
     * itself does not have a code/location, we need to employ [codeAndLocationFromChildren] on the
     * [parentNode].
     *
     * Optionally, a new scope will be opened when [enterScope] is specified. This should be done
     * VERY carefully, as Python has a very limited set of scopes and is most likely only to be used
     * by [handleFunctionDef].
     */
    private fun makeBlock(
        stmts: List<Python.AST.BaseStmt>,
        parentNode: Python.AST.WithLocation,
        enterScope: Boolean = false,
    ): Block {
        val result = newBlock()
        if (enterScope) {
            frontend.scopeManager.enterScope(result)
        }

        for (stmt in stmts) {
            result.statements += handle(stmt)
        }

        if (enterScope) {
            frontend.scopeManager.leaveScope(result)
        }

        // Try to retrieve the code and location from the parent node, if it is a base stmt
        val ast = parentNode as? Python.AST.AST
        if (ast != null) {
            // We need to scope the call to codeAndLocationFromChildren to our frontend, so that
            // all Python.AST.AST nodes are accepted, otherwise it would be scoped to the handler
            // and only Python.AST.BaseStmt nodes would be accepted. This would cause issues with
            // other nodes that are not "statements", but also handled as part of this handler,
            // e.g., the Python.AST.ExceptHandler.
            with(frontend) { result.codeAndLocationFromChildren(ast) }
        }

        return result
    }

    /**
     * This function creates a [newParameterDeclaration] for the argument, setting any modifiers
     * (like positional-only or keyword-only) and [defaultValue] if applicable.
     */
    internal fun handleArgument(
        node: Python.AST.arg,
        isPosOnly: Boolean = false,
        isVariadic: Boolean = false,
        isKwoOnly: Boolean = false,
        defaultValue: Expression? = null
    ) {
        val type = frontend.typeOf(node.annotation)
        val arg =
            newParameterDeclaration(
                name = node.arg,
                type = type,
                variadic = isVariadic,
                rawNode = node
            )
        defaultValue?.let { arg.default = it }
        if (isPosOnly) {
            arg.modifiers += MODIFIER_POSITIONAL_ONLY_ARGUMENT
        }

        if (isKwoOnly) {
            arg.modifiers += MODIFIER_KEYWORD_ONLY_ARGUMENT
        }

        frontend.scopeManager.addDeclaration(arg)
    }

    /**
     * Wrap a declaration in a [DeclarationStatement]
     *
     * @param decl The [Declaration] to be wrapped
     * @return The wrapped [decl]
     */
    private fun wrapDeclarationToStatement(decl: Declaration): DeclarationStatement {
        val declStmt = newDeclarationStatement().codeAndLocationFrom(decl)
        declStmt.addDeclaration(decl)
        return declStmt
    }
}<|MERGE_RESOLUTION|>--- conflicted
+++ resolved
@@ -66,17 +66,10 @@
             is Python.AST.Assert -> handleAssert(node)
             is Python.AST.Try -> handleTryStatement(node)
             is Python.AST.Delete -> handleDelete(node)
-<<<<<<< HEAD
-            is Python.AST.Raise -> handleRaise(node)
-            is Python.AST.Global,
-            is Python.AST.Match,
-            is Python.AST.Nonlocal,
-=======
             is Python.AST.Global -> handleGlobal(node)
             is Python.AST.Nonlocal -> handleNonLocal(node)
+            is Python.AST.Raise -> handleRaise(node)
             is Python.AST.Match,
-            is Python.AST.Raise,
->>>>>>> 2990cc48
             is Python.AST.TryStar,
             is Python.AST.With,
             is Python.AST.AsyncWith ->
@@ -94,7 +87,7 @@
     private fun handleRaise(node: Python.AST.Raise): ThrowStatement {
         val ret = newThrowStatement(rawNode = node)
         node.exc?.let { ret.exception = frontend.expressionHandler.handle(it) }
-        node.cause?.let { ret.cause = frontend.expressionHandler.handle(it) }
+        node.cause?.let { ret.parentException = frontend.expressionHandler.handle(it) }
         return ret
     }
 
