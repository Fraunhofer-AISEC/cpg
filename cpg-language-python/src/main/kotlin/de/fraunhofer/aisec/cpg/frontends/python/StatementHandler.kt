/*
 * Copyright (c) 2023, Fraunhofer AISEC. All rights reserved.
 *
 * Licensed under the Apache License, Version 2.0 (the "License");
 * you may not use this file except in compliance with the License.
 * You may obtain a copy of the License at
 *
 *      http://www.apache.org/licenses/LICENSE-2.0
 *
 * Unless required by applicable law or agreed to in writing, software
 * distributed under the License is distributed on an "AS IS" BASIS,
 * WITHOUT WARRANTIES OR CONDITIONS OF ANY KIND, either express or implied.
 * See the License for the specific language governing permissions and
 * limitations under the License.
 *
 *                    $$$$$$\  $$$$$$$\   $$$$$$\
 *                   $$  __$$\ $$  __$$\ $$  __$$\
 *                   $$ /  \__|$$ |  $$ |$$ /  \__|
 *                   $$ |      $$$$$$$  |$$ |$$$$\
 *                   $$ |      $$  ____/ $$ |\_$$ |
 *                   $$ |  $$\ $$ |      $$ |  $$ |
 *                   \$$$$$   |$$ |      \$$$$$   |
 *                    \______/ \__|       \______/
 *
 */
package de.fraunhofer.aisec.cpg.frontends.python

import de.fraunhofer.aisec.cpg.frontends.HasOperatorOverloading
import de.fraunhofer.aisec.cpg.frontends.isKnownOperatorName
import de.fraunhofer.aisec.cpg.frontends.python.Python.AST.IsAsync
import de.fraunhofer.aisec.cpg.frontends.python.PythonLanguage.Companion.MODIFIER_KEYWORD_ONLY_ARGUMENT
import de.fraunhofer.aisec.cpg.frontends.python.PythonLanguage.Companion.MODIFIER_POSITIONAL_ONLY_ARGUMENT
import de.fraunhofer.aisec.cpg.graph.*
import de.fraunhofer.aisec.cpg.graph.Annotation
import de.fraunhofer.aisec.cpg.graph.declarations.*
import de.fraunhofer.aisec.cpg.graph.scopes.BlockScope
import de.fraunhofer.aisec.cpg.graph.scopes.NameScope
import de.fraunhofer.aisec.cpg.graph.statements.*
import de.fraunhofer.aisec.cpg.graph.statements.AssertStatement
import de.fraunhofer.aisec.cpg.graph.statements.CatchClause
import de.fraunhofer.aisec.cpg.graph.statements.DeclarationStatement
import de.fraunhofer.aisec.cpg.graph.statements.ForEachStatement
import de.fraunhofer.aisec.cpg.graph.statements.Statement
import de.fraunhofer.aisec.cpg.graph.statements.TryStatement
import de.fraunhofer.aisec.cpg.graph.statements.expressions.*
import de.fraunhofer.aisec.cpg.graph.types.FunctionType
import de.fraunhofer.aisec.cpg.helpers.Util
import kotlin.collections.plusAssign

class StatementHandler(frontend: PythonLanguageFrontend) :
    PythonHandler<Statement, Python.AST.BaseStmt>(::ProblemExpression, frontend) {

    override fun handleNode(node: Python.AST.BaseStmt): Statement {
        return when (node) {
            is Python.AST.ClassDef -> handleClassDef(node)
            is Python.AST.FunctionDef -> handleFunctionDef(node)
            is Python.AST.AsyncFunctionDef -> handleFunctionDef(node)
            is Python.AST.Pass -> return newEmptyStatement(rawNode = node)
            is Python.AST.ImportFrom -> handleImportFrom(node)
            is Python.AST.Assign -> handleAssign(node)
            is Python.AST.AugAssign -> handleAugAssign(node)
            is Python.AST.Return -> handleReturn(node)
            is Python.AST.If -> handleIf(node)
            is Python.AST.AnnAssign -> handleAnnAssign(node)
            is Python.AST.Expr -> handleExpressionStatement(node)
            is Python.AST.For -> handleFor(node)
            is Python.AST.AsyncFor -> handleFor(node)
            is Python.AST.While -> handleWhile(node)
            is Python.AST.Import -> handleImport(node)
            is Python.AST.Break -> newBreakStatement(rawNode = node)
            is Python.AST.Continue -> newContinueStatement(rawNode = node)
            is Python.AST.Assert -> handleAssert(node)
            is Python.AST.Try -> handleTryStatement(node)
            is Python.AST.Delete -> handleDelete(node)
            is Python.AST.With,
            is Python.AST.AsyncWith -> handleWithStatement(node)
            is Python.AST.Global -> handleGlobal(node)
            is Python.AST.Nonlocal -> handleNonLocal(node)
            is Python.AST.Raise -> handleRaise(node)
            is Python.AST.Match,
<<<<<<< HEAD
            is Python.AST.Raise,
            is Python.AST.TryStar ->
=======
            is Python.AST.TryStar,
            is Python.AST.AsyncWith ->
>>>>>>> c9fa0e5d
                newProblemExpression(
                    "The statement of class ${node.javaClass} is not supported yet",
                    rawNode = node
                )
        }
    }

    /**
     * Translates a Python [`Raise`](https://docs.python.org/3/library/ast.html#ast.Raise) into a
     * [ThrowStatement].
     */
    private fun handleRaise(node: Python.AST.Raise): ThrowStatement {
        val ret = newThrowStatement(rawNode = node)
        node.exc?.let { ret.exception = frontend.expressionHandler.handle(it) }
        node.cause?.let { ret.parentException = frontend.expressionHandler.handle(it) }
        return ret
    }

    /**
     * Translates a Python [`With`](https://docs.python.org/3/library/ast.html#ast.With) into a
     * [Block].
     *
     * We return a Block to handle the with statement, following
     * [python's documentation](https://docs.python.org/3/reference/compound_stmts.html#the-with-statement).
     * The context manager's `__enter__` and `__exit__` methods should be identified before entering
     * the try-block. However, we simplify the code from the documentation as follows:
     * * `__enter__()` is called before the try-block.We make the identification and the call in the
     *   same step.
     * * `__exit__()` is either called in the `except`-block or in the `finally`-block but not
     *   identified separately.
     * * In fact, the `finally` is used like an `else`-block, so we use this construction.
     *
     * Example: We will translate the code
     *
     * ```python
     * with ContextManager() as cm:
     *     cm.doSomething()
     * ```
     *
     * to something like
     *
     * ```python
     * manager = ContextManager()
     * tmpVal = manager.__enter__()
     * try:
     *     cm = tmpVal # Doesn't exist if no variable is used
     *     cm.doSomething()
     * except:
     *     if not manager.__exit__(*sys.exc_info()):
     *         raise
     * else:
     *     manager.__exit__(None, None, None)
     * ```
     */
    private fun handleWithStatement(node: Python.AST.NormalOrAsyncWith): Block {
        /**
         * Prepares the `manager = ContextManager()` and returns the random name for the "manager"
         * as well as the assignment.
         */
        fun generateManagerAssignment(withItem: Python.AST.withitem): Pair<AssignExpression, Name> {
            // Create a temporary reference for the context manager
            val managerName = Name.random(prefix = CONTEXT_MANAGER)
            val manager = newReference(name = managerName).implicit()

            // Handle the 'context expression' (the part before 'as') and assign to tempRef
            // Represents the line `manager = ContextManager()`
            val contextExpr = frontend.expressionHandler.handle(withItem.context_expr)
            val managerAssignment =
                newAssignExpression(
                        operatorCode = "=",
                        lhs = listOf(manager),
                        rhs = listOf(contextExpr)
                    )
                    .implicit()
            return Pair(managerAssignment, managerName)
        }

        /** Prepares the `manager.__exit__(None, None, None)` call for the else-block. */
        fun generateExitCallWithNone(
            managerName: Name,
            withItem: Python.AST.withitem
        ): MemberCallExpression {
            val exitCallWithNone =
                newMemberCallExpression(
                        callee =
                            newMemberExpression(
                                    name = "__exit__",
                                    base = newReference(name = managerName).implicit()
                                )
                                .implicit(),
                        rawNode = withItem
                    )
                    .implicit()
            exitCallWithNone.addArgument(newLiteral(null).implicit())
            exitCallWithNone.addArgument(newLiteral(null).implicit())
            exitCallWithNone.addArgument(newLiteral(null).implicit())
            return exitCallWithNone
        }

        /**
         * Prepares the if-statement which is the body of the catch block. This includes the call of
         * `manager.__exit__(*sys.exc_info())`, the negation and the throw statement.
         */
        fun generateExitCallWithSysExcInfo(
            managerName: Name,
            withItem: Python.AST.withitem
        ): IfStatement {
            val exitCallWithSysExec =
                newMemberCallExpression(
                        callee =
                            newMemberExpression(
                                    name = "__exit__",
                                    base = newReference(name = managerName).implicit()
                                )
                                .implicit(),
                        rawNode = withItem
                    )
                    .implicit()
            val starOp = newUnaryOperator("*", false, false)
            starOp.input =
                newMemberExpression(name = "exec_info", base = newReference("sys").implicit())
                    .implicit()
            exitCallWithSysExec.addArgument(starOp)

            val ifStmt = newIfStatement().implicit()
            ifStmt.thenStatement = newThrowStatement().implicit()
            val neg = newUnaryOperator("not", false, false).implicit()
            neg.input = exitCallWithSysExec
            ifStmt.condition = neg
            return ifStmt
        }

        /**
         * calls __enter__() and assign to another random variable. Represents the line
         *
         * ```python
         * tmpVal = manager.__enter__()
         * ```
         */
        fun generateEnterCallAndAssignment(
            managerName: Name,
            withItem: Python.AST.withitem
        ): Pair<AssignExpression, Name> {
            val tmpValName = Name.random(prefix = WITH_TMP_VAL)
            val enterVar = newReference(name = tmpValName).implicit()
            val enterCall =
                newMemberCallExpression(
                        callee =
                            newMemberExpression(
                                    name = "__enter__",
                                    base = newReference(name = managerName).implicit()
                                )
                                .implicit(),
                        rawNode = withItem
                    )
                    .implicit()

            return Pair(
                newAssignExpression(
                        operatorCode = "=",
                        lhs = listOf(enterVar),
                        rhs = listOf(enterCall)
                    )
                    .implicit(),
                tmpValName
            )
        }
        val result =
            newBlock().codeAndLocationFromOtherRawNode(node as? Python.AST.BaseStmt).implicit()

        // If there are multiple elements in node.items, we have to nest the try statements.
        // We start with a generic block for the outer context manager.
        // For i > 1, we add context_manager[i] to the try-block of item[i-1]
        val currentBlock =
            node.items.fold(result) { currentBlock, withItem ->
                val (managerAssignment, managerName) = generateManagerAssignment(withItem)

                currentBlock.statements.add(managerAssignment)

                val (enterAssignment, tmpValName) =
                    generateEnterCallAndAssignment(managerName, withItem)
                currentBlock.statements.add(enterAssignment)

                // Create the try statement with __exit__ calls in the finally block
                val tryStatement =
                    newTryStatement(rawNode = node).apply {
                        // We set it as implicit below because there we also have a code and
                        // location.
                        this.tryBlock =
                            newBlock()
                                .apply {
                                    withItem.optional_vars?.let {
                                        val optionalVar = frontend.expressionHandler.handle(it)
                                        node.type_comment?.let {
                                            optionalVar.type = frontend.typeOf(it)
                                        }

                                        // Assign the result of __enter__() to `optionalVar`
                                        // Represents the line "cm = tmpVal # Doesn't exist if no
                                        // variable is used"
                                        this.statements.add(
                                            newAssignExpression(
                                                    operatorCode = "=",
                                                    lhs = listOf(optionalVar),
                                                    rhs =
                                                        listOf(
                                                            newReference(name = tmpValName)
                                                                .implicit()
                                                        )
                                                )
                                                .implicit()
                                        )
                                    }
                                }
                                .codeAndLocationFromOtherRawNode(node as? Python.AST.BaseStmt)
                                .implicit()
                        // Add the catch block
                        this.catchClauses.add(
                            newCatchClause().implicit().apply {
                                this.body =
                                    newBlock().implicit().apply {
                                        this.statements.add(
                                            generateExitCallWithSysExcInfo(managerName, withItem)
                                        )
                                    }
                            }
                        )
                        // Add the else-block
                        this.elseBlock =
                            newBlock().implicit().apply {
                                this.statements.add(generateExitCallWithNone(managerName, withItem))
                            }
                    }
                currentBlock.statements.add(tryStatement)

                tryStatement.tryBlock ?: throw NullPointerException("This should never happen!")
            }

        // Create the block of the with statement and add it to the inner try-block
        val bodyBlock = makeBlock(node.body, parentNode = node) // represents `cm.doSomething()`
        currentBlock.statements.addAll(bodyBlock.statements)
        currentBlock.implicit(code = bodyBlock.code, location = bodyBlock.location)

        // The result is the outer block
        return result
    }

    /**
     * Translates an [`excepthandler`] which can only be a
     * [`ExceptHandler`](https://docs.python.org/3/library/ast.html#ast.ExceptHandler) to a
     * [CatchClause].
     *
     * It adds all the statements to the body and will set a parameter if it exists. For the
     * catch-all clause, we do not set the [CatchClause.parameter].
     */
    private fun handleBaseExcepthandler(node: Python.AST.BaseExcepthandler): CatchClause {
        return when (node) {
            is Python.AST.ExceptHandler -> {
                val catchClause = newCatchClause(rawNode = node)
                catchClause.body = makeBlock(node.body, node)
                // The parameter can have a type but if the type is None/null, it's the "catch-all"
                // clause.
                // In this case, it also cannot have a name, so we can skip the variable
                // declaration.
                if (node.type != null) {
                    // the parameter can have a name, or we use the anonymous identifier _
                    catchClause.parameter =
                        newVariableDeclaration(
                            name = node.name ?: "",
                            type = frontend.typeOf(node.type),
                            rawNode = node
                        )
                }
                catchClause
            }
        }
    }

    /**
     * Translates a Python [`Try`](https://docs.python.org/3/library/ast.html#ast.Try) into a
     * [TryStatement].
     */
    private fun handleTryStatement(node: Python.AST.Try): TryStatement {
        val tryStatement = newTryStatement(rawNode = node)
        tryStatement.tryBlock = makeBlock(node.body, node)
        tryStatement.catchClauses.addAll(node.handlers.map { handleBaseExcepthandler(it) })

        if (node.orelse.isNotEmpty()) {
            tryStatement.elseBlock = makeBlock(node.orelse, node)
        }

        if (node.finalbody.isNotEmpty()) {
            tryStatement.finallyBlock = makeBlock(node.finalbody, node)
        }

        return tryStatement
    }

    /**
     * Translates a Python [`Delete`](https://docs.python.org/3/library/ast.html#ast.Delete) into a
     * [DeleteExpression].
     */
    private fun handleDelete(node: Python.AST.Delete): DeleteExpression {
        val delete = newDeleteExpression(rawNode = node)
        node.targets.forEach { target ->
            if (target is Python.AST.Subscript) {
                delete.operands.add(frontend.expressionHandler.handle(target))
            } else {
                delete.additionalProblems +=
                    newProblemExpression(
                        problem =
                            "handleDelete: 'Name' and 'Attribute' deletions are not supported, as they removes them from the scope.",
                        rawNode = target
                    )
            }
        }
        return delete
    }

    /**
     * Translates a Python [`Assert`](https://docs.python.org/3/library/ast.html#ast.Assert) into a
     * [AssertStatement].
     */
    private fun handleAssert(node: Python.AST.Assert): AssertStatement {
        val assertStatement = newAssertStatement(rawNode = node)
        val testExpression = frontend.expressionHandler.handle(node.test)
        assertStatement.condition = testExpression
        node.msg?.let { assertStatement.message = frontend.expressionHandler.handle(it) }

        return assertStatement
    }

    private fun handleImport(node: Python.AST.Import): Statement {
        val declStmt = newDeclarationStatement(rawNode = node)
        for (imp in node.names) {
            val alias = imp.asname
            val decl =
                if (alias != null) {
                    newImportDeclaration(
                        parseName(imp.name),
                        false,
                        parseName(alias),
                        rawNode = imp
                    )
                } else {
                    newImportDeclaration(parseName(imp.name), false, rawNode = imp)
                }
            frontend.scopeManager.addDeclaration(decl)
            declStmt.declarationEdges += decl
        }
        return declStmt
    }

    private fun handleImportFrom(node: Python.AST.ImportFrom): Statement {
        val declStmt = newDeclarationStatement(rawNode = node)
        val level = node.level
        var module = parseName(node.module ?: "")

        if (level != null && level > 0L) {
            // Because the __init__ module is omitted from our current namespace, we need to check
            // for its existence and add __init__, otherwise the relative path would be off by one
            // level.
            var parent =
                if (isInitModule()) {
                    frontend.scopeManager.currentNamespace.fqn("__init__")
                } else {
                    frontend.scopeManager.currentNamespace
                }

            // If the level is specified, we need to relative the module path. We basically need to
            // move upwards in the parent namespace in the amount of dots
            for (i in 0 until level) {
                parent = parent?.parent
                if (parent == null) {
                    break
                }
            }

            module = parent.fqn(module.localName)
        }

        for (imp in node.names) {
            // We need to differentiate between a wildcard import and an individual symbol.
            // Wildcards luckily do not have aliases
            val decl =
                if (imp.name == "*") {
                    // In the wildcard case, our "import" is the module name, and we set "wildcard"
                    // to true
                    newImportDeclaration(module, true, rawNode = imp)
                } else {
                    // If we import an individual symbol, we need to FQN the symbol with our module
                    // name and import that. We also need to take care of any alias
                    val name = module.fqn(imp.name)
                    val alias = imp.asname
                    if (alias != null) {
                        newImportDeclaration(name, false, parseName(alias), rawNode = imp)
                    } else {
                        newImportDeclaration(name, false, rawNode = imp)
                    }
                }

            // Finally, add our declaration to the scope and the declaration statement
            frontend.scopeManager.addDeclaration(decl)
            declStmt.declarationEdges += decl
        }
        return declStmt
    }

    /** Small utility function to check, whether we are inside an __init__ module. */
    private fun isInitModule(): Boolean =
        (frontend.scopeManager.firstScopeIsInstanceOrNull<NameScope>()?.astNode
                as? NamespaceDeclaration)
            ?.path
            ?.endsWith("__init__") == true

    private fun handleWhile(node: Python.AST.While): Statement {
        val ret = newWhileStatement(rawNode = node)
        ret.condition = frontend.expressionHandler.handle(node.test)
        ret.statement = makeBlock(node.body, parentNode = node)
        if (node.orelse.isNotEmpty()) {
            ret.elseStatement = makeBlock(node.orelse, parentNode = node)
        }
        return ret
    }

    /**
     * Translates a Python [`For`](https://docs.python.org/3/library/ast.html#ast.For) into an
     * [ForEachStatement].
     *
     * Python supports implicit unpacking of multiple loop variables. To map this to CPG node, we
     * translate the following implicit unpacking of code like this:
     * ```python
     * for a, b, c in someNestedList:
     *     pass
     * ```
     *
     * to have only one loop variable and add the unpacking statement to the top of the loop body
     * like this:
     * ```python
     * for tempVar in someNestedList:
     *     a, b, c = tempVar
     *     pass
     * ```
     */
    private fun handleFor(node: Python.AST.NormalOrAsyncFor): ForEachStatement {
        val ret = newForEachStatement(rawNode = node)
        if (node is IsAsync) {
            ret.addDeclaration(
                newProblemDeclaration(
                    problem = "The \"async\" keyword is not yet supported.",
                    rawNode = node
                )
            )
        }

        ret.iterable = frontend.expressionHandler.handle(node.iter)

        when (val loopVar = frontend.expressionHandler.handle(node.target)) {
            is InitializerListExpression -> { // unpacking
                val (tempVarRef, unpackingAssignment) = getUnpackingNodes(loopVar)

                ret.variable = tempVarRef

                val body = makeBlock(node.body, parentNode = node)
                body.statements.add(
                    0,
                    unpackingAssignment
                ) // add the unpacking instruction to the top of the loop body
                ret.statement = body
            }
            is Reference -> { // only one var
                ret.variable = loopVar
                ret.statement = makeBlock(node.body, parentNode = node)
            }
            else -> {
                ret.variable =
                    newProblemExpression(
                        problem =
                            "handleFor: cannot handle loop variable of type ${loopVar::class.simpleName}.",
                        rawNode = node.target
                    )
                ret.statement = makeBlock(node.body, parentNode = node)
            }
        }

        if (node.orelse.isNotEmpty()) {
            ret.elseStatement = makeBlock(node.orelse, parentNode = node)
        }
        return ret
    }

    /**
     * This function creates two things:
     * - A [Reference] to a variable with a random [Name]
     * - An [AssignExpression] assigning the reference above to the [loopVar] input
     *
     * This is used in [handleFor] when loops have multiple loop variables to iterate over with
     * automatic unpacking. We translate this implicit unpacking to multiple CPG nodes, as the CPG
     * does not support automatic unpacking.
     */
    private fun getUnpackingNodes(
        loopVar: InitializerListExpression
    ): Pair<Reference, AssignExpression> {
        val tempVarName = Name.random(prefix = LOOP_VAR_PREFIX)
        val tempRef = newReference(name = tempVarName).implicit().codeAndLocationFrom(loopVar)
        val assign =
            newAssignExpression(
                    operatorCode = "=",
                    lhs = (loopVar).initializers,
                    rhs = listOf(tempRef)
                )
                .implicit()
                .codeAndLocationFrom(loopVar)
        return Pair(tempRef, assign)
    }

    private fun handleExpressionStatement(node: Python.AST.Expr): Statement {
        return frontend.expressionHandler.handle(node.value)
    }

    /**
     * Translates a Python [`AnnAssign`](https://docs.python.org/3/library/ast.html#ast.AnnAssign)
     * into an [AssignExpression].
     */
    private fun handleAnnAssign(node: Python.AST.AnnAssign): AssignExpression {
        val lhs = frontend.expressionHandler.handle(node.target)
        lhs.type = frontend.typeOf(node.annotation)
        val rhs = node.value?.let { listOf(frontend.expressionHandler.handle(it)) } ?: emptyList()
        return newAssignExpression(lhs = listOf(lhs), rhs = rhs, rawNode = node)
    }

    private fun handleIf(node: Python.AST.If): Statement {
        val ret = newIfStatement(rawNode = node)
        ret.condition = frontend.expressionHandler.handle(node.test)
        ret.thenStatement =
            if (node.body.isNotEmpty()) {
                makeBlock(node.body, parentNode = node)
            } else {
                null
            }
        ret.elseStatement =
            if (node.orelse.isNotEmpty()) {
                makeBlock(node.orelse, parentNode = node)
            } else {
                null
            }
        return ret
    }

    private fun handleReturn(node: Python.AST.Return): Statement {
        val ret = newReturnStatement(rawNode = node)
        node.value?.let { ret.returnValue = frontend.expressionHandler.handle(it) }
        return ret
    }

    /**
     * Translates a Python [`Assign`](https://docs.python.org/3/library/ast.html#ast.Assign) into an
     * [AssignExpression].
     */
    private fun handleAssign(node: Python.AST.Assign): AssignExpression {
        val lhs = node.targets.map { frontend.expressionHandler.handle(it) }
        node.type_comment?.let { typeComment ->
            val tpe = frontend.typeOf(typeComment)
            lhs.forEach { it.type = tpe }
        }
        val rhs = frontend.expressionHandler.handle(node.value)
        if (rhs is List<*>)
            newAssignExpression(
                lhs = lhs,
                rhs =
                    rhs.map {
                        (it as? Expression)
                            ?: newProblemExpression(
                                "There was an issue with an argument.",
                                rawNode = node
                            )
                    },
                rawNode = node
            )
        return newAssignExpression(lhs = lhs, rhs = listOf(rhs), rawNode = node)
    }

    private fun handleAugAssign(node: Python.AST.AugAssign): Statement {
        val lhs = frontend.expressionHandler.handle(node.target)
        val rhs = frontend.expressionHandler.handle(node.value)
        val op = frontend.operatorToString(node.op) + "="
        return newAssignExpression(
            operatorCode = op,
            lhs = listOf(lhs),
            rhs = listOf(rhs),
            rawNode = node
        )
    }

    private fun handleClassDef(stmt: Python.AST.ClassDef): Statement {
        val cls = newRecordDeclaration(stmt.name, "class", rawNode = stmt)
        stmt.bases.map { cls.superClasses.add(frontend.typeOf(it)) }

        frontend.scopeManager.enterScope(cls)

        stmt.keywords.forEach {
            cls.additionalProblems +=
                newProblemExpression(problem = "could not parse keyword $it in class", rawNode = it)
        }

        for (s in stmt.body) {
            when (s) {
                is Python.AST.FunctionDef -> handleFunctionDef(s, cls)
                else -> cls.statements += handleNode(s)
            }
        }

        frontend.scopeManager.leaveScope(cls)
        frontend.scopeManager.addDeclaration(cls)

        return wrapDeclarationToStatement(cls)
    }

    /**
     * We have to consider multiple things when matching Python's FunctionDef to the CPG:
     * - A [Python.AST.FunctionDef] is a [Statement] from Python's point of view. The CPG sees it as
     *   a declaration -> we have to wrap the result in a [DeclarationStatement].
     * - A [Python.AST.FunctionDef] could be one of
     *     - a [ConstructorDeclaration] if it appears in a record and its [name] is `__init__`
     *     - a [MethodeDeclaration] if it appears in a record, and it isn't a
     *       [ConstructorDeclaration]
     *     - a [FunctionDeclaration] if neither of the above apply
     *
     * In case of a [ConstructorDeclaration] or[MethodDeclaration]: the first argument is the
     * `receiver` (most often called `self`).
     */
    private fun handleFunctionDef(
        s: Python.AST.NormalOrAsyncFunctionDef,
        recordDeclaration: RecordDeclaration? = null
    ): DeclarationStatement {
        val language = language
        val result =
            if (recordDeclaration != null) {
                if (s.name == "__init__") {
                    newConstructorDeclaration(
                        name = s.name,
                        recordDeclaration = recordDeclaration,
                        rawNode = s
                    )
                } else if (language is HasOperatorOverloading && s.name.isKnownOperatorName) {
                    var decl =
                        newOperatorDeclaration(
                            name = s.name,
                            recordDeclaration = recordDeclaration,
                            operatorCode = language.operatorCodeFor(s.name) ?: "",
                            rawNode = s
                        )
                    if (decl.operatorCode == "") {
                        Util.warnWithFileLocation(
                            decl,
                            log,
                            "Could not find operator code for operator {}. This will most likely result in a failure",
                            s.name
                        )
                    }
                    decl
                } else {
                    newMethodDeclaration(
                        name = s.name,
                        recordDeclaration = recordDeclaration,
                        isStatic = false,
                        rawNode = s
                    )
                }
            } else {
                newFunctionDeclaration(name = s.name, rawNode = s)
            }
        frontend.scopeManager.enterScope(result)

        if (s is Python.AST.AsyncFunctionDef) {
            result.addDeclaration(
                newProblemDeclaration(
                    problem = "The \"async\" keyword is not yet supported.",
                    rawNode = s
                )
            )
        }

        // Handle decorators (which are translated into CPG "annotations")
        result.annotations += handleAnnotations(s)

        // Handle return type and calculate function type
        if (result is ConstructorDeclaration) {
            // Return type of the constructor is always its record declaration type
            result.returnTypes = listOf(recordDeclaration?.toType() ?: unknownType())
        } else {
            result.returnTypes = listOf(frontend.typeOf(s.returns))
        }
        result.type = FunctionType.computeType(result)

        handleArguments(s.args, result, recordDeclaration)

        if (s.body.isNotEmpty()) {
            // Make sure we open a new (block) scope for the function body. This is not a 1:1
            // mapping to python scopes, since python only has a "function scope", but in the CPG
            // the function scope only comprises the function arguments, and we need a block scope
            // to hold all local variables within the function body.
            result.body = makeBlock(s.body, parentNode = s, enterScope = true)
        }

        frontend.scopeManager.leaveScope(result)
        frontend.scopeManager.addDeclaration(result)

        return wrapDeclarationToStatement(result)
    }

    /**
     * Translates a Python [`Global`](https://docs.python.org/3/library/ast.html#ast.Global) into a
     * [LookupScopeStatement].
     */
    private fun handleGlobal(global: Python.AST.Global): LookupScopeStatement {
        // Technically, our global scope is not identical to the python "global" scope. The reason
        // behind that is that we wrap each file in a namespace (as defined in the python spec). So
        // the "global" scope is actually our current namespace scope.
        var pythonGlobalScope =
            frontend.scopeManager.globalScope?.children?.firstOrNull { it is NameScope }

        return newLookupScopeStatement(
            global.names.map { parseName(it).localName },
            pythonGlobalScope,
            rawNode = global
        )
    }

    /**
     * Translates a Python [`Nonlocal`](https://docs.python.org/3/library/ast.html#ast.Nonlocal)
     * into a [LookupScopeStatement].
     */
    private fun handleNonLocal(global: Python.AST.Nonlocal): LookupScopeStatement {
        // We need to find the first outer function scope, or rather the block scope belonging to
        // the function
        var outerFunctionScope =
            frontend.scopeManager.firstScopeOrNull {
                it is BlockScope && it != frontend.scopeManager.currentScope
            }

        return newLookupScopeStatement(
            global.names.map { parseName(it).localName },
            outerFunctionScope,
            rawNode = global
        )
    }

    /** Adds the arguments to [result] which might be located in a [recordDeclaration]. */
    private fun handleArguments(
        args: Python.AST.arguments,
        result: FunctionDeclaration,
        recordDeclaration: RecordDeclaration?
    ) {
        // We can merge posonlyargs and args because both are positional arguments. We do not
        // enforce that posonlyargs can ONLY be used in a positional style, whereas args can be used
        // both in positional and keyword style.
        var positionalArguments = args.posonlyargs + args.args

        // Handle receiver if it exists
        if (recordDeclaration != null) {
            handleReceiverArgument(positionalArguments, args, result, recordDeclaration)
            // Skip the receiver argument for further processing
            positionalArguments = positionalArguments.drop(1)
        }

        // Handle remaining arguments
        handlePositionalArguments(positionalArguments, args)

        args.vararg?.let { handleArgument(it, isPosOnly = false, isVariadic = true) }
        args.kwarg?.let { handleArgument(it, isPosOnly = false, isVariadic = false) }

        handleKeywordOnlyArguments(args)
    }

    /**
     * This method retrieves the first argument of the [positionalArguments], which is typically the
     * receiver object.
     *
     * A receiver can also have a default value. However, this case is not handled and is therefore
     * passed with a problem expression.
     */
    private fun handleReceiverArgument(
        positionalArguments: List<Python.AST.arg>,
        args: Python.AST.arguments,
        result: FunctionDeclaration,
        recordDeclaration: RecordDeclaration
    ) {
        // first argument is the receiver
        val recvPythonNode = positionalArguments.firstOrNull()
        if (recvPythonNode == null) {
            result.additionalProblems += newProblemExpression("Expected a receiver", rawNode = args)
        } else {
            val tpe = recordDeclaration.toType()
            val recvNode =
                newVariableDeclaration(
                    name = recvPythonNode.arg,
                    type = tpe,
                    implicitInitializerAllowed = false,
                    rawNode = recvPythonNode
                )

            // If the number of defaults equals the number of positional arguments, the receiver has
            // a default value
            if (args.defaults.size == positionalArguments.size) {
                val defaultValue =
                    args.defaults.getOrNull(0)?.let { frontend.expressionHandler.handle(it) }
                defaultValue?.let {
                    frontend.scopeManager.addDeclaration(recvNode)
                    result.additionalProblems +=
                        newProblemExpression("Receiver with default value", rawNode = args)
                }
            }

            when (result) {
                is ConstructorDeclaration,
                is MethodDeclaration -> result.receiver = recvNode
                else ->
                    result.additionalProblems +=
                        newProblemExpression(
                            problem =
                                "Expected a constructor or method declaration. Got something else.",
                            rawNode = result
                        )
            }
        }
    }

    /**
     * This method extracts the [positionalArguments] including those that may have default values.
     *
     * In Python only the arguments with default values are stored in `args.defaults`.
     * https://docs.python.org/3/library/ast.html#ast.arguments
     *
     * For example: `def my_func(a, b=1, c=2): pass`
     *
     * In this case, `args.defaults` contains only the defaults for `b` and `c`, while `args.args`
     * includes all arguments (`a`, `b` and `c`). The number of arguments without defaults is
     * determined by subtracting the size of `args.defaults` from the total number of arguments.
     * This matches each default to its corresponding argument.
     *
     * From the Python docs: "If there are fewer defaults, they correspond to the last n arguments."
     */
    private fun handlePositionalArguments(
        positionalArguments: List<Python.AST.arg>,
        args: Python.AST.arguments
    ) {
        val nonDefaultArgsCount = positionalArguments.size - args.defaults.size

        for (idx in positionalArguments.indices) {
            val arg = positionalArguments[idx]
            val defaultIndex = idx - nonDefaultArgsCount
            val defaultValue =
                if (defaultIndex >= 0) {
                    args.defaults.getOrNull(defaultIndex)?.let {
                        frontend.expressionHandler.handle(it)
                    }
                } else {
                    null
                }
            handleArgument(arg, isPosOnly = arg in args.posonlyargs, defaultValue = defaultValue)
        }
    }

    /**
     * This method extracts the keyword-only arguments from [args] and maps them to the
     * corresponding function parameters.
     */
    private fun handleKeywordOnlyArguments(args: Python.AST.arguments) {
        for (idx in args.kwonlyargs.indices) {
            val arg = args.kwonlyargs[idx]
            val default = args.kw_defaults.getOrNull(idx)
            handleArgument(
                arg,
                isPosOnly = false,
                isKwoOnly = true,
                defaultValue = default?.let { frontend.expressionHandler.handle(it) }
            )
        }
    }

    private fun handleAnnotations(
        node: Python.AST.NormalOrAsyncFunctionDef
    ): Collection<Annotation> {
        return handleDeclaratorList(node, node.decorator_list)
    }

    fun handleDeclaratorList(
        node: Python.AST.WithLocation,
        decoratorList: List<Python.AST.BaseExpr>
    ): List<Annotation> {
        val annotations = mutableListOf<Annotation>()
        for (decorator in decoratorList) {
            var annotation =
                when (decorator) {
                    is Python.AST.Name -> {
                        val parsedDecorator = frontend.expressionHandler.handle(decorator)
                        newAnnotation(name = parsedDecorator.name, rawNode = decorator)
                    }
                    is Python.AST.Attribute -> {
                        val parsedDecorator = frontend.expressionHandler.handle(decorator)
                        val name =
                            if (parsedDecorator is MemberExpression) {
                                parsedDecorator.base.name.fqn(parsedDecorator.name.localName)
                            } else {
                                parsedDecorator.name
                            }
                        newAnnotation(name = name, rawNode = decorator)
                    }
                    is Python.AST.Call -> {
                        val parsedDecorator = frontend.expressionHandler.handle(decorator.func)
                        val name =
                            if (parsedDecorator is MemberExpression) {
                                parsedDecorator.base.name.fqn(parsedDecorator.name.localName)
                            } else {
                                parsedDecorator.name
                            }
                        val annotation = newAnnotation(name = name, rawNode = decorator)
                        for (arg in decorator.args) {
                            val argParsed = frontend.expressionHandler.handle(arg)
                            annotation.members +=
                                newAnnotationMember(
                                    "annotationArg" + decorator.args.indexOf(arg), // TODO
                                    argParsed,
                                    rawNode = arg
                                )
                        }
                        for (keyword in decorator.keywords) {
                            annotation.members +=
                                newAnnotationMember(
                                    name = keyword.arg,
                                    value = frontend.expressionHandler.handle(keyword.value),
                                    rawNode = keyword
                                )
                        }
                        annotation
                    }
                    else -> {
                        Util.warnWithFileLocation(
                            frontend,
                            decorator,
                            log,
                            "Decorator is of type ${decorator::class}, cannot handle this (yet)."
                        )
                        continue
                    }
                }

            annotations += annotation
        }

        return annotations
    }

    /**
     * This function "wraps" a list of [Python.AST.BaseStmt] nodes into a [Block]. Since the list
     * itself does not have a code/location, we need to employ [codeAndLocationFromChildren] on the
     * [parentNode].
     *
     * Optionally, a new scope will be opened when [enterScope] is specified. This should be done
     * VERY carefully, as Python has a very limited set of scopes and is most likely only to be used
     * by [handleFunctionDef].
     */
    private fun makeBlock(
        stmts: List<Python.AST.BaseStmt>,
        parentNode: Python.AST.WithLocation,
        enterScope: Boolean = false,
    ): Block {
        val result = newBlock()
        if (enterScope) {
            frontend.scopeManager.enterScope(result)
        }

        for (stmt in stmts) {
            result.statements += handle(stmt)
        }

        if (enterScope) {
            frontend.scopeManager.leaveScope(result)
        }

        // Try to retrieve the code and location from the parent node, if it is a base stmt
        val ast = parentNode as? Python.AST.AST
        if (ast != null) {
            // We need to scope the call to codeAndLocationFromChildren to our frontend, so that
            // all Python.AST.AST nodes are accepted, otherwise it would be scoped to the handler
            // and only Python.AST.BaseStmt nodes would be accepted. This would cause issues with
            // other nodes that are not "statements", but also handled as part of this handler,
            // e.g., the Python.AST.ExceptHandler.
            with(frontend) { result.codeAndLocationFromChildren(ast) }
        }

        return result
    }

    /**
     * This function creates a [newParameterDeclaration] for the argument, setting any modifiers
     * (like positional-only or keyword-only) and [defaultValue] if applicable.
     */
    internal fun handleArgument(
        node: Python.AST.arg,
        isPosOnly: Boolean = false,
        isVariadic: Boolean = false,
        isKwoOnly: Boolean = false,
        defaultValue: Expression? = null
    ) {
        val type = frontend.typeOf(node.annotation)
        val arg =
            newParameterDeclaration(
                name = node.arg,
                type = type,
                variadic = isVariadic,
                rawNode = node
            )
        defaultValue?.let { arg.default = it }
        if (isPosOnly) {
            arg.modifiers += MODIFIER_POSITIONAL_ONLY_ARGUMENT
        }

        if (isKwoOnly) {
            arg.modifiers += MODIFIER_KEYWORD_ONLY_ARGUMENT
        }

        frontend.scopeManager.addDeclaration(arg)
    }

    /**
     * Wrap a declaration in a [DeclarationStatement]
     *
     * @param decl The [Declaration] to be wrapped
     * @return The wrapped [decl]
     */
    private fun wrapDeclarationToStatement(decl: Declaration): DeclarationStatement {
        val declStmt = newDeclarationStatement().codeAndLocationFrom(decl)
        declStmt.addDeclaration(decl)
        return declStmt
    }
}<|MERGE_RESOLUTION|>--- conflicted
+++ resolved
@@ -78,13 +78,7 @@
             is Python.AST.Nonlocal -> handleNonLocal(node)
             is Python.AST.Raise -> handleRaise(node)
             is Python.AST.Match,
-<<<<<<< HEAD
-            is Python.AST.Raise,
             is Python.AST.TryStar ->
-=======
-            is Python.AST.TryStar,
-            is Python.AST.AsyncWith ->
->>>>>>> c9fa0e5d
                 newProblemExpression(
                     "The statement of class ${node.javaClass} is not supported yet",
                     rawNode = node
