/*
 * Copyright (c) 2023, Fraunhofer AISEC. All rights reserved.
 *
 * Licensed under the Apache License, Version 2.0 (the "License");
 * you may not use this file except in compliance with the License.
 * You may obtain a copy of the License at
 *
 *      http://www.apache.org/licenses/LICENSE-2.0
 *
 * Unless required by applicable law or agreed to in writing, software
 * distributed under the License is distributed on an "AS IS" BASIS,
 * WITHOUT WARRANTIES OR CONDITIONS OF ANY KIND, either express or implied.
 * See the License for the specific language governing permissions and
 * limitations under the License.
 *
 *                    $$$$$$\  $$$$$$$\   $$$$$$\
 *                   $$  __$$\ $$  __$$\ $$  __$$\
 *                   $$ /  \__|$$ |  $$ |$$ /  \__|
 *                   $$ |      $$$$$$$  |$$ |$$$$\
 *                   $$ |      $$  ____/ $$ |\_$$ |
 *                   $$ |  $$\ $$ |      $$ |  $$ |
 *                   \$$$$$   |$$ |      \$$$$$   |
 *                    \______/ \__|       \______/
 *
 */
package de.fraunhofer.aisec.cpg.frontends.python

import de.fraunhofer.aisec.cpg.frontends.HasOperatorOverloading
import de.fraunhofer.aisec.cpg.frontends.isKnownOperatorName
import de.fraunhofer.aisec.cpg.frontends.python.Python.AST.IsAsync
import de.fraunhofer.aisec.cpg.frontends.python.PythonLanguage.Companion.MODIFIER_KEYWORD_ONLY_ARGUMENT
import de.fraunhofer.aisec.cpg.frontends.python.PythonLanguage.Companion.MODIFIER_POSITIONAL_ONLY_ARGUMENT
import de.fraunhofer.aisec.cpg.graph.*
import de.fraunhofer.aisec.cpg.graph.Annotation
import de.fraunhofer.aisec.cpg.graph.declarations.*
import de.fraunhofer.aisec.cpg.graph.scopes.BlockScope
import de.fraunhofer.aisec.cpg.graph.scopes.NameScope
import de.fraunhofer.aisec.cpg.graph.statements.*
import de.fraunhofer.aisec.cpg.graph.statements.AssertStatement
import de.fraunhofer.aisec.cpg.graph.statements.CatchClause
import de.fraunhofer.aisec.cpg.graph.statements.DeclarationStatement
import de.fraunhofer.aisec.cpg.graph.statements.ForEachStatement
import de.fraunhofer.aisec.cpg.graph.statements.Statement
import de.fraunhofer.aisec.cpg.graph.statements.TryStatement
import de.fraunhofer.aisec.cpg.graph.statements.expressions.*
import de.fraunhofer.aisec.cpg.graph.types.FunctionType
import de.fraunhofer.aisec.cpg.helpers.Util
import kotlin.collections.plusAssign

class StatementHandler(frontend: PythonLanguageFrontend) :
    PythonHandler<Statement, Python.AST.BaseStmt>(::ProblemExpression, frontend) {

    override fun handleNode(node: Python.AST.BaseStmt): Statement {
        return when (node) {
            is Python.AST.ClassDef -> handleClassDef(node)
            is Python.AST.FunctionDef -> handleFunctionDef(node)
            is Python.AST.AsyncFunctionDef -> handleFunctionDef(node)
            is Python.AST.Pass -> return newEmptyStatement(rawNode = node)
            is Python.AST.ImportFrom -> handleImportFrom(node)
            is Python.AST.Assign -> handleAssign(node)
            is Python.AST.AugAssign -> handleAugAssign(node)
            is Python.AST.Return -> handleReturn(node)
            is Python.AST.If -> handleIf(node)
            is Python.AST.AnnAssign -> handleAnnAssign(node)
            is Python.AST.Expr -> handleExpressionStatement(node)
            is Python.AST.For -> handleFor(node)
            is Python.AST.AsyncFor -> handleFor(node)
            is Python.AST.While -> handleWhile(node)
            is Python.AST.Import -> handleImport(node)
            is Python.AST.Break -> newBreakStatement(rawNode = node)
            is Python.AST.Continue -> newContinueStatement(rawNode = node)
            is Python.AST.Assert -> handleAssert(node)
            is Python.AST.Try -> handleTryStatement(node)
            is Python.AST.Delete -> handleDelete(node)
            is Python.AST.With -> handleWithStatement(node)
            is Python.AST.Global -> handleGlobal(node)
            is Python.AST.Nonlocal -> handleNonLocal(node)
            is Python.AST.Raise -> handleRaise(node)
            is Python.AST.Match,
            is Python.AST.TryStar,
            is Python.AST.AsyncWith ->
                newProblemExpression(
                    "The statement of class ${node.javaClass} is not supported yet",
                    rawNode = node
                )
        }
    }

    /**
<<<<<<< HEAD
     * Translates a Python [`Raise`](https://docs.python.org/3/library/ast.html#ast.Raise) into a
     * [ThrowStatement].
     */
    private fun handleRaise(node: Python.AST.Raise): ThrowStatement {
        val ret = newThrowStatement(rawNode = node)
        node.exc?.let { ret.exception = frontend.expressionHandler.handle(it) }
        node.cause?.let { ret.parentException = frontend.expressionHandler.handle(it) }
        return ret
=======
     * Translates a Python [`With`](https://docs.python.org/3/library/ast.html#ast.With) into a
     * [Block].
     *
     * We return a Block to handle the with statement, following
     * [python's documentation](https://docs.python.org/3/reference/compound_stmts.html#the-with-statement).
     * The context manager's `__enter__` and `__exit__` methods should be identified before entering
     * the try-block. However, we simplify the code from the documentation as follows:
     * * `__enter__()` is called before the try-block.We make the identification and the call in the
     *   same step.
     * * `__exit__()` is either called in the `except`-block or in the `finally`-block but not
     *   identified separately.
     * * In fact, the `finally` is used like an `else`-block, so we use this construction.
     *
     * Example: We will translate the code
     *
     * ```python
     * with ContextManager() as cm:
     *     cm.doSomething()
     * ```
     *
     * to something like
     *
     * ```python
     * manager = ContextManager()
     * tmpVal = manager.__enter__()
     * try:
     *     cm = tmpVal # Doesn't exist if no variable is used
     *     cm.doSomething()
     * except:
     *     if not manager.__exit__(*sys.exc_info()):
     *         raise
     * else:
     *     manager.__exit__(None, None, None)
     * ```
     */
    private fun handleWithStatement(node: Python.AST.With): Block {
        /**
         * Prepares the `manager = ContextManager()` and returns the random name for the "manager"
         * as well as the assignment.
         */
        fun generateManagerAssignment(withItem: Python.AST.withitem): Pair<AssignExpression, Name> {
            // Create a temporary reference for the context manager
            val managerName = Name.random(prefix = CONTEXT_MANAGER)
            val manager = newReference(name = managerName).implicit()

            // Handle the 'context expression' (the part before 'as') and assign to tempRef
            // Represents the line `manager = ContextManager()`
            val contextExpr = frontend.expressionHandler.handle(withItem.context_expr)
            val managerAssignment =
                newAssignExpression(
                        operatorCode = "=",
                        lhs = listOf(manager),
                        rhs = listOf(contextExpr)
                    )
                    .implicit()
            return Pair(managerAssignment, managerName)
        }

        /** Prepares the `manager.__exit__(None, None, None)` call for the else-block. */
        fun generateExitCallWithNone(
            managerName: Name,
            withItem: Python.AST.withitem
        ): MemberCallExpression {
            val exitCallWithNone =
                newMemberCallExpression(
                        callee =
                            newMemberExpression(
                                    name = "__exit__",
                                    base = newReference(name = managerName).implicit()
                                )
                                .implicit(),
                        rawNode = withItem
                    )
                    .implicit()
            exitCallWithNone.addArgument(newLiteral(null).implicit())
            exitCallWithNone.addArgument(newLiteral(null).implicit())
            exitCallWithNone.addArgument(newLiteral(null).implicit())
            return exitCallWithNone
        }

        /**
         * Prepares the if-statement which is the body of the catch block. This includes the call of
         * `manager.__exit__(*sys.exc_info())`, the negation and the throw statement.
         */
        fun generateExitCallWithSysExcInfo(
            managerName: Name,
            withItem: Python.AST.withitem
        ): IfStatement {
            val exitCallWithSysExec =
                newMemberCallExpression(
                        callee =
                            newMemberExpression(
                                    name = "__exit__",
                                    base = newReference(name = managerName).implicit()
                                )
                                .implicit(),
                        rawNode = withItem
                    )
                    .implicit()
            val starOp = newUnaryOperator("*", false, false)
            starOp.input =
                newMemberExpression(name = "exec_info", base = newReference("sys").implicit())
                    .implicit()
            exitCallWithSysExec.addArgument(starOp)

            val ifStmt = newIfStatement().implicit()
            // TODO: Needs #1733 and 1741, then add:
            //   ifStmt.thenStatement = newThrowStatement().implicit()
            val neg = newUnaryOperator("not", false, false).implicit()
            neg.input = exitCallWithSysExec
            ifStmt.condition = neg
            return ifStmt
        }

        /**
         * calls __enter__() and assign to another random variable. Represents the line
         *
         * ```python
         * tmpVal = manager.__enter__()
         * ```
         */
        fun generateEnterCallAndAssignment(
            managerName: Name,
            withItem: Python.AST.withitem
        ): Pair<AssignExpression, Name> {
            val tmpValName = Name.random(prefix = WITH_TMP_VAL)
            val enterVar = newReference(name = tmpValName).implicit()
            val enterCall =
                newMemberCallExpression(
                        callee =
                            newMemberExpression(
                                    name = "__enter__",
                                    base = newReference(name = managerName).implicit()
                                )
                                .implicit(),
                        rawNode = withItem
                    )
                    .implicit()

            return Pair(
                newAssignExpression(
                        operatorCode = "=",
                        lhs = listOf(enterVar),
                        rhs = listOf(enterCall)
                    )
                    .implicit(),
                tmpValName
            )
        }

        val result = newBlock().codeAndLocationFromOtherRawNode(node).implicit()

        // If there are multiple elements in node.items, we have to nest the try statements.
        // We start with a generic block for the outer context manager.
        // For i > 1, we add context_manager[i] to the try-block of item[i-1]
        val currentBlock =
            node.items.fold(result) { currentBlock, withItem ->
                val (managerAssignment, managerName) = generateManagerAssignment(withItem)

                currentBlock.statements.add(managerAssignment)

                val (enterAssignment, tmpValName) =
                    generateEnterCallAndAssignment(managerName, withItem)
                currentBlock.statements.add(enterAssignment)

                // Create the try statement with __exit__ calls in the finally block
                val tryStatement =
                    newTryStatement(rawNode = node).apply {
                        // We set it as implicit below because there we also have a code and
                        // location.
                        this.tryBlock =
                            newBlock()
                                .apply {
                                    withItem.optional_vars?.let {
                                        val optionalVar = frontend.expressionHandler.handle(it)
                                        node.type_comment?.let {
                                            optionalVar.type = frontend.typeOf(it)
                                        }

                                        // Assign the result of __enter__() to `optionalVar`
                                        // Represents the line "cm = tmpVal # Doesn't exist if no
                                        // variable is used"
                                        this.statements.add(
                                            newAssignExpression(
                                                    operatorCode = "=",
                                                    lhs = listOf(optionalVar),
                                                    rhs =
                                                        listOf(
                                                            newReference(name = tmpValName)
                                                                .implicit()
                                                        )
                                                )
                                                .implicit()
                                        )
                                    }
                                }
                                .codeAndLocationFromOtherRawNode(node)
                                .implicit()
                        // Add the catch block
                        this.catchClauses.add(
                            newCatchClause().implicit().apply {
                                this.body =
                                    newBlock().implicit().apply {
                                        this.statements.add(
                                            generateExitCallWithSysExcInfo(managerName, withItem)
                                        )
                                    }
                            }
                        )
                        // Add the else-block
                        this.elseBlock =
                            newBlock().implicit().apply {
                                this.statements.add(generateExitCallWithNone(managerName, withItem))
                            }
                    }
                currentBlock.statements.add(tryStatement)

                tryStatement.tryBlock ?: throw NullPointerException("This should never happen!")
            }

        // Create the block of the with statement and add it to the inner try-block
        val bodyBlock = makeBlock(node.body, parentNode = node) // represents `cm.doSomething()`
        currentBlock.statements.addAll(bodyBlock.statements)
        currentBlock.implicit(code = bodyBlock.code, location = bodyBlock.location)

        // The result is the outer block
        return result
>>>>>>> e9564274
    }

    /**
     * Translates an [`excepthandler`] which can only be a
     * [`ExceptHandler`](https://docs.python.org/3/library/ast.html#ast.ExceptHandler) to a
     * [CatchClause].
     *
     * It adds all the statements to the body and will set a parameter if it exists. For the
     * catch-all clause, we do not set the [CatchClause.parameter].
     */
    private fun handleBaseExcepthandler(node: Python.AST.BaseExcepthandler): CatchClause {
        return when (node) {
            is Python.AST.ExceptHandler -> {
                val catchClause = newCatchClause(rawNode = node)
                catchClause.body = makeBlock(node.body, node)
                // The parameter can have a type but if the type is None/null, it's the "catch-all"
                // clause.
                // In this case, it also cannot have a name, so we can skip the variable
                // declaration.
                if (node.type != null) {
                    // the parameter can have a name, or we use the anonymous identifier _
                    catchClause.parameter =
                        newVariableDeclaration(
                            name = node.name ?: "",
                            type = frontend.typeOf(node.type),
                            rawNode = node
                        )
                }
                catchClause
            }
        }
    }

    /**
     * Translates a Python [`Try`](https://docs.python.org/3/library/ast.html#ast.Try) into a
     * [TryStatement].
     */
    private fun handleTryStatement(node: Python.AST.Try): TryStatement {
        val tryStatement = newTryStatement(rawNode = node)
        tryStatement.tryBlock = makeBlock(node.body, node)
        tryStatement.catchClauses.addAll(node.handlers.map { handleBaseExcepthandler(it) })

        if (node.orelse.isNotEmpty()) {
            tryStatement.elseBlock = makeBlock(node.orelse, node)
        }

        if (node.finalbody.isNotEmpty()) {
            tryStatement.finallyBlock = makeBlock(node.finalbody, node)
        }

        return tryStatement
    }

    /**
     * Translates a Python [`Delete`](https://docs.python.org/3/library/ast.html#ast.Delete) into a
     * [DeleteExpression].
     */
    private fun handleDelete(node: Python.AST.Delete): DeleteExpression {
        val delete = newDeleteExpression(rawNode = node)
        node.targets.forEach { target ->
            if (target is Python.AST.Subscript) {
                delete.operands.add(frontend.expressionHandler.handle(target))
            } else {
                delete.additionalProblems +=
                    newProblemExpression(
                        problem =
                            "handleDelete: 'Name' and 'Attribute' deletions are not supported, as they removes them from the scope.",
                        rawNode = target
                    )
            }
        }
        return delete
    }

    /**
     * Translates a Python [`Assert`](https://docs.python.org/3/library/ast.html#ast.Assert) into a
     * [AssertStatement].
     */
    private fun handleAssert(node: Python.AST.Assert): AssertStatement {
        val assertStatement = newAssertStatement(rawNode = node)
        val testExpression = frontend.expressionHandler.handle(node.test)
        assertStatement.condition = testExpression
        node.msg?.let { assertStatement.message = frontend.expressionHandler.handle(it) }

        return assertStatement
    }

    private fun handleImport(node: Python.AST.Import): Statement {
        val declStmt = newDeclarationStatement(rawNode = node)
        for (imp in node.names) {
            val alias = imp.asname
            val decl =
                if (alias != null) {
                    newImportDeclaration(
                        parseName(imp.name),
                        false,
                        parseName(alias),
                        rawNode = imp
                    )
                } else {
                    newImportDeclaration(parseName(imp.name), false, rawNode = imp)
                }
            frontend.scopeManager.addDeclaration(decl)
            declStmt.declarationEdges += decl
        }
        return declStmt
    }

    private fun handleImportFrom(node: Python.AST.ImportFrom): Statement {
        val declStmt = newDeclarationStatement(rawNode = node)
        val level = node.level
        var module = parseName(node.module ?: "")

        if (level != null && level > 0L) {
            // Because the __init__ module is omitted from our current namespace, we need to check
            // for its existence and add __init__, otherwise the relative path would be off by one
            // level.
            var parent =
                if (isInitModule()) {
                    frontend.scopeManager.currentNamespace.fqn("__init__")
                } else {
                    frontend.scopeManager.currentNamespace
                }

            // If the level is specified, we need to relative the module path. We basically need to
            // move upwards in the parent namespace in the amount of dots
            for (i in 0 until level) {
                parent = parent?.parent
                if (parent == null) {
                    break
                }
            }

            module = parent.fqn(module.localName)
        }

        for (imp in node.names) {
            // We need to differentiate between a wildcard import and an individual symbol.
            // Wildcards luckily do not have aliases
            val decl =
                if (imp.name == "*") {
                    // In the wildcard case, our "import" is the module name, and we set "wildcard"
                    // to true
                    newImportDeclaration(module, true, rawNode = imp)
                } else {
                    // If we import an individual symbol, we need to FQN the symbol with our module
                    // name and import that. We also need to take care of any alias
                    val name = module.fqn(imp.name)
                    val alias = imp.asname
                    if (alias != null) {
                        newImportDeclaration(name, false, parseName(alias), rawNode = imp)
                    } else {
                        newImportDeclaration(name, false, rawNode = imp)
                    }
                }

            // Finally, add our declaration to the scope and the declaration statement
            frontend.scopeManager.addDeclaration(decl)
            declStmt.declarationEdges += decl
        }
        return declStmt
    }

    /** Small utility function to check, whether we are inside an __init__ module. */
    private fun isInitModule(): Boolean =
        (frontend.scopeManager.firstScopeIsInstanceOrNull<NameScope>()?.astNode
                as? NamespaceDeclaration)
            ?.path
            ?.endsWith("__init__") == true

    private fun handleWhile(node: Python.AST.While): Statement {
        val ret = newWhileStatement(rawNode = node)
        ret.condition = frontend.expressionHandler.handle(node.test)
        ret.statement = makeBlock(node.body, parentNode = node)
        if (node.orelse.isNotEmpty()) {
            ret.elseStatement = makeBlock(node.orelse, parentNode = node)
        }
        return ret
    }

    /**
     * Translates a Python [`For`](https://docs.python.org/3/library/ast.html#ast.For) into an
     * [ForEachStatement].
     *
     * Python supports implicit unpacking of multiple loop variables. To map this to CPG node, we
     * translate the following implicit unpacking of code like this:
     * ```python
     * for a, b, c in someNestedList:
     *     pass
     * ```
     *
     * to have only one loop variable and add the unpacking statement to the top of the loop body
     * like this:
     * ```python
     * for tempVar in someNestedList:
     *     a, b, c = tempVar
     *     pass
     * ```
     */
    private fun handleFor(node: Python.AST.NormalOrAsyncFor): ForEachStatement {
        val ret = newForEachStatement(rawNode = node)
        if (node is IsAsync) {
            ret.addDeclaration(
                newProblemDeclaration(
                    problem = "The \"async\" keyword is not yet supported.",
                    rawNode = node
                )
            )
        }

        ret.iterable = frontend.expressionHandler.handle(node.iter)

        when (val loopVar = frontend.expressionHandler.handle(node.target)) {
            is InitializerListExpression -> { // unpacking
                val (tempVarRef, unpackingAssignment) = getUnpackingNodes(loopVar)

                ret.variable = tempVarRef

                val body = makeBlock(node.body, parentNode = node)
                body.statements.add(
                    0,
                    unpackingAssignment
                ) // add the unpacking instruction to the top of the loop body
                ret.statement = body
            }
            is Reference -> { // only one var
                ret.variable = loopVar
                ret.statement = makeBlock(node.body, parentNode = node)
            }
            else -> {
                ret.variable =
                    newProblemExpression(
                        problem =
                            "handleFor: cannot handle loop variable of type ${loopVar::class.simpleName}.",
                        rawNode = node.target
                    )
                ret.statement = makeBlock(node.body, parentNode = node)
            }
        }

        if (node.orelse.isNotEmpty()) {
            ret.elseStatement = makeBlock(node.orelse, parentNode = node)
        }
        return ret
    }

    /**
     * This function creates two things:
     * - A [Reference] to a variable with a random [Name]
     * - An [AssignExpression] assigning the reference above to the [loopVar] input
     *
     * This is used in [handleFor] when loops have multiple loop variables to iterate over with
     * automatic unpacking. We translate this implicit unpacking to multiple CPG nodes, as the CPG
     * does not support automatic unpacking.
     */
    private fun getUnpackingNodes(
        loopVar: InitializerListExpression
    ): Pair<Reference, AssignExpression> {
        val tempVarName = Name.random(prefix = LOOP_VAR_PREFIX)
        val tempRef = newReference(name = tempVarName).implicit().codeAndLocationFrom(loopVar)
        val assign =
            newAssignExpression(
                    operatorCode = "=",
                    lhs = (loopVar).initializers,
                    rhs = listOf(tempRef)
                )
                .implicit()
                .codeAndLocationFrom(loopVar)
        return Pair(tempRef, assign)
    }

    private fun handleExpressionStatement(node: Python.AST.Expr): Statement {
        return frontend.expressionHandler.handle(node.value)
    }

    /**
     * Translates a Python [`AnnAssign`](https://docs.python.org/3/library/ast.html#ast.AnnAssign)
     * into an [AssignExpression].
     */
    private fun handleAnnAssign(node: Python.AST.AnnAssign): AssignExpression {
        val lhs = frontend.expressionHandler.handle(node.target)
        lhs.type = frontend.typeOf(node.annotation)
        val rhs = node.value?.let { listOf(frontend.expressionHandler.handle(it)) } ?: emptyList()
        return newAssignExpression(lhs = listOf(lhs), rhs = rhs, rawNode = node)
    }

    private fun handleIf(node: Python.AST.If): Statement {
        val ret = newIfStatement(rawNode = node)
        ret.condition = frontend.expressionHandler.handle(node.test)
        ret.thenStatement =
            if (node.body.isNotEmpty()) {
                makeBlock(node.body, parentNode = node)
            } else {
                null
            }
        ret.elseStatement =
            if (node.orelse.isNotEmpty()) {
                makeBlock(node.orelse, parentNode = node)
            } else {
                null
            }
        return ret
    }

    private fun handleReturn(node: Python.AST.Return): Statement {
        val ret = newReturnStatement(rawNode = node)
        node.value?.let { ret.returnValue = frontend.expressionHandler.handle(it) }
        return ret
    }

    /**
     * Translates a Python [`Assign`](https://docs.python.org/3/library/ast.html#ast.Assign) into an
     * [AssignExpression].
     */
    private fun handleAssign(node: Python.AST.Assign): AssignExpression {
        val lhs = node.targets.map { frontend.expressionHandler.handle(it) }
        node.type_comment?.let { typeComment ->
            val tpe = frontend.typeOf(typeComment)
            lhs.forEach { it.type = tpe }
        }
        val rhs = frontend.expressionHandler.handle(node.value)
        if (rhs is List<*>)
            newAssignExpression(
                lhs = lhs,
                rhs =
                    rhs.map {
                        (it as? Expression)
                            ?: newProblemExpression(
                                "There was an issue with an argument.",
                                rawNode = node
                            )
                    },
                rawNode = node
            )
        return newAssignExpression(lhs = lhs, rhs = listOf(rhs), rawNode = node)
    }

    private fun handleAugAssign(node: Python.AST.AugAssign): Statement {
        val lhs = frontend.expressionHandler.handle(node.target)
        val rhs = frontend.expressionHandler.handle(node.value)
        val op = frontend.operatorToString(node.op) + "="
        return newAssignExpression(
            operatorCode = op,
            lhs = listOf(lhs),
            rhs = listOf(rhs),
            rawNode = node
        )
    }

    private fun handleClassDef(stmt: Python.AST.ClassDef): Statement {
        val cls = newRecordDeclaration(stmt.name, "class", rawNode = stmt)
        stmt.bases.map { cls.superClasses.add(frontend.typeOf(it)) }

        frontend.scopeManager.enterScope(cls)

        stmt.keywords.forEach {
            cls.additionalProblems +=
                newProblemExpression(problem = "could not parse keyword $it in class", rawNode = it)
        }

        for (s in stmt.body) {
            when (s) {
                is Python.AST.FunctionDef -> handleFunctionDef(s, cls)
                else -> cls.statements += handleNode(s)
            }
        }

        frontend.scopeManager.leaveScope(cls)
        frontend.scopeManager.addDeclaration(cls)

        return wrapDeclarationToStatement(cls)
    }

    /**
     * We have to consider multiple things when matching Python's FunctionDef to the CPG:
     * - A [Python.AST.FunctionDef] is a [Statement] from Python's point of view. The CPG sees it as
     *   a declaration -> we have to wrap the result in a [DeclarationStatement].
     * - A [Python.AST.FunctionDef] could be one of
     *     - a [ConstructorDeclaration] if it appears in a record and its [name] is `__init__`
     *     - a [MethodeDeclaration] if it appears in a record, and it isn't a
     *       [ConstructorDeclaration]
     *     - a [FunctionDeclaration] if neither of the above apply
     *
     * In case of a [ConstructorDeclaration] or[MethodDeclaration]: the first argument is the
     * `receiver` (most often called `self`).
     */
    private fun handleFunctionDef(
        s: Python.AST.NormalOrAsyncFunctionDef,
        recordDeclaration: RecordDeclaration? = null
    ): DeclarationStatement {
        val language = language
        val result =
            if (recordDeclaration != null) {
                if (s.name == "__init__") {
                    newConstructorDeclaration(
                        name = s.name,
                        recordDeclaration = recordDeclaration,
                        rawNode = s
                    )
                } else if (language is HasOperatorOverloading && s.name.isKnownOperatorName) {
                    var decl =
                        newOperatorDeclaration(
                            name = s.name,
                            recordDeclaration = recordDeclaration,
                            operatorCode = language.operatorCodeFor(s.name) ?: "",
                            rawNode = s
                        )
                    if (decl.operatorCode == "") {
                        Util.warnWithFileLocation(
                            decl,
                            log,
                            "Could not find operator code for operator {}. This will most likely result in a failure",
                            s.name
                        )
                    }
                    decl
                } else {
                    newMethodDeclaration(
                        name = s.name,
                        recordDeclaration = recordDeclaration,
                        isStatic = false,
                        rawNode = s
                    )
                }
            } else {
                newFunctionDeclaration(name = s.name, rawNode = s)
            }
        frontend.scopeManager.enterScope(result)

        if (s is Python.AST.AsyncFunctionDef) {
            result.addDeclaration(
                newProblemDeclaration(
                    problem = "The \"async\" keyword is not yet supported.",
                    rawNode = s
                )
            )
        }

        // Handle decorators (which are translated into CPG "annotations")
        result.annotations += handleAnnotations(s)

        // Handle return type and calculate function type
        if (result is ConstructorDeclaration) {
            // Return type of the constructor is always its record declaration type
            result.returnTypes = listOf(recordDeclaration?.toType() ?: unknownType())
        } else {
            result.returnTypes = listOf(frontend.typeOf(s.returns))
        }
        result.type = FunctionType.computeType(result)

        handleArguments(s.args, result, recordDeclaration)

        if (s.body.isNotEmpty()) {
            // Make sure we open a new (block) scope for the function body. This is not a 1:1
            // mapping to python scopes, since python only has a "function scope", but in the CPG
            // the function scope only comprises the function arguments, and we need a block scope
            // to hold all local variables within the function body.
            result.body = makeBlock(s.body, parentNode = s, enterScope = true)
        }

        frontend.scopeManager.leaveScope(result)
        frontend.scopeManager.addDeclaration(result)

        return wrapDeclarationToStatement(result)
    }

    /**
     * Translates a Python [`Global`](https://docs.python.org/3/library/ast.html#ast.Global) into a
     * [LookupScopeStatement].
     */
    private fun handleGlobal(global: Python.AST.Global): LookupScopeStatement {
        // Technically, our global scope is not identical to the python "global" scope. The reason
        // behind that is that we wrap each file in a namespace (as defined in the python spec). So
        // the "global" scope is actually our current namespace scope.
        var pythonGlobalScope =
            frontend.scopeManager.globalScope?.children?.firstOrNull { it is NameScope }

        return newLookupScopeStatement(
            global.names.map { parseName(it).localName },
            pythonGlobalScope,
            rawNode = global
        )
    }

    /**
     * Translates a Python [`Nonlocal`](https://docs.python.org/3/library/ast.html#ast.Nonlocal)
     * into a [LookupScopeStatement].
     */
    private fun handleNonLocal(global: Python.AST.Nonlocal): LookupScopeStatement {
        // We need to find the first outer function scope, or rather the block scope belonging to
        // the function
        var outerFunctionScope =
            frontend.scopeManager.firstScopeOrNull {
                it is BlockScope && it != frontend.scopeManager.currentScope
            }

        return newLookupScopeStatement(
            global.names.map { parseName(it).localName },
            outerFunctionScope,
            rawNode = global
        )
    }

    /** Adds the arguments to [result] which might be located in a [recordDeclaration]. */
    private fun handleArguments(
        args: Python.AST.arguments,
        result: FunctionDeclaration,
        recordDeclaration: RecordDeclaration?
    ) {
        // We can merge posonlyargs and args because both are positional arguments. We do not
        // enforce that posonlyargs can ONLY be used in a positional style, whereas args can be used
        // both in positional and keyword style.
        var positionalArguments = args.posonlyargs + args.args

        // Handle receiver if it exists
        if (recordDeclaration != null) {
            handleReceiverArgument(positionalArguments, args, result, recordDeclaration)
            // Skip the receiver argument for further processing
            positionalArguments = positionalArguments.drop(1)
        }

        // Handle remaining arguments
        handlePositionalArguments(positionalArguments, args)

        args.vararg?.let { handleArgument(it, isPosOnly = false, isVariadic = true) }
        args.kwarg?.let { handleArgument(it, isPosOnly = false, isVariadic = false) }

        handleKeywordOnlyArguments(args)
    }

    /**
     * This method retrieves the first argument of the [positionalArguments], which is typically the
     * receiver object.
     *
     * A receiver can also have a default value. However, this case is not handled and is therefore
     * passed with a problem expression.
     */
    private fun handleReceiverArgument(
        positionalArguments: List<Python.AST.arg>,
        args: Python.AST.arguments,
        result: FunctionDeclaration,
        recordDeclaration: RecordDeclaration
    ) {
        // first argument is the receiver
        val recvPythonNode = positionalArguments.firstOrNull()
        if (recvPythonNode == null) {
            result.additionalProblems += newProblemExpression("Expected a receiver", rawNode = args)
        } else {
            val tpe = recordDeclaration.toType()
            val recvNode =
                newVariableDeclaration(
                    name = recvPythonNode.arg,
                    type = tpe,
                    implicitInitializerAllowed = false,
                    rawNode = recvPythonNode
                )

            // If the number of defaults equals the number of positional arguments, the receiver has
            // a default value
            if (args.defaults.size == positionalArguments.size) {
                val defaultValue =
                    args.defaults.getOrNull(0)?.let { frontend.expressionHandler.handle(it) }
                defaultValue?.let {
                    frontend.scopeManager.addDeclaration(recvNode)
                    result.additionalProblems +=
                        newProblemExpression("Receiver with default value", rawNode = args)
                }
            }

            when (result) {
                is ConstructorDeclaration,
                is MethodDeclaration -> result.receiver = recvNode
                else ->
                    result.additionalProblems +=
                        newProblemExpression(
                            problem =
                                "Expected a constructor or method declaration. Got something else.",
                            rawNode = result
                        )
            }
        }
    }

    /**
     * This method extracts the [positionalArguments] including those that may have default values.
     *
     * In Python only the arguments with default values are stored in `args.defaults`.
     * https://docs.python.org/3/library/ast.html#ast.arguments
     *
     * For example: `def my_func(a, b=1, c=2): pass`
     *
     * In this case, `args.defaults` contains only the defaults for `b` and `c`, while `args.args`
     * includes all arguments (`a`, `b` and `c`). The number of arguments without defaults is
     * determined by subtracting the size of `args.defaults` from the total number of arguments.
     * This matches each default to its corresponding argument.
     *
     * From the Python docs: "If there are fewer defaults, they correspond to the last n arguments."
     */
    private fun handlePositionalArguments(
        positionalArguments: List<Python.AST.arg>,
        args: Python.AST.arguments
    ) {
        val nonDefaultArgsCount = positionalArguments.size - args.defaults.size

        for (idx in positionalArguments.indices) {
            val arg = positionalArguments[idx]
            val defaultIndex = idx - nonDefaultArgsCount
            val defaultValue =
                if (defaultIndex >= 0) {
                    args.defaults.getOrNull(defaultIndex)?.let {
                        frontend.expressionHandler.handle(it)
                    }
                } else {
                    null
                }
            handleArgument(arg, isPosOnly = arg in args.posonlyargs, defaultValue = defaultValue)
        }
    }

    /**
     * This method extracts the keyword-only arguments from [args] and maps them to the
     * corresponding function parameters.
     */
    private fun handleKeywordOnlyArguments(args: Python.AST.arguments) {
        for (idx in args.kwonlyargs.indices) {
            val arg = args.kwonlyargs[idx]
            val default = args.kw_defaults.getOrNull(idx)
            handleArgument(
                arg,
                isPosOnly = false,
                isKwoOnly = true,
                defaultValue = default?.let { frontend.expressionHandler.handle(it) }
            )
        }
    }

    private fun handleAnnotations(
        node: Python.AST.NormalOrAsyncFunctionDef
    ): Collection<Annotation> {
        return handleDeclaratorList(node, node.decorator_list)
    }

    fun handleDeclaratorList(
        node: Python.AST.WithLocation,
        decoratorList: List<Python.AST.BaseExpr>
    ): List<Annotation> {
        val annotations = mutableListOf<Annotation>()
        for (decorator in decoratorList) {
            var annotation =
                when (decorator) {
                    is Python.AST.Name -> {
                        val parsedDecorator = frontend.expressionHandler.handle(decorator)
                        newAnnotation(name = parsedDecorator.name, rawNode = decorator)
                    }
                    is Python.AST.Attribute -> {
                        val parsedDecorator = frontend.expressionHandler.handle(decorator)
                        val name =
                            if (parsedDecorator is MemberExpression) {
                                parsedDecorator.base.name.fqn(parsedDecorator.name.localName)
                            } else {
                                parsedDecorator.name
                            }
                        newAnnotation(name = name, rawNode = decorator)
                    }
                    is Python.AST.Call -> {
                        val parsedDecorator = frontend.expressionHandler.handle(decorator.func)
                        val name =
                            if (parsedDecorator is MemberExpression) {
                                parsedDecorator.base.name.fqn(parsedDecorator.name.localName)
                            } else {
                                parsedDecorator.name
                            }
                        val annotation = newAnnotation(name = name, rawNode = decorator)
                        for (arg in decorator.args) {
                            val argParsed = frontend.expressionHandler.handle(arg)
                            annotation.members +=
                                newAnnotationMember(
                                    "annotationArg" + decorator.args.indexOf(arg), // TODO
                                    argParsed,
                                    rawNode = arg
                                )
                        }
                        for (keyword in decorator.keywords) {
                            annotation.members +=
                                newAnnotationMember(
                                    name = keyword.arg,
                                    value = frontend.expressionHandler.handle(keyword.value),
                                    rawNode = keyword
                                )
                        }
                        annotation
                    }
                    else -> {
                        Util.warnWithFileLocation(
                            frontend,
                            decorator,
                            log,
                            "Decorator is of type ${decorator::class}, cannot handle this (yet)."
                        )
                        continue
                    }
                }

            annotations += annotation
        }

        return annotations
    }

    /**
     * This function "wraps" a list of [Python.AST.BaseStmt] nodes into a [Block]. Since the list
     * itself does not have a code/location, we need to employ [codeAndLocationFromChildren] on the
     * [parentNode].
     *
     * Optionally, a new scope will be opened when [enterScope] is specified. This should be done
     * VERY carefully, as Python has a very limited set of scopes and is most likely only to be used
     * by [handleFunctionDef].
     */
    private fun makeBlock(
        stmts: List<Python.AST.BaseStmt>,
        parentNode: Python.AST.WithLocation,
        enterScope: Boolean = false,
    ): Block {
        val result = newBlock()
        if (enterScope) {
            frontend.scopeManager.enterScope(result)
        }

        for (stmt in stmts) {
            result.statements += handle(stmt)
        }

        if (enterScope) {
            frontend.scopeManager.leaveScope(result)
        }

        // Try to retrieve the code and location from the parent node, if it is a base stmt
        val ast = parentNode as? Python.AST.AST
        if (ast != null) {
            // We need to scope the call to codeAndLocationFromChildren to our frontend, so that
            // all Python.AST.AST nodes are accepted, otherwise it would be scoped to the handler
            // and only Python.AST.BaseStmt nodes would be accepted. This would cause issues with
            // other nodes that are not "statements", but also handled as part of this handler,
            // e.g., the Python.AST.ExceptHandler.
            with(frontend) { result.codeAndLocationFromChildren(ast) }
        }

        return result
    }

    /**
     * This function creates a [newParameterDeclaration] for the argument, setting any modifiers
     * (like positional-only or keyword-only) and [defaultValue] if applicable.
     */
    internal fun handleArgument(
        node: Python.AST.arg,
        isPosOnly: Boolean = false,
        isVariadic: Boolean = false,
        isKwoOnly: Boolean = false,
        defaultValue: Expression? = null
    ) {
        val type = frontend.typeOf(node.annotation)
        val arg =
            newParameterDeclaration(
                name = node.arg,
                type = type,
                variadic = isVariadic,
                rawNode = node
            )
        defaultValue?.let { arg.default = it }
        if (isPosOnly) {
            arg.modifiers += MODIFIER_POSITIONAL_ONLY_ARGUMENT
        }

        if (isKwoOnly) {
            arg.modifiers += MODIFIER_KEYWORD_ONLY_ARGUMENT
        }

        frontend.scopeManager.addDeclaration(arg)
    }

    /**
     * Wrap a declaration in a [DeclarationStatement]
     *
     * @param decl The [Declaration] to be wrapped
     * @return The wrapped [decl]
     */
    private fun wrapDeclarationToStatement(decl: Declaration): DeclarationStatement {
        val declStmt = newDeclarationStatement().codeAndLocationFrom(decl)
        declStmt.addDeclaration(decl)
        return declStmt
    }
}<|MERGE_RESOLUTION|>--- conflicted
+++ resolved
@@ -87,7 +87,6 @@
     }
 
     /**
-<<<<<<< HEAD
      * Translates a Python [`Raise`](https://docs.python.org/3/library/ast.html#ast.Raise) into a
      * [ThrowStatement].
      */
@@ -96,7 +95,9 @@
         node.exc?.let { ret.exception = frontend.expressionHandler.handle(it) }
         node.cause?.let { ret.parentException = frontend.expressionHandler.handle(it) }
         return ret
-=======
+    }
+
+    /**
      * Translates a Python [`With`](https://docs.python.org/3/library/ast.html#ast.With) into a
      * [Block].
      *
@@ -324,7 +325,6 @@
 
         // The result is the outer block
         return result
->>>>>>> e9564274
     }
 
     /**
