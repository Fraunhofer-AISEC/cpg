--- conflicted
+++ resolved
@@ -34,9 +34,11 @@
 import de.fraunhofer.aisec.cpg.graph.Annotation
 import de.fraunhofer.aisec.cpg.graph.declarations.*
 import de.fraunhofer.aisec.cpg.graph.statements.AssertStatement
+import de.fraunhofer.aisec.cpg.graph.statements.CatchClause
 import de.fraunhofer.aisec.cpg.graph.statements.DeclarationStatement
 import de.fraunhofer.aisec.cpg.graph.statements.ForEachStatement
 import de.fraunhofer.aisec.cpg.graph.statements.Statement
+import de.fraunhofer.aisec.cpg.graph.statements.TryStatement
 import de.fraunhofer.aisec.cpg.graph.statements.expressions.AssignExpression
 import de.fraunhofer.aisec.cpg.graph.statements.expressions.Block
 import de.fraunhofer.aisec.cpg.graph.statements.expressions.DeleteExpression
@@ -329,16 +331,6 @@
     ): Pair<Reference, AssignExpression> {
         val tempVarName = Name.random(prefix = LOOP_VAR_PREFIX)
         val tempRef = newReference(name = tempVarName).implicit().codeAndLocationFrom(loopVar)
-<<<<<<< HEAD
-        tempRef.isImplicit = true
-        val assign =
-            newAssignExpression(
-                operatorCode = "=",
-                lhs = (loopVar).initializers,
-                rhs = listOf(tempRef)
-            )
-        assign.isImplicit = true
-=======
         val assign =
             newAssignExpression(
                     operatorCode = "=",
@@ -347,7 +339,6 @@
                 )
                 .implicit()
                 .codeAndLocationFrom(loopVar)
->>>>>>> ff75361d
         return Pair(tempRef, assign)
     }
 
