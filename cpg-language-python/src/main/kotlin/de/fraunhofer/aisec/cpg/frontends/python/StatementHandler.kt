--- conflicted
+++ resolved
@@ -40,12 +40,8 @@
 import de.fraunhofer.aisec.cpg.graph.statements.Statement
 import de.fraunhofer.aisec.cpg.graph.statements.TryStatement
 import de.fraunhofer.aisec.cpg.graph.statements.expressions.*
-<<<<<<< HEAD
-import de.fraunhofer.aisec.cpg.graph.types.FunctionType
 import de.fraunhofer.aisec.cpg.helpers.Util
 import java.io.File
-=======
->>>>>>> 9ffd65eb
 import kotlin.collections.plusAssign
 
 class StatementHandler(frontend: PythonLanguageFrontend) :
@@ -857,120 +853,6 @@
         )
     }
 
-<<<<<<< HEAD
-    private fun handleClassDef(stmt: Python.AST.ClassDef): Statement {
-        val cls = newRecordDeclaration(stmt.name, "class", rawNode = stmt)
-        stmt.bases.map { cls.superClasses.add(frontend.typeOf(it)) }
-
-        frontend.scopeManager.enterScope(cls)
-
-        stmt.keywords.forEach {
-            cls.additionalProblems +=
-                newProblemExpression(problem = "could not parse keyword $it in class", rawNode = it)
-        }
-
-        for (s in stmt.body) {
-            when (s) {
-                is Python.AST.FunctionDef -> {
-                    val stmt = handleFunctionDef(s, cls)
-                    // We need to manually set the astParent because we are not assigning it to our
-                    // statements and therefore are not triggering our automagic parent setter
-                    stmt.astParent = cls
-                }
-                else -> cls.statements += handleNode(s)
-            }
-        }
-
-        frontend.scopeManager.leaveScope(cls)
-        frontend.scopeManager.addDeclaration(cls)
-
-        return wrapDeclarationToStatement(cls)
-    }
-
-    /**
-     * We have to consider multiple things when matching Python's FunctionDef to the CPG:
-     * - A [Python.AST.FunctionDef] is a [Statement] from Python's point of view. The CPG sees it as
-     *   a declaration -> we have to wrap the result in a [DeclarationStatement].
-     * - A [Python.AST.FunctionDef] could be one of
-     *     - a [ConstructorDeclaration] if it appears in a record and its [name] is `__init__`
-     *     - a [MethodeDeclaration] if it appears in a record, and it isn't a
-     *       [ConstructorDeclaration]
-     *     - a [FunctionDeclaration] if neither of the above apply
-     *
-     * In case of a [ConstructorDeclaration] or[MethodDeclaration]: the first argument is the
-     * `receiver` (most often called `self`).
-     */
-    private fun handleFunctionDef(
-        s: Python.AST.NormalOrAsyncFunctionDef,
-        recordDeclaration: RecordDeclaration? = null,
-    ): DeclarationStatement {
-        val language = language
-        val result =
-            if (recordDeclaration != null) {
-                if (s.name == PythonLanguage.IDENTIFIER_INIT) {
-                    newConstructorDeclaration(
-                        name = s.name,
-                        recordDeclaration = recordDeclaration,
-                        rawNode = s,
-                    )
-                } else if (language is HasOperatorOverloading && s.name.isKnownOperatorName) {
-                    var decl =
-                        newOperatorDeclaration(
-                            name = s.name,
-                            recordDeclaration = recordDeclaration,
-                            operatorCode = language.operatorCodeFor(s.name) ?: "",
-                            rawNode = s,
-                        )
-                    if (decl.operatorCode == "") {
-                        Util.warnWithFileLocation(
-                            decl,
-                            log,
-                            "Could not find operator code for operator {}. This will most likely result in a failure",
-                            s.name,
-                        )
-                    }
-                    decl
-                } else {
-                    newMethodDeclaration(
-                        name = s.name,
-                        recordDeclaration = recordDeclaration,
-                        isStatic = false,
-                        rawNode = s,
-                    )
-                }
-            } else {
-                newFunctionDeclaration(name = s.name, rawNode = s)
-            }
-        frontend.scopeManager.enterScope(result)
-
-        addAsyncWarning(s, result)
-
-        // Handle decorators (which are translated into CPG "annotations")
-        result.annotations += handleAnnotations(s)
-
-        // Handle return type and calculate function type
-        if (result is ConstructorDeclaration) {
-            // Return type of the constructor is always its record declaration type
-            result.returnTypes = listOf(recordDeclaration?.toType() ?: unknownType())
-        } else {
-            result.returnTypes = listOf(frontend.typeOf(s.returns))
-        }
-        result.type = FunctionType.computeType(result)
-
-        handleArguments(s.args, result, recordDeclaration)
-
-        if (s.body.isNotEmpty()) {
-            result.body = makeBlock(s.body, parentNode = s)
-        }
-
-        frontend.scopeManager.leaveScope(result)
-        frontend.scopeManager.addDeclaration(result)
-
-        return wrapDeclarationToStatement(result)
-    }
-
-=======
->>>>>>> 9ffd65eb
     /**
      * Translates a Python [`Global`](https://docs.python.org/3/library/ast.html#ast.Global) into a
      * [LookupScopeStatement].
