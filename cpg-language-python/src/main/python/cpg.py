--- conflicted
+++ resolved
@@ -35,50 +35,17 @@
 
         tud = converter.tud
 
-        parse_comments(filename, code, tud, frontend)
+        parse_comments(code, tud, frontend)
 
         return tud
     except Exception as e:
         frontend.log.error("Buidling the CPG failed with exception: %s" % (e))
         raise e
 
-<<<<<<< HEAD
 def parse_comments(filename, code, tud, frontend):
         reader = tokenize.open(filename).readline
         comment_tokens = (t for t in tokenize.generate_tokens(reader) if t.type == tokenize.COMMENT)
         for token in comment_tokens:
             frontend.matchCommentToNode(token.string,
                 Region(token.start[0],token.start[1] + 1,token.end[0],token.end[1] + 1),
-                tud)
-=======
-
-def parse_comments(code, tud, frontend):
-    reader = io.StringIO(code).read
-    comment_tokens = (t for t in tokenize.generate_tokens(reader) if t.type ==
-                      tokenize.COMMENT or t.type == tokenize.NL or
-                      t.type == tokenize.NEWLINE)
-    comment = None
-    nr_newlines = 0
-    nl_position = -1
-    cmt_position = 0
-    for token in comment_tokens:
-        # comment = next(comment_tokens, None)
-        if token.type == tokenize.COMMENT:
-            comment = code[token.start[1]:]
-            cmt_position = token.start[1]
-        if token.type == tokenize.NL or token.type == tokenize.NEWLINE:
-            if comment:
-                comment = comment[:token.start[1] - (len(code) - len(comment))]
-                frontend.matchCommentToNode(
-                    comment,
-                    Region(
-                        nr_newlines + 1,
-                        cmt_position - nl_position,
-                        nr_newlines + 1,
-                        token.start[1] - nl_position),
-                    tud)
-                comment = None
-
-            nr_newlines += 1
-            nl_position = token.start[1]
->>>>>>> d94178a3
+                tud)