--- conflicted
+++ resolved
@@ -248,7 +248,6 @@
                 tpe = record.toType()
                 call.setType(tpe)
             else:
-<<<<<<< HEAD
                 # TODO int, float, ...
                 if refname == "str" and len(expr.args) == 1:
                     cast = ExpressionBuilderKt.newCastExpression(
@@ -258,13 +257,6 @@
                     cast.setExpression(
                         self.handle_expression(expr.args[0]))
                     return cast
-=======
-                if str(refname) in [
-                        "str", "int", "float"] and len(
-                        expr.args) == 1:
-                    return handle_cast(self, expr, refname)
-
->>>>>>> c547092d
                 else:
                     call = ExpressionBuilderKt.newCallExpression(
                         self.frontend,
