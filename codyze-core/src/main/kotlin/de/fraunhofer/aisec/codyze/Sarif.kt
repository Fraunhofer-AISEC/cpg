--- conflicted
+++ resolved
@@ -69,27 +69,15 @@
             locations = listOfNotNull(child.node?.toSarifLocation()),
             stacks = child.node?.toSarifCallStack(),
             codeFlows =
-<<<<<<< HEAD
-                child.children.mapNotNull { subChild ->
-                    if (subChild.value is List<*>) {
-=======
-                it.children
+                child.children
                     .flatMap { it.getCodeflow() }
                     .map {
->>>>>>> 20807124
                         CodeFlow(
                             threadFlows =
                                 listOf(
                                     ThreadFlow(
                                         message = Message(text = "Thread flow"),
-<<<<<<< HEAD
-                                        locations =
-                                            (subChild.value as List<*>)
-                                                .filterIsInstance<Node>()
-                                                .toSarifThreadFlowLocation(),
-=======
                                         locations = it.toSarifThreadFlowLocation(),
->>>>>>> 20807124
                                     )
                                 )
                         )
