/*
 * Copyright (c) 2025, Fraunhofer AISEC. All rights reserved.
 *
 * Licensed under the Apache License, Version 2.0 (the "License");
 * you may not use this file except in compliance with the License.
 * You may obtain a copy of the License at
 *
 *      http://www.apache.org/licenses/LICENSE-2.0
 *
 * Unless required by applicable law or agreed to in writing, software
 * distributed under the License is distributed on an "AS IS" BASIS,
 * WITHOUT WARRANTIES OR CONDITIONS OF ANY KIND, either express or implied.
 * See the License for the specific language governing permissions and
 * limitations under the License.
 *
 *                    $$$$$$\  $$$$$$$\   $$$$$$\
 *                   $$  __$$\ $$  __$$\ $$  __$$\
 *                   $$ /  \__|$$ |  $$ |$$ /  \__|
 *                   $$ |      $$$$$$$  |$$ |$$$$\
 *                   $$ |      $$  ____/ $$ |\_$$ |
 *                   $$ |  $$\ $$ |      $$ |  $$ |
 *                   \$$$$$   |$$ |      \$$$$$   |
 *                    \______/ \__|       \______/
 *
 */
package de.fraunhofer.aisec.codyze

import de.fraunhofer.aisec.cpg.graph.Node
import de.fraunhofer.aisec.cpg.graph.declarations.Declaration
import de.fraunhofer.aisec.cpg.graph.declarations.FieldDeclaration
import de.fraunhofer.aisec.cpg.graph.declarations.FunctionDeclaration
import de.fraunhofer.aisec.cpg.graph.declarations.NamespaceDeclaration
import de.fraunhofer.aisec.cpg.graph.declarations.ParameterDeclaration
import de.fraunhofer.aisec.cpg.graph.declarations.TranslationUnitDeclaration
import de.fraunhofer.aisec.cpg.graph.declarations.VariableDeclaration
import de.fraunhofer.aisec.cpg.graph.firstParentOrNull
import de.fraunhofer.aisec.cpg.graph.types.Type
import de.fraunhofer.aisec.cpg.query.QueryTree
import io.github.detekt.sarif4k.*

/**
 * Converts a [QueryTree] to a list of [Result]s. This expects that the query tree is of type
 * [Boolean] and that the [QueryTree.children] represent the individual findings.
 */
fun QueryTree<Boolean>.toSarif(ruleID: String): List<Result> {
    return this.children.map { child ->
        val result = (child.value as? Boolean) ?: this.value

        Result(
            ruleID = ruleID,
            message =
                if (result) {
                    Message(text = "Query was successful")
                } else {
                    Message(text = "Query failed")
                },
            level =
                if (result) {
                    Level.None
                } else {
                    Level.Error
                },
            kind =
                if (this.value) {
                    ResultKind.Pass
                } else {
                    ResultKind.Fail
                },
            locations = listOfNotNull(child.node?.toSarifLocation()),
            stacks = child.node?.toSarifCallStack(),
            codeFlows =
<<<<<<< HEAD
                // TODO: Use the SinglePathResult instead
                it.children.mapNotNull { child ->
                    if (child.value is List<*>) {
=======
                child.children
                    .flatMap { it.getCodeflow() }
                    .map {
>>>>>>> f1a4baf3
                        CodeFlow(
                            threadFlows =
                                listOf(
                                    ThreadFlow(
                                        message = Message(text = "Thread flow"),
                                        locations = it.toSarifThreadFlowLocation(),
                                    )
                                )
                        )
                    },
        )
    }
}

/** Tries to extract the nodes which were visited to retrieve this result. */
fun QueryTree<*>.getCodeflow(): List<List<Node>> {
    return if (this.value is List<*>) {
        listOf((this.value as Iterable<*>).filterIsInstance<Node>())
    } else if (this.value is Boolean) {
        this.children.flatMap { it.getCodeflow() }
    } else {
        listOf<List<Node>>()
    }
}

/**
 * Converts a [Node] into a [Message] for SARIF output. Currently, this is a short representation of
 * the node type and node. In the future, we want to include a brief description of any eventual
 * overlay nodes that better describe the node semantically.
 */
private fun Node?.toSarifMessage(): Message? {
    return this?.let { Message(text = "${it.javaClass.simpleName}[name=${it.name}]") }
}

/**
 * Converts a [Node] into a [Stack] for SARIF output. Currently, this is a single stack frame with
 * the location of the node. In the future, we want to include a call stack that leads to the node's
 * current function.
 */
private fun Node.toSarifCallStack(): List<Stack> {
    val currentFunc = this.firstParentOrNull<FunctionDeclaration>()
    return listOf(
        Stack(
            message = Message(text = "Stack"),
            frames =
                listOf(
                    StackFrame(
                        location = this.toSarifLocation(message = currentFunc.toSarifMessage())
                    )
                ),
        )
    )
}

/** Converts a list of [Node]s into a list of [ThreadFlowLocation]s for SARIF output. */
private fun List<Node>?.toSarifThreadFlowLocation(): List<ThreadFlowLocation> {
    return this?.mapIndexed { idx, node ->
        ThreadFlowLocation(
            location =
                node.toSarifLocation(message = node.toSarifMessage(), onlyFunctionHeader = true),
            executionOrder = idx.toLong(),
        )
    } ?: listOf()
}

/** Converts a [Node.location] to a [Location]. */
fun Node?.toSarifLocation(
    message: Message? = this.toSarifMessage(),
    /**
     * If this option is set to true, we only emit the location of the function header, not the
     * entire function body.
     *
     * This is helpful for cases where we want to highlight the function declaration in the code
     * editor, but not the entire function body.
     */
    onlyFunctionHeader: Boolean = false,
): Location? {
    val location = this?.location ?: return null

    return if (this is FunctionDeclaration && this.body != null && onlyFunctionHeader) {
            // Try to calculate the end of the header by using the beginning of the body. This is
            // not entirely correct since in some programming languages we need to start the body
            // location at the first statement, since we are missing location information for the
            // body "block", but it's the best we can do
            de.fraunhofer.aisec.cpg.sarif.PhysicalLocation(
                uri = location.artifactLocation.uri,
                region =
                    de.fraunhofer.aisec.cpg.sarif.Region(
                        startLine = location.region.startLine,
                        startColumn = location.region.startColumn,
                        endLine = this.body?.location?.region?.startLine ?: location.region.endLine,
                        endColumn =
                            this.body?.location?.region?.startColumn ?: location.region.endColumn,
                    ),
            )
        } else {
            this.location
        }
        ?.let {
            Location(
                physicalLocation = it.toSarif(),
                logicalLocations =
                    listOf(
                        LogicalLocation(
                            fullyQualifiedName =
                                if (this is Declaration) this.name.toString() else null,
                            name = this.name.localName,
                            kind = this.toSarifKind(),
                        )
                    ),
                message = message,
            )
        }
}

/** Converts a [de.fraunhofer.aisec.cpg.sarif.PhysicalLocation] to a [PhysicalLocation]. */
fun de.fraunhofer.aisec.cpg.sarif.PhysicalLocation.toSarif(): PhysicalLocation {
    return PhysicalLocation(
        artifactLocation = ArtifactLocation(uri = "file://${this.artifactLocation.uri.path}"),
        region =
            Region(
                startLine = this.region.startLine.toLong(),
                startColumn = this.region.startColumn.toLong(),
                endLine = this.region.endLine.toLong(),
                endColumn = this.region.endColumn.toLong(),
            ),
    )
}

/**
 * Converts a [Node] to a well-known SARIF kind. This is used to categorize the node in the SARIF
 * output.
 */
private fun Node.toSarifKind(): String? {
    return when (this) {
        is FunctionDeclaration -> "function"
        is FieldDeclaration -> "member"
        is TranslationUnitDeclaration -> "module"
        is NamespaceDeclaration -> "namespace"
        is ParameterDeclaration -> "parameter"
        is VariableDeclaration -> "variable"
        is Type -> "type"
        else -> null
    }
}<|MERGE_RESOLUTION|>--- conflicted
+++ resolved
@@ -69,15 +69,10 @@
             locations = listOfNotNull(child.node?.toSarifLocation()),
             stacks = child.node?.toSarifCallStack(),
             codeFlows =
-<<<<<<< HEAD
                 // TODO: Use the SinglePathResult instead
-                it.children.mapNotNull { child ->
-                    if (child.value is List<*>) {
-=======
                 child.children
                     .flatMap { it.getCodeflow() }
                     .map {
->>>>>>> f1a4baf3
                         CodeFlow(
                             threadFlows =
                                 listOf(
