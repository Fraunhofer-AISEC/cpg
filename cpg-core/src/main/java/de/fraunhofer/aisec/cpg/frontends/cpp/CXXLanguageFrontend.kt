/*
 * Copyright (c) 2019, Fraunhofer AISEC. All rights reserved.
 *
 * Licensed under the Apache License, Version 2.0 (the "License");
 * you may not use this file except in compliance with the License.
 * You may obtain a copy of the License at
 *
 *      http://www.apache.org/licenses/LICENSE-2.0
 *
 * Unless required by applicable law or agreed to in writing, software
 * distributed under the License is distributed on an "AS IS" BASIS,
 * WITHOUT WARRANTIES OR CONDITIONS OF ANY KIND, either express or implied.
 * See the License for the specific language governing permissions and
 * limitations under the License.
 *
 *                    $$$$$$\  $$$$$$$\   $$$$$$\
 *                   $$  __$$\ $$  __$$\ $$  __$$\
 *                   $$ /  \__|$$ |  $$ |$$ /  \__|
 *                   $$ |      $$$$$$$  |$$ |$$$$\
 *                   $$ |      $$  ____/ $$ |\_$$ |
 *                   $$ |  $$\ $$ |      $$ |  $$ |
 *                   \$$$$$   |$$ |      \$$$$$   |
 *                    \______/ \__|       \______/
 *
 */
package de.fraunhofer.aisec.cpg.frontends.cpp

import de.fraunhofer.aisec.cpg.TranslationConfiguration
import de.fraunhofer.aisec.cpg.frontends.HasDefaultArguments
import de.fraunhofer.aisec.cpg.frontends.HasTemplates
import de.fraunhofer.aisec.cpg.frontends.LanguageFrontend
import de.fraunhofer.aisec.cpg.frontends.TranslationException
import de.fraunhofer.aisec.cpg.graph.*
import de.fraunhofer.aisec.cpg.graph.Annotation
import de.fraunhofer.aisec.cpg.graph.declarations.TranslationUnitDeclaration
import de.fraunhofer.aisec.cpg.graph.statements.expressions.Expression
import de.fraunhofer.aisec.cpg.graph.types.TypeParser
import de.fraunhofer.aisec.cpg.graph.types.UnknownType
import de.fraunhofer.aisec.cpg.helpers.Benchmark
import de.fraunhofer.aisec.cpg.passes.scopes.ScopeManager
import de.fraunhofer.aisec.cpg.sarif.PhysicalLocation
import de.fraunhofer.aisec.cpg.sarif.Region
import java.io.File
import java.lang.reflect.Field
import java.lang.reflect.Method
import java.nio.file.Path
import java.util.*
import java.util.stream.Collectors
import kotlin.math.min
import org.eclipse.cdt.core.dom.ast.*
import org.eclipse.cdt.core.dom.ast.gnu.cpp.GPPLanguage
import org.eclipse.cdt.core.index.IIndexFileLocation
import org.eclipse.cdt.core.model.ILanguage
import org.eclipse.cdt.core.parser.DefaultLogService
import org.eclipse.cdt.core.parser.FileContent
import org.eclipse.cdt.core.parser.IncludeFileContentProvider
import org.eclipse.cdt.core.parser.ScannerInfo
import org.eclipse.cdt.internal.core.dom.parser.ASTNode
import org.eclipse.cdt.internal.core.dom.parser.cpp.CPPASTTranslationUnit
import org.eclipse.cdt.internal.core.parser.IMacroDictionary
import org.eclipse.cdt.internal.core.parser.scanner.AbstractCharArray
import org.eclipse.cdt.internal.core.parser.scanner.InternalFileContent
import org.eclipse.cdt.internal.core.parser.scanner.InternalFileContentProvider
import org.eclipse.core.runtime.CoreException
import org.slf4j.LoggerFactory

/**
 * The language frontend for translating CXX languages into the graph. It uses Eclipse CDT to parse
 * the actual source code into an AST.
 */
class CXXLanguageFrontend(config: TranslationConfiguration, scopeManager: ScopeManager?) :
    LanguageFrontend(config, scopeManager, "::"), HasDefaultArguments, HasTemplates {

    /**
     * Implements an [IncludeFileContentProvider] which features an inclusion/exclusion list for
     * header files.
     */
    private val includeFileContentProvider: IncludeFileContentProvider =
        object : InternalFileContentProvider() {
            /**
             * Returns the content of this path, without any cache.
             *
             * @return the content of the path of null if it is to be excluded
             */
            private fun getContentUncached(path: String): InternalFileContent? {
                if (!getInclusionExists(path)) {
                    LOGGER.debug("Include file not found: {}", path)
                    return null
                }

                // check, if the file is on the blacklist
                if (absoluteOrRelativePathIsInList(path, config.includeBlacklist)) {
                    LOGGER.debug("Blacklisting include file: {}", path)
                    return null
                }

                // check, if the white-list exists at all
                if (hasIncludeWhitelist() && // and ignore the file if it is not on the whitelist
                    !absoluteOrRelativePathIsInList(path, config.includeWhitelist)
                ) {
                    LOGGER.debug("Include file {} not on the whitelist. Ignoring.", path)
                    return null
                }
                LOGGER.debug("Loading include file {}", path)
                val content = FileContent.createForExternalFileLocation(path)
                return content as InternalFileContent
            }

            private fun hasIncludeWhitelist(): Boolean {
                return config.includeWhitelist != null && config.includeWhitelist.isNotEmpty()
            }

            /**
             * This utility function checks, if the specified path is in the included list, either
             * as an absolute path or as a path relative to the translation configurations top level
             * or include paths
             *
             * @param path the absolute path to look for
             * @param list the list of paths to look for, either relative or absolute
             * @return true, if the path is in the list, false otherwise
             */
            private fun absoluteOrRelativePathIsInList(path: String, list: List<String>?): Boolean {
                // path cannot be in the list if its empty or null
                if (list == null || list.isEmpty()) {
                    return false
                }

                // check, if the absolute header path is in the list
                if (list.contains(path)) {
                    return true
                }

                // check for relative path based on the top level and all include paths
                val includeLocations: MutableList<Path> = ArrayList()
                val topLevel = config.topLevel
                if (topLevel != null) {
                    includeLocations.add(topLevel.toPath().toAbsolutePath())
                }
                includeLocations.addAll(
                    Arrays.stream(config.includePaths)
                        .map { Path.of(it).toAbsolutePath() }
                        .collect(Collectors.toList())
                )
                for (includeLocation in includeLocations) {
                    // try to resolve path relatively
                    val includeFile = Path.of(path)
                    val relative = includeLocation.relativize(includeFile)
                    if (list.contains(relative.toString())) {
                        return true
                    }
                }
                return false
            }

            override fun getContentForInclusion(
                path: String,
                macroDictionary: IMacroDictionary
            ): InternalFileContent? {
                return getContentUncached(path)
            }

            override fun getContentForInclusion(
                ifl: IIndexFileLocation,
                astPath: String
            ): InternalFileContent? {
                return getContentUncached(astPath)
            }
        }

    val declarationHandler = DeclarationHandler(this)
    val declaratorHandler = DeclaratorHandler(this)
    val expressionHandler = ExpressionHandler(this)
    val initializerHandler = InitializerHandler(this)
    val parameterDeclarationHandler = ParameterDeclarationHandler(this)
    val statementHandler = StatementHandler(this)

    private val comments = HashMap<Int, String>()

    @Throws(TranslationException::class)
    override fun parse(file: File): TranslationUnitDeclaration {
        TypeManager.getInstance().setLanguageFrontend(this)
        val content = FileContent.createForExternalFileLocation(file.absolutePath)

        // include paths
        val includePaths: MutableList<String> = ArrayList()
        if (config.topLevel != null) {
            includePaths.add(config.topLevel.toPath().toAbsolutePath().toString())
        }

        includePaths.addAll(listOf(*config.includePaths))
<<<<<<< HEAD
        config.compilationDatabase[file]?.let { includePaths.addAll(it) }
=======

>>>>>>> 3e11861a
        val scannerInfo = ScannerInfo(config.symbols, includePaths.toTypedArray())
        val log = DefaultLogService()
        val opts = ILanguage.OPTION_PARSE_INACTIVE_CODE // | ILanguage.OPTION_ADD_COMMENTS;
        return try {
            var bench = Benchmark(this.javaClass, "Parsing sourcefile")
            val translationUnit =
                GPPLanguage.getDefault()
                    .getASTTranslationUnit(
                        content,
                        scannerInfo,
                        includeFileContentProvider,
                        null,
                        opts,
                        log
                    ) as
                    CPPASTTranslationUnit
            val length = translationUnit.length
            LOGGER.info("Parsed {} bytes corresponding roughly to {} LoC", length, length / 50)
            bench.stop()
            bench = Benchmark(this.javaClass, "Transform to CPG")
            if (config.debugParser) {
                explore(translationUnit, 0)
            }
            for (c in translationUnit.comments) {
                if (c.fileLocation == null) {
                    LOGGER.warn("Found comment with null location in {}", translationUnit.filePath)
                    continue
                }
                comments[c.fileLocation.startingLineNumber] = c.rawSignature
            }
            val translationUnitDeclaration =
                declarationHandler.handleTranslationUnit(translationUnit)
            bench.stop()
            translationUnitDeclaration
        } catch (ex: CoreException) {
            throw TranslationException(ex)
        }
    }

    override fun <T> getCodeFromRawNode(astNode: T): String? {
        if (astNode is ASTNode) {
            val node = astNode as ASTNode
            return node.rawSignature
        }

        return null
    }

    override fun <T> getLocationFromRawNode(astNode: T): PhysicalLocation? {
        if (astNode is ASTNode) {
            val node = astNode as ASTNode
            val fLocation = node.fileLocation
            if (fLocation != null) {
                val lineBreaks: IntArray =
                    try {
                        val fLoc = getField(fLocation.javaClass, "fLocationCtx")
                        fLoc.trySetAccessible()
                        val locCtx = fLoc[fLocation]
                        val fLineOffsets = getField(locCtx.javaClass, "fLineOffsets")
                        val getLineNumber =
                            getMethod(locCtx.javaClass, "getLineNumber", Int::class.java)
                        fLineOffsets.trySetAccessible()

                        // force to cache line numbers, this calls computeLineOffsets internally
                        getLineNumber.trySetAccessible()
                        getLineNumber.invoke(locCtx, 0)

                        fLineOffsets[locCtx] as IntArray
                    } catch (e: ReflectiveOperationException) {
                        LOGGER.warn(
                            "Reflective retrieval of AST node source failed. Falling back to getRawSignature()"
                        )
                        IntArray(0)
                    } catch (e: ClassCastException) {
                        LOGGER.warn(
                            "Reflective retrieval of AST node source failed. Falling back to getRawSignature()"
                        )
                        IntArray(0)
                    } catch (e: NullPointerException) {
                        LOGGER.warn(
                            "Reflective retrieval of AST node source failed. Cannot reliably determine content of the file that contains the node"
                        )
                        return null
                    }

                // our start line, indexed by 0
                val startLine = node.fileLocation.startingLineNumber - 1

                // our end line, indexed by 0
                val endLine = node.fileLocation.endingLineNumber - 1

                // our start column, index by 0
                val startColumn =
                    if (startLine == 0) {
                        // if we are in the first line, the start column is just the node offset
                        node.fileLocation.nodeOffset
                    } else {
                        // otherwise, we need to calculate the difference to the previous line break
                        node.fileLocation.nodeOffset -
                            lineBreaks[startLine - 1] -
                            1 // additional -1 because of the '\n' itself
                    }

                // our end column, index by 0
                val endColumn =
                    if (endLine == 0) {
                        // if we are in the first line, the end column is just the node offset
                        node.fileLocation.nodeOffset + node.fileLocation.nodeLength
                    } else {
                        // otherwise, we need to calculate the difference to the previous line break
                        (node.fileLocation.nodeOffset + node.fileLocation.nodeLength) -
                            lineBreaks[endLine - 1] -
                            1 // additional -1 because of the '\n' itself
                    }

                // for a SARIF compliant format, we need to add +1, since its index begins at 1 and
                // not 0
                val region = Region(startLine + 1, startColumn + 1, endLine + 1, endColumn + 1)
                return PhysicalLocation(Path.of(node.containingFilename).toUri(), region)
            }
        }
        return null
    }

    /**
     * Processes C++ attributes into [Annotation] nodes.
     *
     * @param node the node to process
     * @param owner the AST node which holds the attribute
     */
    fun processAttributes(node: Node, owner: IASTAttributeOwner) {
        if (config.processAnnotations) {
            // set attributes
            node.addAnnotations(handleAttributes(owner))
        }
    }

    private fun handleAttributes(owner: IASTAttributeOwner): List<Annotation> {
        val list: MutableList<Annotation> = ArrayList()
        for (attribute in owner.attributes) {
            val annotation =
                NodeBuilder.newAnnotation(String(attribute.name), attribute.rawSignature)

            // go over the parameters
            if (attribute.argumentClause is IASTTokenList) {
                val members = handleTokenList(attribute.argumentClause as IASTTokenList)
                annotation.members = members
            }
            list.add(annotation)
        }
        return list
    }

    private fun handleTokenList(tokenList: IASTTokenList): List<AnnotationMember> {
        val list: MutableList<AnnotationMember> = ArrayList()
        for (token in tokenList.tokens) {
            // skip commas and such
            if (token.tokenType == 6) {
                continue
            }
            list.add(handleToken(token))
        }
        return list
    }

    private fun handleToken(token: IASTToken): AnnotationMember {
        val code = String(token.tokenCharImage)
        val expression: Expression =
            when (token.tokenType) {
                1 -> // a variable
                NodeBuilder.newDeclaredReferenceExpression(code, UnknownType.getUnknownType(), code)
                2 -> // an integer
                NodeBuilder.newLiteral(code.toInt(), TypeParser.createFrom("int", true), code)
                130 -> // a string
                NodeBuilder.newLiteral(
                        if (code.length >= 2) code.substring(1, code.length - 1) else "",
                        TypeParser.createFrom("const char*", false),
                        code
                    )
                else ->
                    NodeBuilder.newLiteral(code, TypeParser.createFrom("const char*", false), code)
            }
        return NodeBuilder.newAnnotationMember("", expression, code)
    }

    @Throws(NoSuchFieldException::class)
    private fun getField(type: Class<*>, fieldName: String): Field {
        return try {
            type.getDeclaredField(fieldName)
        } catch (e: NoSuchFieldException) {
            if (type.superclass != null) {
                return getField(type.superclass, fieldName)
            }
            throw e
        }
    }

    @Throws(NoSuchMethodException::class)
    private fun getMethod(
        type: Class<*>,
        methodName: String,
        vararg parameterTypes: Class<*>
    ): Method {
        return try {
            type.getDeclaredMethod(methodName, *parameterTypes)
        } catch (e: NoSuchMethodException) {
            if (type.superclass != null) {
                return getMethod(type.superclass, methodName, *parameterTypes)
            }
            throw e
        }
    }

    override fun <S, T> setComment(s: S, ctx: T) {
        if (ctx is ASTNode && s is Node) {
            val cpgNode = s as Node
            if (comments.containsKey(cpgNode.location!!.region.endLine)
            ) { // only exact match for now
                cpgNode.comment = comments[cpgNode.location!!.region.endLine]
            }
            // TODO: handle orphanComments? i.e. comments which do not correspond to one line
            // todo: what to do with comments which are in a line which contains multiple
            // statements?
        }
    }

    companion object {
        @JvmField val CXX_EXTENSIONS = mutableListOf(".c", ".cpp", ".cc")
        @JvmField val CXX_HEADER_EXTENSIONS = mutableListOf(".h", ".hpp")
        private val LOGGER = LoggerFactory.getLogger(CXXLanguageFrontend::class.java)

        private fun explore(node: IASTNode, indent: Int) {
            val children = node.children
            val s = StringBuilder()

            s.append(" ".repeat(indent))
            if (log.isTraceEnabled) {
                log.trace(
                    "{}{} -> {}",
                    s,
                    node.javaClass.simpleName,
                    node.rawSignature.replace('\n', '\\').replace('\t', ' ')
                )
            }

            for (astNode in children) {
                explore(astNode, indent + 2)
            }
        }
    }
}<|MERGE_RESOLUTION|>--- conflicted
+++ resolved
@@ -188,11 +188,9 @@
         }
 
         includePaths.addAll(listOf(*config.includePaths))
-<<<<<<< HEAD
+
         config.compilationDatabase[file]?.let { includePaths.addAll(it) }
-=======
-
->>>>>>> 3e11861a
+        
         val scannerInfo = ScannerInfo(config.symbols, includePaths.toTypedArray())
         val log = DefaultLogService()
         val opts = ILanguage.OPTION_PARSE_INACTIVE_CODE // | ILanguage.OPTION_ADD_COMMENTS;
