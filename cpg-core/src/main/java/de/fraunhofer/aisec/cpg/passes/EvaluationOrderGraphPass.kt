--- conflicted
+++ resolved
@@ -746,16 +746,6 @@
      * Connects current EOG nodes to the previously saved loop start to mimic control flow of loops
      */
     protected fun connectCurrentToLoopStart() {
-<<<<<<< HEAD
-        if (scopeManager == null) {
-            // Avoid null checks in every if/else branch
-            LOGGER.warn(
-                "Skipping connection of EOG loop to start - no information about frontend available."
-            )
-            return
-        }
-=======
->>>>>>> a7a21cf0
         val loopScope = scopeManager.firstScopeOrNull { it is LoopScope } as? LoopScope
         if (loopScope == null) {
             LOGGER.error("I am unexpectedly not in a loop, cannot add edge to loop start")
