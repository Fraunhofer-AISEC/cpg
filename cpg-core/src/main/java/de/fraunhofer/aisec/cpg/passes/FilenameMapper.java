/*
 * Copyright (c) 2019, Fraunhofer AISEC. All rights reserved.
 *
 * Licensed under the Apache License, Version 2.0 (the "License");
 * you may not use this file except in compliance with the License.
 * You may obtain a copy of the License at
 *
 *      http://www.apache.org/licenses/LICENSE-2.0
 *
 * Unless required by applicable law or agreed to in writing, software
 * distributed under the License is distributed on an "AS IS" BASIS,
 * WITHOUT WARRANTIES OR CONDITIONS OF ANY KIND, either express or implied.
 * See the License for the specific language governing permissions and
 * limitations under the License.
 *
 *                    $$$$$$\  $$$$$$$\   $$$$$$\
 *                   $$  __$$\ $$  __$$\ $$  __$$\
 *                   $$ /  \__|$$ |  $$ |$$ /  \__|
 *                   $$ |      $$$$$$$  |$$ |$$$$\
 *                   $$ |      $$  ____/ $$ |\_$$ |
 *                   $$ |  $$\ $$ |      $$ |  $$ |
 *                   \$$$$$   |$$ |      \$$$$$   |
 *                    \______/ \__|       \______/
 *
 */
package de.fraunhofer.aisec.cpg.passes;

import de.fraunhofer.aisec.cpg.TranslationResult;
import de.fraunhofer.aisec.cpg.graph.Node;
import de.fraunhofer.aisec.cpg.graph.declarations.TranslationUnitDeclaration;
import de.fraunhofer.aisec.cpg.helpers.SubgraphWalker;

public class FilenameMapper extends Pass {

  @Override
  public void accept(TranslationResult translationResult) {
    for (TranslationUnitDeclaration tu : translationResult.getTranslationUnits()) {
<<<<<<< HEAD
      withNodeInLog(
          tu,
          () -> {
            String name = tu.getName();
            tu.getDeclarations().forEach(d -> handle(d, name));
            tu.getIncludes().forEach(d -> handle(d, name));
            tu.getNamespaces().forEach(d -> handle(d, name));
          });
=======
      String name = tu.getName();
      tu.setFile(name);
      tu.getDeclarations().forEach(d -> handle(d, name));
      tu.getIncludes().forEach(d -> handle(d, name));
      tu.getNamespaces().forEach(d -> handle(d, name));
>>>>>>> 2d5279aa
    }
  }

  private void handle(Node node, String file) {
    if (node != null) {
      withNodeInLog(
          node,
          () -> {
            node.setFile(file);
            for (Node child : SubgraphWalker.getAstChildren(node)) {
              handle(child, file);
            }
          });
    }
  }

  @Override
  public void cleanup() {}
}<|MERGE_RESOLUTION|>--- conflicted
+++ resolved
@@ -35,22 +35,15 @@
   @Override
   public void accept(TranslationResult translationResult) {
     for (TranslationUnitDeclaration tu : translationResult.getTranslationUnits()) {
-<<<<<<< HEAD
       withNodeInLog(
           tu,
           () -> {
-            String name = tu.getName();
-            tu.getDeclarations().forEach(d -> handle(d, name));
-            tu.getIncludes().forEach(d -> handle(d, name));
-            tu.getNamespaces().forEach(d -> handle(d, name));
+          String name = tu.getName();
+          tu.setFile(name);
+          tu.getDeclarations().forEach(d -> handle(d, name));
+          tu.getIncludes().forEach(d -> handle(d, name));
+          tu.getNamespaces().forEach(d -> handle(d, name));
           });
-=======
-      String name = tu.getName();
-      tu.setFile(name);
-      tu.getDeclarations().forEach(d -> handle(d, name));
-      tu.getIncludes().forEach(d -> handle(d, name));
-      tu.getNamespaces().forEach(d -> handle(d, name));
->>>>>>> 2d5279aa
     }
   }
 
