/*
 * Copyright (c) 2019, Fraunhofer AISEC. All rights reserved.
 *
 * Licensed under the Apache License, Version 2.0 (the "License");
 * you may not use this file except in compliance with the License.
 * You may obtain a copy of the License at
 *
 *      http://www.apache.org/licenses/LICENSE-2.0
 *
 * Unless required by applicable law or agreed to in writing, software
 * distributed under the License is distributed on an "AS IS" BASIS,
 * WITHOUT WARRANTIES OR CONDITIONS OF ANY KIND, either express or implied.
 * See the License for the specific language governing permissions and
 * limitations under the License.
 *
 *                    $$$$$$\  $$$$$$$\   $$$$$$\
 *                   $$  __$$\ $$  __$$\ $$  __$$\
 *                   $$ /  \__|$$ |  $$ |$$ /  \__|
 *                   $$ |      $$$$$$$  |$$ |$$$$\
 *                   $$ |      $$  ____/ $$ |\_$$ |
 *                   $$ |  $$\ $$ |      $$ |  $$ |
 *                   \$$$$$   |$$ |      \$$$$$   |
 *                    \______/ \__|       \______/
 *
 */
package de.fraunhofer.aisec.cpg.frontends.java;

import static de.fraunhofer.aisec.cpg.graph.DeclarationBuilderKt.*;
import static de.fraunhofer.aisec.cpg.graph.NodeBuilderKt.*;

import com.github.javaparser.ast.ImportDeclaration;
import com.github.javaparser.ast.NodeList;
import com.github.javaparser.ast.body.AnnotationDeclaration;
import com.github.javaparser.ast.body.AnnotationMemberDeclaration;
import com.github.javaparser.ast.body.BodyDeclaration;
import com.github.javaparser.ast.body.ClassOrInterfaceDeclaration;
import com.github.javaparser.ast.body.InitializerDeclaration;
import com.github.javaparser.ast.body.Parameter;
import com.github.javaparser.ast.body.VariableDeclarator;
import com.github.javaparser.ast.stmt.BlockStmt;
import com.github.javaparser.ast.stmt.ReturnStmt;
import com.github.javaparser.ast.stmt.Statement;
import com.github.javaparser.resolution.UnsolvedSymbolException;
import com.github.javaparser.resolution.declarations.ResolvedConstructorDeclaration;
import com.github.javaparser.resolution.declarations.ResolvedMethodDeclaration;
import de.fraunhofer.aisec.cpg.frontends.Handler;
import de.fraunhofer.aisec.cpg.graph.Name;
import de.fraunhofer.aisec.cpg.graph.ProblemNode;
import de.fraunhofer.aisec.cpg.graph.TypeManager;
import de.fraunhofer.aisec.cpg.graph.declarations.*;
import de.fraunhofer.aisec.cpg.graph.statements.CompoundStatement;
import de.fraunhofer.aisec.cpg.graph.statements.expressions.Expression;
import de.fraunhofer.aisec.cpg.graph.types.*;
import de.fraunhofer.aisec.cpg.passes.scopes.RecordScope;
import de.fraunhofer.aisec.cpg.sarif.PhysicalLocation;
import java.util.List;
import java.util.Map;
import java.util.Optional;
import java.util.stream.Collectors;

public class DeclarationHandler
    extends Handler<Declaration, BodyDeclaration<?>, JavaLanguageFrontend> {

  public DeclarationHandler(JavaLanguageFrontend lang) {
    super(ProblemDeclaration::new, lang);
    map.put(
        com.github.javaparser.ast.body.MethodDeclaration.class,
        decl -> handleMethodDeclaration((com.github.javaparser.ast.body.MethodDeclaration) decl));
    map.put(
        com.github.javaparser.ast.body.ConstructorDeclaration.class,
        decl ->
            handleConstructorDeclaration(
                (com.github.javaparser.ast.body.ConstructorDeclaration) decl));
    map.put(
        com.github.javaparser.ast.body.ClassOrInterfaceDeclaration.class,
        decl ->
            handleClassOrInterfaceDeclaration(
                (com.github.javaparser.ast.body.ClassOrInterfaceDeclaration) decl));
    map.put(
        com.github.javaparser.ast.body.FieldDeclaration.class,
        decl -> handleFieldDeclaration((com.github.javaparser.ast.body.FieldDeclaration) decl));
    map.put(
        com.github.javaparser.ast.body.EnumDeclaration.class,
        decl -> handleEnumDeclaration((com.github.javaparser.ast.body.EnumDeclaration) decl));
    map.put(
        com.github.javaparser.ast.body.EnumConstantDeclaration.class,
        decl ->
            handleEnumConstantDeclaration(
                (com.github.javaparser.ast.body.EnumConstantDeclaration) decl));
  }

  private static void addImplicitReturn(BlockStmt body) {
    NodeList<Statement> statements = body.getStatements();

    // get the last statement
    Statement lastStatement = null;
    if (!statements.isEmpty()) {
      lastStatement = statements.get(statements.size() - 1);
    }
    // make sure, method contains a return statement
    if (lastStatement == null || !lastStatement.isReturnStmt()) {
      body.addStatement(new ReturnStmt());
    }
  }

  public de.fraunhofer.aisec.cpg.graph.declarations.ConstructorDeclaration
      handleConstructorDeclaration(
          com.github.javaparser.ast.body.ConstructorDeclaration constructorDecl) {
    ResolvedConstructorDeclaration resolvedConstructor = constructorDecl.resolve();

    var currentRecordDecl = frontend.getScopeManager().getCurrentRecord();
    de.fraunhofer.aisec.cpg.graph.declarations.ConstructorDeclaration declaration =
        newConstructorDeclaration(
            this, resolvedConstructor.getName(), constructorDecl.toString(), currentRecordDecl);
    frontend.getScopeManager().addDeclaration(declaration);

    frontend.getScopeManager().enterScope(declaration);

    createMethodReceiver(currentRecordDecl, declaration);

    declaration.addThrowTypes(
        constructorDecl.getThrownExceptions().stream()
            .map(type -> parseType(this, type.asString()))
            .collect(Collectors.toList()));

    for (Parameter parameter : constructorDecl.getParameters()) {
      ParamVariableDeclaration param =
          newParamVariableDeclaration(
              this,
              parameter.getNameAsString(),
              this.frontend.getTypeAsGoodAsPossible(parameter, parameter.resolve()),
              parameter.isVarArgs());

      declaration.addParameter(param);

      frontend.setCodeAndLocation(param, parameter);
      frontend.getScopeManager().addDeclaration(param);
    }

    Type type =
        parseType(
            this,
            frontend
                .getScopeManager()
                .firstScopeOrNull(RecordScope.class::isInstance)
                .getAstNode()
                .getFullName());
    declaration.setType(type);

    // check, if constructor has body (i.e. its not abstract or something)
    BlockStmt body = constructorDecl.getBody();

    addImplicitReturn(body);

    declaration.setBody(this.frontend.getStatementHandler().handle(body));

    frontend.processAnnotations(declaration, constructorDecl);

    frontend.getScopeManager().leaveScope(declaration);
    return declaration;
  }

  public de.fraunhofer.aisec.cpg.graph.declarations.MethodDeclaration handleMethodDeclaration(
      com.github.javaparser.ast.body.MethodDeclaration methodDecl) {
    ResolvedMethodDeclaration resolvedMethod = methodDecl.resolve();

    var currentRecordDecl = frontend.getScopeManager().getCurrentRecord();

    de.fraunhofer.aisec.cpg.graph.declarations.MethodDeclaration functionDeclaration =
        newMethodDeclaration(
            this,
            resolvedMethod.getName(),
            methodDecl.toString(),
            methodDecl.isStatic(),
            currentRecordDecl);

    frontend.getScopeManager().enterScope(functionDeclaration);

    createMethodReceiver(currentRecordDecl, functionDeclaration);

    functionDeclaration.addThrowTypes(
        methodDecl.getThrownExceptions().stream()
            .map(type -> parseType(this, type.asString()))
            .collect(Collectors.toList()));

    for (Parameter parameter : methodDecl.getParameters()) {
      Type resolvedType =
          TypeManager.getInstance()
              .getTypeParameter(
                  functionDeclaration.getRecordDeclaration(), parameter.getType().toString());
      if (resolvedType == null) {
        resolvedType = this.frontend.getTypeAsGoodAsPossible(parameter, parameter.resolve());
      }

      ParamVariableDeclaration param =
          newParamVariableDeclaration(
              this, parameter.getNameAsString(), resolvedType, parameter.isVarArgs());

      functionDeclaration.addParameter(param);
      frontend.setCodeAndLocation(param, parameter);

      frontend.processAnnotations(param, parameter);

      frontend.getScopeManager().addDeclaration(param);
    }

    var returnTypes =
        List.of(this.frontend.getReturnTypeAsGoodAsPossible(methodDecl, resolvedMethod));
    functionDeclaration.setReturnTypes(returnTypes);

    var type = FunctionType.computeType(functionDeclaration);
    functionDeclaration.setType(type);

    // check, if method has body (i.e., it's not abstract or something)
    Optional<BlockStmt> o = methodDecl.getBody();

    if (o.isEmpty()) {
      frontend.getScopeManager().leaveScope(functionDeclaration);
      return functionDeclaration;
    }

    BlockStmt body = o.get();

    addImplicitReturn(body);

    functionDeclaration.setBody(this.frontend.getStatementHandler().handle(body));

    frontend.processAnnotations(functionDeclaration, methodDecl);

    frontend.getScopeManager().leaveScope(functionDeclaration);
    return functionDeclaration;
  }

  private void createMethodReceiver(
      RecordDeclaration recordDecl, MethodDeclaration functionDeclaration) {
    // create the receiver
    var receiver =
        newVariableDeclaration(
            this,
            "this",
            recordDecl != null
                ? parseType(this, recordDecl.getFullName())
                : UnknownType.getUnknownType(getLanguage()),
            "this",
            false);

    functionDeclaration.setReceiver(receiver);

    frontend.getScopeManager().addDeclaration(receiver);
  }

  public RecordDeclaration handleClassOrInterfaceDeclaration(
      ClassOrInterfaceDeclaration classInterDecl) {
    // TODO: support other kinds, such as interfaces
    String fqn = classInterDecl.getNameAsString();

    // Todo adapt name using a new type of scope "Namespace/Package scope"
    // if (packageDeclaration != null) {
    //  name = packageDeclaration.getNameAsString() + "." + name;
    // }
    // fqn = getAbsoluteName(fqn);

    // add a type declaration
    RecordDeclaration recordDeclaration =
        newRecordDeclaration(this, fqn, "class", null, classInterDecl);
    recordDeclaration.setSuperClasses(
        classInterDecl.getExtendedTypes().stream()
            .map(this.frontend::getTypeAsGoodAsPossible)
            .collect(Collectors.toList()));
    recordDeclaration.setImplementedInterfaces(
        classInterDecl.getImplementedTypes().stream()
            .map(this.frontend::getTypeAsGoodAsPossible)
            .collect(Collectors.toList()));

    TypeManager.getInstance()
        .addTypeParameter(
            recordDeclaration,
            classInterDecl.getTypeParameters().stream()
                .map(t -> new ParameterizedType(t.getNameAsString(), getLanguage()))
                .collect(Collectors.toList()));

    Map<Boolean, List<String>> partitioned =
        this.frontend.getContext().getImports().stream()
            .collect(
                Collectors.partitioningBy(
                    ImportDeclaration::isStatic,
                    Collectors.mapping(
                        i -> {
                          String iName = i.getNameAsString();
                          // we need to ensure that x.* imports really preserve the asterisk!
                          if (i.isAsterisk() && !iName.endsWith(".*")) {
                            iName += ".*";
                          }
                          return iName;
                        },
                        Collectors.toList())));
    recordDeclaration.setStaticImportStatements(partitioned.get(true));
    recordDeclaration.setImportStatements(partitioned.get(false));

    frontend.getScopeManager().enterScope(recordDeclaration);

    // TODO: 'this' identifier for multiple instances?
    for (BodyDeclaration<?> decl : classInterDecl.getMembers()) {
      if (decl instanceof com.github.javaparser.ast.body.FieldDeclaration) {
        handle(decl); // will be added via the scopemanager
      } else if (decl instanceof com.github.javaparser.ast.body.MethodDeclaration) {
        de.fraunhofer.aisec.cpg.graph.declarations.MethodDeclaration md =
            (de.fraunhofer.aisec.cpg.graph.declarations.MethodDeclaration) handle(decl);
        recordDeclaration.addMethod(md);
      } else if (decl instanceof com.github.javaparser.ast.body.ConstructorDeclaration) {
        de.fraunhofer.aisec.cpg.graph.declarations.ConstructorDeclaration c =
            (de.fraunhofer.aisec.cpg.graph.declarations.ConstructorDeclaration) handle(decl);
        recordDeclaration.addConstructor(c);
      } else if (decl instanceof com.github.javaparser.ast.body.ClassOrInterfaceDeclaration) {
        recordDeclaration.addDeclaration(handle(decl));
      } else if (decl instanceof com.github.javaparser.ast.body.InitializerDeclaration) {
        InitializerDeclaration id = (InitializerDeclaration) decl;
        CompoundStatement initializerBlock =
            frontend.getStatementHandler().handleBlockStatement(id.getBody());
        initializerBlock.setStaticBlock(id.isStatic());
        recordDeclaration.addStatement(initializerBlock);
      } else {
        log.debug(
            "Member {} of type {} is something that we do not parse yet: {}",
            decl,
            recordDeclaration.getFullName().toString(),
            decl.getClass().getSimpleName());
      }
    }

    if (recordDeclaration.getConstructors().isEmpty()) {
      de.fraunhofer.aisec.cpg.graph.declarations.ConstructorDeclaration constructorDeclaration =
          newConstructorDeclaration(
              this,
              recordDeclaration.getFullName().getLocalName(),
              recordDeclaration.getFullName().getLocalName(),
              recordDeclaration);
      recordDeclaration.addConstructor(constructorDeclaration);
      frontend.getScopeManager().addDeclaration(constructorDeclaration);
    }

    frontend.processAnnotations(recordDeclaration, classInterDecl);

    frontend.getScopeManager().leaveScope(recordDeclaration);

    // We need special handling if this is a so called "inner class". In this case we need to store
    // a "this" reference to the outer class, so methods can use a "qualified this"
    // (OuterClass.this.someFunction()). This is the same as the java compiler does. The reference
    // is stored as an implicit field.
    if (frontend.getScopeManager().getCurrentScope() instanceof RecordScope) {
      // Get all the information of the outer class (its name and the respective type). We need this
      // to generate the field.
      var scope = (RecordScope) frontend.getScopeManager().getCurrentScope();
      var name =
          new Name(
              "this",
              Name.Companion.parse(scope.getSimpleName(), this.getLanguage()),
              this.getLanguage().getNamespaceDelimiter()); // scope.getSimpleName() + ".this";
      var fieldType = parseType(this, scope.getScopedName());

      // Enter the scope of the inner class because the new field belongs there.
      frontend.getScopeManager().enterScope(recordDeclaration);

<<<<<<< HEAD
      var field = newFieldDeclaration(this, name, fieldType, null, null, null, false);
=======
      var field =
          newFieldDeclaration(
              this,
              scope.getSimpleName() + ".this",
              parseType(this, scope.getScopedName()),
              null,
              null,
              null,
              null,
              false);
>>>>>>> 01efba78
      field.setImplicit(true);

      frontend.getScopeManager().addDeclaration(field);
      frontend.getScopeManager().leaveScope(recordDeclaration);
    }

    return recordDeclaration;
  }

  public de.fraunhofer.aisec.cpg.graph.declarations.FieldDeclaration handleFieldDeclaration(
      com.github.javaparser.ast.body.FieldDeclaration fieldDecl) {

    // TODO: can  field have more than one variable?
    VariableDeclarator variable = fieldDecl.getVariable(0);
    List<String> modifiers =
        fieldDecl.getModifiers().stream()
            .map(modifier -> modifier.getKeyword().asString())
            .collect(Collectors.toList());

    String joinedModifiers = String.join(" ", modifiers) + " ";

    PhysicalLocation location = this.frontend.getLocationFromRawNode(fieldDecl);

    Expression initializer =
        (Expression)
            variable
                .getInitializer()
                .map(this.frontend.getExpressionHandler()::handle)
                .orElse(null);
    Type type;
    try {
      // Resolve type first with ParameterizedType
      type =
          TypeManager.getInstance()
              .getTypeParameter(
                  this.frontend.getScopeManager().getCurrentRecord(),
                  variable.resolve().getType().describe());
      if (type == null) {
        type = parseType(this, joinedModifiers + variable.resolve().getType().describe());
      }
    } catch (UnsolvedSymbolException | UnsupportedOperationException e) {
      String t = this.frontend.recoverTypeFromUnsolvedException(e);
      if (t == null) {
        log.warn("Could not resolve type for {}", variable);
        type = parseType(this, joinedModifiers + variable.getType().asString());
      } else {
        type = parseType(this, joinedModifiers + t);
        type.setTypeOrigin(Type.Origin.GUESSED);
      }
    }
    de.fraunhofer.aisec.cpg.graph.declarations.FieldDeclaration fieldDeclaration =
        newFieldDeclaration(
            this,
            variable.getName().asString(),
            type,
            modifiers,
            variable.toString(),
            location,
            initializer,
            false);
    frontend.getScopeManager().addDeclaration(fieldDeclaration);

    this.frontend.processAnnotations(fieldDeclaration, fieldDecl);

    return fieldDeclaration;
  }

  public de.fraunhofer.aisec.cpg.graph.declarations.EnumDeclaration handleEnumDeclaration(
      com.github.javaparser.ast.body.EnumDeclaration enumDecl) {
    String name = getAbsoluteName(enumDecl.getNameAsString());
    PhysicalLocation location = this.frontend.getLocationFromRawNode(enumDecl);

    de.fraunhofer.aisec.cpg.graph.declarations.EnumDeclaration enumDeclaration =
        newEnumDeclaration(this, name, enumDecl.toString(), location);
    List<de.fraunhofer.aisec.cpg.graph.declarations.EnumConstantDeclaration> entries =
        enumDecl.getEntries().stream()
            .map(
                e -> (de.fraunhofer.aisec.cpg.graph.declarations.EnumConstantDeclaration) handle(e))
            .collect(Collectors.toList());
    entries.forEach(e -> e.setType(parseType(this, enumDeclaration.getFullName())));
    enumDeclaration.setEntries(entries);

    List<Type> superTypes =
        enumDecl.getImplementedTypes().stream()
            .map(this.frontend::getTypeAsGoodAsPossible)
            .collect(Collectors.toList());
    enumDeclaration.setSuperTypes(superTypes);

    return enumDeclaration;
  }

  /* Not so sure about the place of Annotations in the CPG currently */

  public de.fraunhofer.aisec.cpg.graph.declarations.EnumConstantDeclaration
      handleEnumConstantDeclaration(
          com.github.javaparser.ast.body.EnumConstantDeclaration enumConstDecl) {
    return newEnumConstantDeclaration(
        this,
        enumConstDecl.getNameAsString(),
        enumConstDecl.toString(),
        this.frontend.getLocationFromRawNode(enumConstDecl));
  }

  public Declaration /* TODO refine return type*/ handleAnnotationDeclaration(
      AnnotationDeclaration annotationConstDecl) {
    return new ProblemDeclaration(
        "AnnotationDeclaration not supported yet", ProblemNode.ProblemType.TRANSLATION);
  }

  public Declaration /* TODO refine return type*/ handleAnnotationMemberDeclaration(
      AnnotationMemberDeclaration annotationMemberDecl) {
    return new ProblemDeclaration(
        "AnnotationMemberDeclaration not supported yet", ProblemNode.ProblemType.TRANSLATION);
  }

  private String getAbsoluteName(String name) {
    String prefix = frontend.getScopeManager().getCurrentNamePrefix();
    name = (prefix.length() > 0 ? prefix + getLanguage().getNamespaceDelimiter() : "") + name;
    return name;
  }
}<|MERGE_RESOLUTION|>--- conflicted
+++ resolved
@@ -361,20 +361,8 @@
       // Enter the scope of the inner class because the new field belongs there.
       frontend.getScopeManager().enterScope(recordDeclaration);
 
-<<<<<<< HEAD
       var field = newFieldDeclaration(this, name, fieldType, null, null, null, false);
-=======
-      var field =
-          newFieldDeclaration(
-              this,
-              scope.getSimpleName() + ".this",
-              parseType(this, scope.getScopedName()),
-              null,
-              null,
-              null,
-              null,
-              false);
->>>>>>> 01efba78
+
       field.setImplicit(true);
 
       frontend.getScopeManager().addDeclaration(field);
