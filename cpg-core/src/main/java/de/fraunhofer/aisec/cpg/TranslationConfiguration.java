--- conflicted
+++ resolved
@@ -484,19 +484,6 @@
      * @return
      */
     public Builder defaultPasses() {
-<<<<<<< HEAD
-=======
-      try {
-        var llvmClazz = Class.forName("de.fraunhofer.aisec.cpg.passes.CompressLLVMPass");
-        registerPass((Pass) llvmClazz.getDeclaredConstructor().newInstance());
-      } catch (ClassNotFoundException
-          | NoSuchMethodException
-          | InstantiationException
-          | IllegalAccessException
-          | InvocationTargetException ignored) {
-        // Nothing to do, we didn't load the llvm submodule
-      }
->>>>>>> 216c32b1
       registerPass(new TypeHierarchyResolver());
       registerPass(new JavaExternalTypeHierarchyResolver());
       registerPass(new ImportResolver());
