/*
 * Copyright (c) 2021, Fraunhofer AISEC. All rights reserved.
 *
 * Licensed under the Apache License, Version 2.0 (the "License");
 * you may not use this file except in compliance with the License.
 * You may obtain a copy of the License at
 *
 *      http://www.apache.org/licenses/LICENSE-2.0
 *
 * Unless required by applicable law or agreed to in writing, software
 * distributed under the License is distributed on an "AS IS" BASIS,
 * WITHOUT WARRANTIES OR CONDITIONS OF ANY KIND, either express or implied.
 * See the License for the specific language governing permissions and
 * limitations under the License.
 *
 *                    $$$$$$\  $$$$$$$\   $$$$$$\
 *                   $$  __$$\ $$  __$$\ $$  __$$\
 *                   $$ /  \__|$$ |  $$ |$$ /  \__|
 *                   $$ |      $$$$$$$  |$$ |$$$$\
 *                   $$ |      $$  ____/ $$ |\_$$ |
 *                   $$ |  $$\ $$ |      $$ |  $$ |
 *                   \$$$$$   |$$ |      \$$$$$   |
 *                    \______/ \__|       \______/
 *
 */
package de.fraunhofer.aisec.cpg

import de.fraunhofer.aisec.cpg.frontends.LanguageFrontend
import de.fraunhofer.aisec.cpg.frontends.TranslationException
import de.fraunhofer.aisec.cpg.frontends.cpp.CXXLanguageFrontend
import de.fraunhofer.aisec.cpg.graph.Component
import de.fraunhofer.aisec.cpg.graph.TypeManager
import de.fraunhofer.aisec.cpg.helpers.Benchmark
import de.fraunhofer.aisec.cpg.helpers.SubgraphWalker
import de.fraunhofer.aisec.cpg.helpers.TimeBenchmark
import de.fraunhofer.aisec.cpg.helpers.Util
import de.fraunhofer.aisec.cpg.passes.Pass
import de.fraunhofer.aisec.cpg.passes.scopes.ScopeManager
import java.io.File
import java.io.PrintWriter
import java.lang.reflect.InvocationTargetException
import java.nio.file.Files
import java.nio.file.Path
import java.nio.file.attribute.BasicFileAttributes
import java.util.*
import java.util.concurrent.CompletableFuture
import java.util.concurrent.CompletionException
import java.util.concurrent.ExecutionException
import java.util.concurrent.atomic.AtomicBoolean
import java.util.stream.Collectors
import org.slf4j.LoggerFactory

/** Main entry point for all source code translation for all language front-ends. */
@OptIn(ExperimentalGolang::class)
class TranslationManager
private constructor(
    /**
     * Returns the current (immutable) configuration of this TranslationManager.
     *
     * @return the configuration
     */
    val config: TranslationConfiguration
) {
    private val isCancelled = AtomicBoolean(false)

    /**
     * Kicks off the analysis.
     *
     * This method orchestrates all passes that will do the main work.
     *
     * @return a [CompletableFuture] with the [TranslationResult].
     */
    fun analyze(): CompletableFuture<TranslationResult> {
        val result = TranslationResult(this)

        // We wrap the analysis in a CompletableFuture, i.e. in an async task.
        return CompletableFuture.supplyAsync {
            val scopesBuildForAnalysis = ScopeManager()
            val outerBench =
                TimeBenchmark(
                    TranslationManager::class.java,
                    "Translation into full graph",
                    false,
                    result
                )
            val passesNeedCleanup = mutableSetOf<Pass>()
            var frontendsNeedCleanup: Set<LanguageFrontend>? = null

            try {
                // Parse Java/C/CPP files
                var bench =
                    TimeBenchmark(this.javaClass, "Executing Language Frontend", false, result)
                frontendsNeedCleanup = runFrontends(result, config, scopesBuildForAnalysis)
                bench.addMeasurement()

                // TODO: Find a way to identify the right language during the execution of a pass
                // (and set the lang to the scope manager)

                // Apply passes
                for (pass in config.registeredPasses) {
<<<<<<< HEAD

                    try {
                        passesNeedCleanup.add(pass)
                        bench = Benchmark(pass.javaClass, "Executing Pass", false, result)
                        pass.accept(result)
                        bench.stop()
                        if (result.isCancelled) {
                            log.warn("Analysis interrupted, stopping Pass evaluation")
                        }
                    } catch (e: Exception) {
                        // Adding information given by the graph transformer and wrapping old
                        // expression.
                        throw GraphTransformation.getTranslationExceptionWithHandledStack(pass, e)
=======
                    passesNeedCleanup.add(pass)
                    bench = TimeBenchmark(pass.javaClass, "Executing Pass", false, result)
                    pass.accept(result)
                    bench.addMeasurement()
                    if (result.isCancelled) {
                        log.warn("Analysis interrupted, stopping Pass evaluation")
>>>>>>> df04e7da
                    }
                }
            } catch (ex: TranslationException) {
                throw CompletionException(ex)
            } finally {
                outerBench.addMeasurement()
                if (!config.disableCleanup) {
                    log.debug("Cleaning up {} Passes", passesNeedCleanup.size)

                    passesNeedCleanup.forEach { it.cleanup() }

                    log.debug("Cleaning up {} Frontends", frontendsNeedCleanup?.size)

                    frontendsNeedCleanup?.forEach { it.cleanup() }
                    TypeManager.getInstance().cleanup()
                }
            }
            result
        }
    }

    val passes: List<Pass>
        get() = config.registeredPasses

    fun isCancelled(): Boolean {
        return isCancelled.get()
    }

    /**
     * Parses all language files using the respective [LanguageFrontend] and creates the initial set
     * of AST nodes.
     *
     * @param result the translation result that is being mutated
     * @param config the translation configuration
     * @throws TranslationException if the language front-end runs into an error and
     * [TranslationConfiguration.failOnError]
     * * is `true`.
     */
    @Throws(TranslationException::class)
    private fun runFrontends(
        result: TranslationResult,
        config: TranslationConfiguration,
        scopeManager: ScopeManager
    ): Set<LanguageFrontend> {
        val usedFrontends = mutableSetOf<LanguageFrontend>()
        for (sc in this.config.softwareComponents.keys) {
            val component = Component()
            component.name = sc
            result.addComponent(component)

            var sourceLocations: List<File> = this.config.softwareComponents[sc]!!

            var useParallelFrontends = config.useParallelFrontends

            val list =
                sourceLocations.flatMap { file ->
                    if (file.isDirectory) {
                        Files.find(
                                file.toPath(),
                                999,
                                { _: Path?, fileAttr: BasicFileAttributes ->
                                    fileAttr.isRegularFile
                                }
                            )
                            .map { it.toFile() }
                            .collect(Collectors.toList())
                    } else {
                        if (useParallelFrontends &&
                                Util.getExtension(file).frontendClass?.simpleName ==
                                    "GoLanguageFrontend"
                        ) {
                            log.warn("Parallel frontends are not yet supported for Go")
                            useParallelFrontends = false
                        }
                        listOf(file)
                    }
                }
            if (config.useUnityBuild) {
                val tmpFile = Files.createTempFile("compile", ".cpp").toFile()
                tmpFile.deleteOnExit()

                PrintWriter(tmpFile).use { writer ->
                    list.forEach {
                        if (CXXLanguageFrontend.CXX_EXTENSIONS.contains(Util.getExtension(it))) {
                            if (config.topLevel != null) {
                                val topLevel = config.topLevel.toPath()
                                writer.write(
                                    """
#include "${topLevel.relativize(it.toPath())}"

""".trimIndent()
                                )
                            } else {
                                writer.write("""
#include "${it.absolutePath}"

""".trimIndent())
                            }
                        }
                    }
                }

                sourceLocations = listOf(tmpFile)
            } else {
                sourceLocations = list
            }

            TypeManager.setTypeSystemActive(config.typeSystemActiveInFrontend)

            usedFrontends.addAll(
                if (useParallelFrontends) {
                    parseParallel(component, result, scopeManager, sourceLocations)
                } else {
                    parseSequentially(component, result, scopeManager, sourceLocations)
                }
            )

            if (!config.typeSystemActiveInFrontend) {
                TypeManager.setTypeSystemActive(true)

                result.components.forEach { s ->
                    s.translationUnits.forEach {
                        val bench =
                            Benchmark(this.javaClass, "Activating types for ${it.name}", true)
                        SubgraphWalker.activateTypes(it, scopeManager)
                        bench.addMeasurement()
                    }
                }
                result.translationUnits.forEach {
                    val bench =
                        TimeBenchmark(this.javaClass, "Activating types for ${it.name}", true)
                    SubgraphWalker.activateTypes(it, scopeManager)
                    bench.addMeasurement()
                }
            }
        }

        return usedFrontends
    }

    private fun parseParallel(
        component: Component,
        result: TranslationResult,
        originalScopeManager: ScopeManager,
        sourceLocations: Collection<File>
    ): Set<LanguageFrontend> {
        val usedFrontends = mutableSetOf<LanguageFrontend>()

        log.info("Parallel parsing started")
        val futures = mutableListOf<CompletableFuture<Optional<LanguageFrontend>>>()
        val parallelScopeManagers = mutableListOf<ScopeManager>()

        val futureToFile: MutableMap<CompletableFuture<Optional<LanguageFrontend>>, File> =
            IdentityHashMap()

        for (sourceLocation in sourceLocations) {
            val scopeManager = ScopeManager()
            parallelScopeManagers.add(scopeManager)

            val future =
                CompletableFuture.supplyAsync {
                    try {
                        return@supplyAsync parse(component, scopeManager, sourceLocation)
                    } catch (e: TranslationException) {
                        throw RuntimeException("Error parsing $sourceLocation", e)
                    }
                }

            futures.add(future)
            futureToFile[future] = sourceLocation
        }

        for (future in futures) {
            try {
                future.get().ifPresent { f: LanguageFrontend ->
                    handleCompletion(result, usedFrontends, futureToFile[future], f)
                }
            } catch (e: InterruptedException) {
                log.error("Error parsing " + futureToFile[future], e)
                Thread.currentThread().interrupt()
            } catch (e: ExecutionException) {
                log.error("Error parsing " + futureToFile[future], e)
                Thread.currentThread().interrupt()
            }
        }

        originalScopeManager.mergeFrom(parallelScopeManagers)
        usedFrontends.forEach { it.scopeManager = originalScopeManager }

        log.info("Parallel parsing completed")

        return usedFrontends
    }

    @Throws(TranslationException::class)
    private fun parseSequentially(
        component: Component,
        result: TranslationResult,
        scopeManager: ScopeManager,
        sourceLocations: Collection<File>
    ): Set<LanguageFrontend> {
        val usedFrontends = mutableSetOf<LanguageFrontend>()

        for (sourceLocation in sourceLocations) {
            log.info("Parsing {}", sourceLocation.absolutePath)

            parse(component, scopeManager, sourceLocation).ifPresent { f: LanguageFrontend ->
                handleCompletion(result, usedFrontends, sourceLocation, f)
            }
        }

        return usedFrontends
    }

    private fun handleCompletion(
        result: TranslationResult,
        usedFrontends: MutableSet<LanguageFrontend>,
        sourceLocation: File?,
        f: LanguageFrontend
    ) {
        usedFrontends.add(f)

        // remember which frontend parsed each file
        val sfToFe =
            result.scratch.computeIfAbsent(TranslationResult.SOURCE_LOCATIONS_TO_FRONTEND) {
                mutableMapOf<String, String>()
            } as
                MutableMap<String, String>
        sfToFe[sourceLocation!!.name] = f.javaClass.simpleName

        // Set frontend so passes know what language they are working on.
        for (pass in config.registeredPasses) {
            pass.lang = f
        }
    }

    @Throws(TranslationException::class)
    private fun parse(
        component: Component,
        scopeManager: ScopeManager,
        sourceLocation: File
    ): Optional<LanguageFrontend> {
        var frontend: LanguageFrontend? = null
        try {
            frontend = getFrontend(Util.getExtension(sourceLocation), scopeManager)

            if (frontend == null) {
                log.error("Found no parser frontend for {}", sourceLocation.name)

                if (config.failOnError) {
                    throw TranslationException(
                        "Found no parser frontend for " + sourceLocation.name
                    )
                }
                return Optional.empty()
            }
<<<<<<< HEAD
            result.addTranslationUnit(frontend.parse(sourceLocation))
        } catch (e: Exception) {
            // Wrapping the exception into a Translation exception for later rethrows
            var exception = e
            frontend?.let {
                exception = GraphTransformation.getTranslationExceptionWithHandledStack(frontend, e)
            }
            // It the Exception was a TranslationException the translation is only supposed to fail
            // if configured in that way
            if (e is TranslationException) {
                log.error(
                    "An error occurred during parsing of {}: {}",
                    sourceLocation.name,
                    e.message
                )
                if (config.failOnError) {
                    throw exception
                } else {
                    exception.printStackTrace(System.out)
                }
            } else {
                throw exception
=======
            component.translationUnits.add(frontend.parse(sourceLocation))
        } catch (ex: TranslationException) {
            log.error("An error occurred during parsing of {}: {}", sourceLocation.name, ex.message)
            if (config.failOnError) {
                throw ex
>>>>>>> df04e7da
            }
        }
        return Optional.ofNullable(frontend)
    }

    private fun getFrontend(extension: String, scopeManager: ScopeManager): LanguageFrontend? {
        val clazz = extension.frontendClass

        return if (clazz != null) {
            try {
                clazz
                    .getConstructor(TranslationConfiguration::class.java, ScopeManager::class.java)
                    .newInstance(config, scopeManager)
            } catch (e: InstantiationException) {
                log.error("Could not instantiate language frontend {}", clazz.name, e)
                null
            } catch (e: IllegalAccessException) {
                log.error("Could not instantiate language frontend {}", clazz.name, e)
                null
            } catch (e: InvocationTargetException) {
                log.error("Could not instantiate language frontend {}", clazz.name, e)
                null
            } catch (e: NoSuchMethodException) {
                log.error("Could not instantiate language frontend {}", clazz.name, e)
                null
            }
        } else null
    }

    private val String.frontendClass: Class<out LanguageFrontend>?
        get() {
            return config
                .frontends
                .entries
                .filter { it.value.contains(this) }
                .map { it.key }
                .firstOrNull()
        }

    class Builder {
        private var config: TranslationConfiguration = TranslationConfiguration.builder().build()

        fun config(config: TranslationConfiguration): Builder {
            this.config = config
            return this
        }

        fun build(): TranslationManager {
            return TranslationManager(config)
        }
    }

    companion object {

        private val log = LoggerFactory.getLogger(TranslationManager::class.java)

        @JvmStatic
        fun builder(): Builder {
            return Builder()
        }
    }
}<|MERGE_RESOLUTION|>--- conflicted
+++ resolved
@@ -98,28 +98,12 @@
 
                 // Apply passes
                 for (pass in config.registeredPasses) {
-<<<<<<< HEAD
-
-                    try {
-                        passesNeedCleanup.add(pass)
-                        bench = Benchmark(pass.javaClass, "Executing Pass", false, result)
-                        pass.accept(result)
-                        bench.stop()
-                        if (result.isCancelled) {
-                            log.warn("Analysis interrupted, stopping Pass evaluation")
-                        }
-                    } catch (e: Exception) {
-                        // Adding information given by the graph transformer and wrapping old
-                        // expression.
-                        throw GraphTransformation.getTranslationExceptionWithHandledStack(pass, e)
-=======
                     passesNeedCleanup.add(pass)
                     bench = TimeBenchmark(pass.javaClass, "Executing Pass", false, result)
                     pass.accept(result)
                     bench.addMeasurement()
                     if (result.isCancelled) {
                         log.warn("Analysis interrupted, stopping Pass evaluation")
->>>>>>> df04e7da
                     }
                 }
             } catch (ex: TranslationException) {
@@ -376,36 +360,11 @@
                 }
                 return Optional.empty()
             }
-<<<<<<< HEAD
-            result.addTranslationUnit(frontend.parse(sourceLocation))
-        } catch (e: Exception) {
-            // Wrapping the exception into a Translation exception for later rethrows
-            var exception = e
-            frontend?.let {
-                exception = GraphTransformation.getTranslationExceptionWithHandledStack(frontend, e)
-            }
-            // It the Exception was a TranslationException the translation is only supposed to fail
-            // if configured in that way
-            if (e is TranslationException) {
-                log.error(
-                    "An error occurred during parsing of {}: {}",
-                    sourceLocation.name,
-                    e.message
-                )
-                if (config.failOnError) {
-                    throw exception
-                } else {
-                    exception.printStackTrace(System.out)
-                }
-            } else {
-                throw exception
-=======
             component.translationUnits.add(frontend.parse(sourceLocation))
         } catch (ex: TranslationException) {
             log.error("An error occurred during parsing of {}: {}", sourceLocation.name, ex.message)
             if (config.failOnError) {
                 throw ex
->>>>>>> df04e7da
             }
         }
         return Optional.ofNullable(frontend)
