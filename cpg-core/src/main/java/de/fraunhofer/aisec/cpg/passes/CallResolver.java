/*
 * Copyright (c) 2019, Fraunhofer AISEC. All rights reserved.
 *
 * Licensed under the Apache License, Version 2.0 (the "License");
 * you may not use this file except in compliance with the License.
 * You may obtain a copy of the License at
 *
 *      http://www.apache.org/licenses/LICENSE-2.0
 *
 * Unless required by applicable law or agreed to in writing, software
 * distributed under the License is distributed on an "AS IS" BASIS,
 * WITHOUT WARRANTIES OR CONDITIONS OF ANY KIND, either express or implied.
 * See the License for the specific language governing permissions and
 * limitations under the License.
 *
 *                    $$$$$$\  $$$$$$$\   $$$$$$\
 *                   $$  __$$\ $$  __$$\ $$  __$$\
 *                   $$ /  \__|$$ |  $$ |$$ /  \__|
 *                   $$ |      $$$$$$$  |$$ |$$$$\
 *                   $$ |      $$  ____/ $$ |\_$$ |
 *                   $$ |  $$\ $$ |      $$ |  $$ |
 *                   \$$$$$   |$$ |      \$$$$$   |
 *                    \______/ \__|       \______/
 *
 */
package de.fraunhofer.aisec.cpg.passes;

import static de.fraunhofer.aisec.cpg.graph.NodeBuilder.newRecordDeclaration;

import de.fraunhofer.aisec.cpg.TranslationResult;
import de.fraunhofer.aisec.cpg.frontends.HasTemplates;
import de.fraunhofer.aisec.cpg.frontends.cpp.CXXLanguageFrontend;
import de.fraunhofer.aisec.cpg.frontends.java.JavaLanguageFrontend;
import de.fraunhofer.aisec.cpg.graph.*;
import de.fraunhofer.aisec.cpg.graph.declarations.*;
import de.fraunhofer.aisec.cpg.graph.edge.Properties;
import de.fraunhofer.aisec.cpg.graph.edge.PropertyEdge;
import de.fraunhofer.aisec.cpg.graph.statements.expressions.*;
import de.fraunhofer.aisec.cpg.graph.types.*;
import de.fraunhofer.aisec.cpg.helpers.SubgraphWalker.ScopedWalker;
import de.fraunhofer.aisec.cpg.helpers.Util;
import de.fraunhofer.aisec.cpg.processing.strategy.Strategy;
import java.util.*;
import java.util.regex.Pattern;
import java.util.stream.Collectors;
import org.jetbrains.annotations.NotNull;
import org.jetbrains.annotations.Nullable;
import org.slf4j.Logger;
import org.slf4j.LoggerFactory;

/**
 * Resolves {@link CallExpression} and {@link NewExpression} targets.
 *
 * <p>A {@link CallExpression} specifies the method that wants to be called via {@link
 * CallExpression#getName()}. The call target is a method of the same class the caller belongs to,
 * so the name is resolved to the appropriate {@link MethodDeclaration}. This pass also takes into
 * consideration that a method might not be present in the current class, but rather has its
 * implementation in a superclass, and sets the pointer accordingly.
 *
 * <p>Constructor calls with {@link ConstructExpression} are resolved in such a way that their
 * {@link ConstructExpression#getInstantiates()} points to the correct {@link RecordDeclaration}.
 * Additionally, the {@link ConstructExpression#getConstructor()} is set to the according {@link
 * ConstructorDeclaration}.
 *
 * <p>This pass should NOT use any DFG edges because they are computed / adjusted in a later stage.
 */
@DependsOn(VariableUsageResolver.class)
@DependsOn(UnresolvedDFGPass.class)
public class CallResolver extends Pass {

  private static final Logger LOGGER = LoggerFactory.getLogger(CallResolver.class);
  private boolean inferDfgForUnresolvedCalls;

  protected final Map<String, RecordDeclaration> recordMap = new HashMap<>();
  protected final List<TemplateDeclaration> templateList = new ArrayList<>();
  protected final Map<FunctionDeclaration, Type> containingType = new HashMap<>();
  @Nullable protected TranslationUnitDeclaration currentTU;
  protected ScopedWalker walker;

  @Override
  public void cleanup() {
    this.containingType.clear();
    this.currentTU = null;
  }

  @Override
  public void accept(@NotNull TranslationResult translationResult) {
    walker = new ScopedWalker(lang);
    walker.registerHandler((currClass, parent, currNode) -> walker.collectDeclarations(currNode));
    walker.registerHandler(this::findRecords);
    walker.registerHandler(this::findTemplates);
    walker.registerHandler(this::registerMethods);

    inferDfgForUnresolvedCalls =
        translationResult.getConfig().getInferenceConfiguration().getInferDfgForUnresolvedCalls();

    for (TranslationUnitDeclaration tu : translationResult.getTranslationUnits()) {
      walker.iterate(tu);
    }

    walker.clearCallbacks();
    walker.registerHandler(this::fixInitializers);

    for (TranslationUnitDeclaration tu : translationResult.getTranslationUnits()) {
      walker.iterate(tu);
    }

    walker.clearCallbacks();
    walker.registerHandler(this::resolve);

    for (TranslationUnitDeclaration tu : translationResult.getTranslationUnits()) {
      walker.iterate(tu);
    }
  }

  protected void findRecords(@NotNull Node node, RecordDeclaration curClass) {
    if (node instanceof RecordDeclaration) {
      recordMap.putIfAbsent(node.getName(), (RecordDeclaration) node);
    }
  }

  /**
   * Caches all TemplateDeclarations in {@link CallResolver#templateList}
   *
   * @param node
   * @param curClass
   */
  protected void findTemplates(@NotNull Node node, RecordDeclaration curClass) {
    if (node instanceof TemplateDeclaration) {
      templateList.add((TemplateDeclaration) node);
    }
  }

  protected void registerMethods(
      RecordDeclaration currentClass, Node parent, @NotNull Node currentNode) {
    if (currentNode instanceof MethodDeclaration && currentClass != null) {
      containingType.put(
          (FunctionDeclaration) currentNode, TypeParser.createFrom(currentClass.getName(), true));
    }
  }

  protected void fixInitializers(@NotNull Node node, RecordDeclaration curClass) {
    if (node instanceof VariableDeclaration) {
      VariableDeclaration declaration = ((VariableDeclaration) node);
      // check if we have the corresponding class for this type
      String typeString = declaration.getType().getRoot().getName();
      boolean isRecord = recordMap.containsKey(typeString);

      if (isRecord) {
        Expression currInitializer = declaration.getInitializer();
        if (currInitializer == null && declaration.isImplicitInitializerAllowed()) {
          ConstructExpression initializer = NodeBuilder.newConstructExpression("()");
          initializer.setImplicit(true);
          declaration.setInitializer(initializer);
          addImplicitTemplateParametersToCall(declaration.getTemplateParameters(), initializer);
        } else if (currInitializer instanceof CallExpression
            && currInitializer.getName().equals(typeString)) {
          // This should actually be a construct expression, not a call!
          CallExpression call = (CallExpression) currInitializer;
          List<Expression> arguments = call.getArguments();
          String signature =
              arguments.stream().map(Node::getCode).collect(Collectors.joining(", "));
          ConstructExpression initializer =
              NodeBuilder.newConstructExpression("(" + signature + ")");
          initializer.setArguments(new ArrayList<>(arguments));
          initializer.setImplicit(true);
          declaration.setInitializer(initializer);
          currInitializer.disconnectFromGraph();
        }
      }
    }
  }

  /**
   * Adds implicit duplicates of the TemplateParams to the implicit ConstructExpression
   *
   * @param templateParams of the VariableDeclaration/NewExpression
   * @param constructExpression duplicate TemplateParameters (implicit) to preserve AST, as
   *     ConstructExpression uses AST as well as the VariableDeclaration/NewExpression
   */
  public static void addImplicitTemplateParametersToCall(
      List<Node> templateParams, ConstructExpression constructExpression) {
    if (templateParams != null) {
      for (Node node : templateParams) {
        if (node instanceof TypeExpression) {
          constructExpression.addTemplateParameter(
              NodeBuilder.duplicateTypeExpression((TypeExpression) node, true));
        } else if (node instanceof Literal<?>) {
          constructExpression.addTemplateParameter(
              NodeBuilder.duplicateLiteral((Literal<?>) node, true));
        }
      }
    }
  }

  /**
   * Handle calls in the form of <code>super.call()</code> or <code>ClassName.super.call()
   * </code>, conforming to JLS13 §15.12.1
   *
   * @param curClass The class containing the call
   * @param call The call to be resolved
   */
  protected void handleSuperCall(RecordDeclaration curClass, CallExpression call) {
    // We need to connect this super reference to the receiver of this method
    var func = lang.getScopeManager().getCurrentFunction();
    if (func instanceof MethodDeclaration) {
      ((DeclaredReferenceExpression) call.getBase())
          .setRefersTo(((MethodDeclaration) func).getReceiver());
    }

    RecordDeclaration target = null;
    if (call.getBase().getName().equals("super")) {

      // Direct superclass, either defined explicitly or java.lang.Object by default
      if (!curClass.getSuperClasses().isEmpty()) {
        target = recordMap.get(curClass.getSuperClasses().get(0).getRoot().getTypeName());
      } else {
        Util.warnWithFileLocation(
            call,
            LOGGER,
            "super call without direct superclass! Expected "
                + "java.lang.Object to be present at least!");
      }
    } else {
      // BaseName.super.call(), might either be in order to specify an enclosing class or an
      // interface that is implemented
      target = handleSpecificSupertype(curClass, call);
    }

    if (target != null) {
      var superType = target.toType();
      // Explicitly set the type of the call's base to the super type
      call.getBase().setType(superType);
      // And set the possible subtypes, to ensure, that really only our super type is in there
      call.getBase().updatePossibleSubtypes(Collections.singletonList(superType));
      handleMethodCall(target, call);
    }
  }

  protected RecordDeclaration handleSpecificSupertype(
      RecordDeclaration curClass, CallExpression call) {
    String baseName =
        call.getBase().getName().substring(0, call.getBase().getName().lastIndexOf(".super"));
    if (curClass.getImplementedInterfaces().contains(TypeParser.createFrom(baseName, true))) {
      // Basename is an interface -> BaseName.super refers to BaseName itself
      return recordMap.get(baseName);
    } else {
      // BaseName refers to an enclosing class -> BaseName.super is BaseName's superclass
      RecordDeclaration base = recordMap.get(baseName);
      if (base != null) {
        if (!base.getSuperClasses().isEmpty()) {
          return recordMap.get(base.getSuperClasses().get(0).getRoot().getTypeName());
        } else {
          Util.warnWithFileLocation(
              call,
              LOGGER,
              "super call without direct superclass! Expected "
                  + "java.lang.Object to be present at least!");
        }
      }
    }
    return null;
  }

  protected void resolve(@NotNull Node node, RecordDeclaration curClass) {
    // Note, that curClass is MAJORLY broken because it does not deal with method declarations
    // and its surrounding record scope correctly. It also completely unnecessary because
    // we can just retrieve the current record from the ScopeManager. To be backwards compatibly,
    // we just override curClass here and do not change the rest of the functions (yet).
    var record = lang.getScopeManager().getCurrentRecord();

    if (node instanceof TranslationUnitDeclaration) {
      this.currentTU = (TranslationUnitDeclaration) node;
    } else if (node instanceof ExplicitConstructorInvocation) {
      resolveExplicitConstructorInvocation((ExplicitConstructorInvocation) node);
    } else if (node instanceof ConstructExpression) {
      ConstructExpression constructExpression = (ConstructExpression) node;
      // We might have call expressions inside our arguments, so in order to correctly resolve
      // this call's signature, we need to make sure any call expression arguments are fully
      // resolved
      resolveArguments(constructExpression, record);
      resolveConstructExpression((ConstructExpression) node);
    } else if (node instanceof CallExpression) {
      CallExpression call = (CallExpression) node;
      // We might have call expressions inside our arguments, so in order to correctly resolve
      // this call's signature, we need to make sure any call expression arguments are fully
      // resolved
      resolveArguments(call, record);
      handleCallExpression(record, call);
    }
  }

  protected void handleCallExpression(RecordDeclaration curClass, CallExpression call) {
    if (lang instanceof JavaLanguageFrontend
        && call.getBase() instanceof DeclaredReferenceExpression
        && call.getBase().getName().matches("(?<class>.+\\.)?super")) {
      handleSuperCall(curClass, call);
      return;
    }

    if (call instanceof MemberCallExpression) {
      Node member = ((MemberCallExpression) call).getMember();
      if (member instanceof HasType
          && ((HasType) member).getType() instanceof FunctionPointerType) {
        // handled by extra pass
      } else {
        handleMethodCall(curClass, call);
      }
      return;
    }

    if (call.instantiatesTemplate() && lang instanceof HasTemplates) {
      handleTemplateFunctionCalls(curClass, call, true);
      return;
    }

    // we could be referring to a function pointer even though it is not a member call if the
    // usual function pointer syntax (*fp)() has been omitted: fp(). Looks like a normal call,
    // but it isn't
    Optional<? extends ValueDeclaration> funcPointer =
        walker.getDeclarationForScope(
            call,
            v -> v.getType() instanceof FunctionPointerType && v.getName().equals(call.getName()));
    if (funcPointer.isPresent()) {
      // handled by extra pass
    } else {
      handleNormalCalls(curClass, call);
    }
  }

  /**
   * Checks if the provided call parameter can instantiate the required template parameter
   *
   * @param callParameter
   * @param templateParameter
   * @return If the TemplateParameter is an TypeParamDeclaration, the callParameter must be an
   *     ObjectType =&gt; returns true If the TemplateParameter is a ParamVariableDeclaration, the
   *     callParamerter must be an Expression and its type must match the type of the
   *     ParamVariableDeclaration (same type or subtype) =&gt; returns true Otherwise return false
   */
  protected boolean isInstantiated(Node callParameter, Declaration templateParameter) {
    if (callParameter instanceof TypeExpression) {
      callParameter = ((TypeExpression) callParameter).getType();
    }

    if (callParameter instanceof Type && templateParameter instanceof TypeParamDeclaration) {
      Type type = (Type) callParameter;
      return type instanceof ObjectType;
    } else if (callParameter instanceof Expression
        && templateParameter instanceof ParamVariableDeclaration) {
      Expression expression = (Expression) callParameter;
      ParamVariableDeclaration paramVariableDeclaration =
          (ParamVariableDeclaration) templateParameter;
      return expression.getType().equals(paramVariableDeclaration.getType())
          || TypeManager.getInstance()
              .isSupertypeOf(paramVariableDeclaration.getType(), expression.getType());
    }
    return false;
  }

  /**
   * Gets all ParameterizedTypes from the initialization signature
   *
   * @param intialization mapping of the declaration of the template parameters to the explicit
   *     values the template is instantiated with
   * @return mapping of the parameterizedtypes to the corresponding TypeParamDeclaration in the
   *     template
   */
  protected Map<ParameterizedType, TypeParamDeclaration>
      getParameterizedSignaturesFromInitialization(Map<Declaration, Node> intialization) {
    Map<ParameterizedType, TypeParamDeclaration> parameterizedSignature = new HashMap<>();
    for (Declaration templateParam : intialization.keySet()) {
      if (templateParam instanceof TypeParamDeclaration) {
        parameterizedSignature.put(
            (ParameterizedType) ((TypeParamDeclaration) templateParam).getType(),
            (TypeParamDeclaration) templateParam);
      }
    }
    return parameterizedSignature;
  }

  /**
   * Check if we are handling an implicit template parameter, if so set instantiationSignature,
   * instantiationType and orderedInitializationSignature maps accordingly
   *
   * @param functionTemplateDeclaration functionTemplate we have identified
   * @param index position of the templateParameter we are currently handling
   * @param instantiationSignature mapping of the Declaration represeting a template parameter to
   *     the value that initializes that template parameter
   * @param instantiationType mapping of the instantiation value to the instantiation type (depends
   *     on resolution {@link TemplateDeclaration.TemplateInitialization}
   * @param orderedInitializationSignature mapping of the ordering of the template parameters
   */
  protected void handleImplicitTemplateParameter(
      FunctionTemplateDeclaration functionTemplateDeclaration,
      int index,
      Map<Declaration, Node> instantiationSignature,
      Map<Node, TemplateDeclaration.TemplateInitialization> instantiationType,
      Map<Declaration, Integer> orderedInitializationSignature) {
    if (((HasDefault<?>) functionTemplateDeclaration.getParameters().get(index)).getDefault()
        != null) {
      // If we have a default we fill it in
      Node defaultNode =
          ((HasDefault<?>) functionTemplateDeclaration.getParameters().get(index)).getDefault();

      if (defaultNode instanceof Type) {
        defaultNode = NodeBuilder.newTypeExpression(defaultNode.getName(), (Type) defaultNode);
        defaultNode.setImplicit(true);
      }

      instantiationSignature.put(
          functionTemplateDeclaration.getParameters().get(index), defaultNode);
      instantiationType.put(defaultNode, TemplateDeclaration.TemplateInitialization.DEFAULT);
      orderedInitializationSignature.put(
          functionTemplateDeclaration.getParameters().get(index), index);
    } else {
      // If there is no default, we don't have information on the parameter -> check
      // autodeduction
      instantiationSignature.put(functionTemplateDeclaration.getParameters().get(index), null);
      instantiationType.put(null, TemplateDeclaration.TemplateInitialization.UNKNOWN);
      orderedInitializationSignature.put(
          functionTemplateDeclaration.getParameters().get(index), index);
    }
  }

  /**
   * Creates a Mapping between the Parameters of the TemplateDeclaration and the Values provided for
   * the instantiation of the template (Only the ones that are in defined in the instantiation -&gt;
   * no defaults or implicit). Additionally, it fills the maps and lists mentioned below:
   *
   * @param functionTemplateDeclaration functionTemplate we have identified that should be
   *     instantiated
   * @param templateCall callExpression that instantiates the template
   * @param instantiationType mapping of the instantiation value to the instantiation type (depends
   *     * on resolution {@link TemplateDeclaration.TemplateInitialization}
   * @param orderedInitializationSignature mapping of the ordering of the template parameters
   * @param explicitInstantiated list of all ParameterizedTypes which are explicitly instantiated
   * @return mapping containing the all elements of the signature of the TemplateDeclaration as key
   *     and the Type/Expression the Parameter is initialized with. This function returns null if
   *     the {ParamVariableDeclaration, TypeParamDeclaration} do not match the provided value for
   *     initialization -&gt; initialization not possible
   */
  @Nullable
  protected Map<Declaration, Node> constructTemplateInitializationSignatureFromTemplateParameters(
      FunctionTemplateDeclaration functionTemplateDeclaration,
      CallExpression templateCall,
      Map<Node, TemplateDeclaration.TemplateInitialization> instantiationType,
      Map<Declaration, Integer> orderedInitializationSignature,
      List<ParameterizedType> explicitInstantiated) {
    Map<Declaration, Node> instantiationSignature = new HashMap<>();
    for (int i = 0; i < functionTemplateDeclaration.getParameters().size(); i++) {
      if (i < templateCall.getTemplateParameters().size()) {
        Node callParameter = templateCall.getTemplateParameters().get(i);
        Declaration templateParameter = functionTemplateDeclaration.getParameters().get(i);
        if (isInstantiated(callParameter, templateParameter)) {
          instantiationSignature.put(templateParameter, callParameter);
          instantiationType.put(callParameter, TemplateDeclaration.TemplateInitialization.EXPLICIT);
          if (templateParameter instanceof TypeParamDeclaration) {
            explicitInstantiated.add(
                (ParameterizedType) ((TypeParamDeclaration) templateParameter).getType());
          }
          orderedInitializationSignature.put(templateParameter, i);
        } else {
          // If both parameters do not match, we cannot instantiate the template
          return null;
        }
      } else {
        handleImplicitTemplateParameter(
            functionTemplateDeclaration,
            i,
            instantiationSignature,
            instantiationType,
            orderedInitializationSignature);
      }
    }
    return instantiationSignature;
  }

  /**
   * Creates a Mapping between the Parameters of the TemplateDeclaration and the Values provided *
   * for the instantiation of the template.
   *
   * <p>The difference to {@link
   * CallResolver#constructTemplateInitializationSignatureFromTemplateParameters} is that this one
   * also takes into account defaults and auto deductions
   *
   * <p>Additionally, it fills the maps and lists mentioned below:
   *
   * @param functionTemplateDeclaration functionTemplate we have identified that should be
   *     instantiated
   * @param templateCall callExpression that instantiates the template
   * @param instantiationType mapping of the instantiation value to the instantiation type (depends
   *     on resolution {@link TemplateDeclaration.TemplateInitialization}
   * @param orderedInitializationSignature mapping of the ordering of the template parameters
   * @param explicitInstantiated list of all ParameterizedTypes which are explicitly instantiated
   * @return mapping containing the all elements of the signature of the TemplateDeclaration as key
   *     and the Type/Expression the Parameter is initialized with. This function returns null if
   *     the {ParamVariableDeclaration, TypeParamDeclaration} do not match the provided value for
   *     initialization -&gt; initialization not possible
   */
  protected Map<Declaration, Node> getTemplateInitializationSignature(
      FunctionTemplateDeclaration functionTemplateDeclaration,
      CallExpression templateCall,
      Map<Node, TemplateDeclaration.TemplateInitialization> instantiationType,
      Map<Declaration, Integer> orderedInitializationSignature,
      List<ParameterizedType> explicitInstantiated) {
    // Construct Signature
    Map<Declaration, Node> signature =
        constructTemplateInitializationSignatureFromTemplateParameters(
            functionTemplateDeclaration,
            templateCall,
            instantiationType,
            orderedInitializationSignature,
            explicitInstantiated);
    if (signature == null) return null;

    Map<ParameterizedType, TypeParamDeclaration> parameterizedTypeResolution =
        getParameterizedSignaturesFromInitialization(signature);

    // Check for unresolved Parameters and try to deduce Type by looking at call arguments
    for (int i = 0; i < templateCall.getArguments().size(); i++) {
      FunctionDeclaration functionDeclaration = functionTemplateDeclaration.getRealization().get(0);
      Type currentArgumentType = functionDeclaration.getParameters().get(i).getType();
      Type deducedType = templateCall.getArguments().get(i).getType();
      TypeExpression typeExpression =
          NodeBuilder.newTypeExpression(deducedType.getName(), deducedType);
      typeExpression.setImplicit(true);

      if (currentArgumentType instanceof ParameterizedType
          && (signature.get(parameterizedTypeResolution.get(currentArgumentType)) == null
              || instantiationType
                  .get(signature.get(parameterizedTypeResolution.get(currentArgumentType)))
                  .equals(TemplateDeclaration.TemplateInitialization.DEFAULT))) {
        signature.put(parameterizedTypeResolution.get(currentArgumentType), typeExpression);
        instantiationType.put(
            typeExpression, TemplateDeclaration.TemplateInitialization.AUTO_DEDUCTION);
      }
    }
    return signature;
  }

  /**
   * @param curClass class the invoked method must be part of.
   * @param templateCall call to instantiate and invoke a function template
   * @param applyInference if the resolution was unsuccessful and applyInference is true the call
   *     will resolve to a instantiation/invocation of an inferred template
   * @return true if resolution was successful, false if not
   */
  protected boolean handleTemplateFunctionCalls(
      @Nullable RecordDeclaration curClass,
      @NotNull CallExpression templateCall,
      boolean applyInference) {
    if (lang == null) {
      Util.errorWithFileLocation(
          templateCall, log, "Could not handle template function call: language frontend is null");

      return false;
    }

    List<FunctionTemplateDeclaration> instantiationCandidates =
        lang.getScopeManager().resolveFunctionTemplateDeclaration(templateCall);

    for (FunctionTemplateDeclaration functionTemplateDeclaration : instantiationCandidates) {
      Map<Node, TemplateDeclaration.TemplateInitialization> initializationType = new HashMap<>();
      Map<Declaration, Integer> orderedInitializationSignature = new HashMap<>();
      List<ParameterizedType> explicitInstantiation = new ArrayList<>();
      if (templateCall.getTemplateParameters() != null
          && templateCall.getTemplateParameters().size()
              <= functionTemplateDeclaration.getParameters().size()
          && templateCall.getArguments().size()
              <= functionTemplateDeclaration.getRealization().get(0).getParameters().size()) {

        Map<Declaration, Node> initializationSignature =
            getTemplateInitializationSignature(
                functionTemplateDeclaration,
                templateCall,
                initializationType,
                orderedInitializationSignature,
                explicitInstantiation);
        FunctionDeclaration function = functionTemplateDeclaration.getRealization().get(0);

        if (initializationSignature != null
            && checkArgumentValidity(
                function,
                getCallSignature(
                    function,
                    getParameterizedSignaturesFromInitialization(initializationSignature),
                    initializationSignature),
                templateCall,
                explicitInstantiation)) {
          // Valid Target -> Apply invocation
          applyTemplateInstantiation(
              templateCall,
              functionTemplateDeclaration,
              function,
              initializationSignature,
              initializationType,
              orderedInitializationSignature);
          new UnresolvedDFGPass().handleCallExpression(templateCall, inferDfgForUnresolvedCalls);
          return true;
        }
      }
    }

    if (applyInference) {
      // If we want to use an inferred functionTemplateDeclaration, this needs to be provided.
      // Otherwise, we could not resolve to a template and no modifications are made
      FunctionTemplateDeclaration functionTemplateDeclaration =
          createInferredFunctionTemplate(curClass, templateCall);
      templateCall.setTemplateInstantiation(functionTemplateDeclaration);
      templateCall.setInvokes(functionTemplateDeclaration.getRealization());

      var edges = templateCall.getTemplateParametersEdges();

      if (edges != null) {
        // Set instantiation propertyEdges
        for (PropertyEdge<Node> instantiationParameter : edges) {
          instantiationParameter.addProperty(
              Properties.INSTANTIATION, TemplateDeclaration.TemplateInitialization.EXPLICIT);
        }
      }

      new UnresolvedDFGPass().handleCallExpression(templateCall, inferDfgForUnresolvedCalls);
      return true;
    }
    new UnresolvedDFGPass().handleCallExpression(templateCall, inferDfgForUnresolvedCalls);
    return false;
  }

  /**
   * Performs all necessary steps to make a CallExpression instantiate a template: 1. Set
   * TemplateInstantiation Edge from CallExpression to Template 2. Set Invokes Edge to all
   * realizations of the Tempalte 3. Set return type of the CallExpression and checks if it uses a
   * ParameterizedType and therefore has to be instantiated 4. Set Template Parameters Edge from the
   * CallExpression to all Instantiation Values 5. Set DFG Edges from instantiation to
   * ParamVariableDeclaration in TemplateDeclaration
   *
   * @param templateCall call to instantiate and invoke a function template
   * @param functionTemplateDeclaration functionTemplate we have identified that should be
   *     instantiated
   * @param function FunctionDeclaration representing the realization of the template
   * @param initializationSignature mapping containing the all elements of the signature of the
   *     TemplateDeclaration as key and the Type/Expression the Parameter is initialized with.
   * @param initializationType mapping of the instantiation value to the instantiation type (depends
   *     on resolution {@link TemplateDeclaration.TemplateInitialization}
   * @param orderedInitializationSignature mapping of the ordering of the template parameters
   */
  protected void applyTemplateInstantiation(
      CallExpression templateCall,
      FunctionTemplateDeclaration functionTemplateDeclaration,
      FunctionDeclaration function,
      Map<Declaration, Node> initializationSignature,
      Map<Node, TemplateDeclaration.TemplateInitialization> initializationType,
      Map<Declaration, Integer> orderedInitializationSignature) {

    List<Node> templateInstantiationParameters =
        new ArrayList<>(orderedInitializationSignature.keySet());
    for (Map.Entry<Declaration, Integer> entry : orderedInitializationSignature.entrySet()) {

      templateInstantiationParameters.set(
          entry.getValue(), initializationSignature.get(entry.getKey()));
    }

    templateCall.setTemplateInstantiation(functionTemplateDeclaration);
    templateCall.setInvokes(List.of(function));

    // TODO(oxisto): Support multiple return values
    // Set return Value of call if resolved
    Type returnType = function.getReturnTypes().get(0);
    Map<ParameterizedType, TypeParamDeclaration> parameterizedTypeResolution =
        getParameterizedSignaturesFromInitialization(initializationSignature);
    if (returnType instanceof ParameterizedType) {
      returnType =
          ((TypeExpression)
                  initializationSignature.get(parameterizedTypeResolution.get(returnType)))
              .getType();
    }
    templateCall.setType(returnType);

    templateCall.updateTemplateParameters(initializationType, templateInstantiationParameters);

    // Apply changes to the call signature
    List<Type> templateFunctionSignature =
        getCallSignature(function, parameterizedTypeResolution, initializationSignature);
    List<Type> templateCallSignature = templateCall.getSignature();
    List<CastExpression> callSignatureImplicit =
        signatureWithImplicitCastTransformation(
            templateCallSignature, templateCall.getArguments(), templateFunctionSignature);

    for (int i = 0; i < callSignatureImplicit.size(); i++) {
      CastExpression cast = callSignatureImplicit.get(i);
      if (cast != null) {
        templateCall.setArgument(i, cast);
      }
    }

    // Add DFG edges from the instantiation Expression to the ParamVariableDeclaration in the
    // Template.
    for (Map.Entry<Declaration, Node> entry : initializationSignature.entrySet()) {
      Declaration declaration = entry.getKey();
      if (declaration instanceof ParamVariableDeclaration) {
        declaration.addPrevDFG(initializationSignature.get(declaration));
        initializationSignature.get(declaration).addNextDFG(declaration);
      }
    }
    new UnresolvedDFGPass().handleCallExpression(templateCall, inferDfgForUnresolvedCalls);
  }

  /**
   * @param functionDeclaration FunctionDeclaration realization of the template
   * @param functionDeclarationSignature Signature of the realization FunctionDeclaration, but
   *     replacing the ParameterizedTypes with the ones provided in the instantiation
   * @param templateCallExpression CallExpression that instantiates the template
   * @param explicitInstantiation list of the explicitly instantiated type paramters
   * @return true if the instantiation of the template is compatible with the templatedeclaration,
   *     false otherwise
   */
  protected boolean checkArgumentValidity(
      FunctionDeclaration functionDeclaration,
      List<Type> functionDeclarationSignature,
      CallExpression templateCallExpression,
      List<ParameterizedType> explicitInstantiation) {
    if (templateCallExpression.getArguments().size()
        <= functionDeclaration.getParameters().size()) {
      List<Expression> callArguments =
          new ArrayList<>(templateCallExpression.getArguments()); // Use provided arguments
      callArguments.addAll(
          functionDeclaration
              .getDefaultParameters()
              .subList(
                  callArguments.size(),
                  functionDeclaration.getDefaultParameters().size())); // Extend by defaults
      for (int i = 0; i < callArguments.size(); i++) {
        Expression callArgument = callArguments.get(i);
        if (callArgument == null) return false;

        if (!(callArgument.getType().equals(functionDeclarationSignature.get(i)))
            && !(callArgument.getType().isPrimitive()
                && functionDeclarationSignature.get(i).isPrimitive()
                && explicitInstantiation.contains(
                    functionDeclaration.getParameters().get(i).getType()))) {
          return false;
        }
      }
      return true;
    }
    return false;
  }

  /**
   * @param function FunctionDeclaration realization of the template
   * @param parameterizedTypeResolution mapping of ParameterizedTypes to the TypeParamDeclarations
   *     that define them, used to backwards resolve
   * @param initializationSignature mapping between the ParamDeclaration of the template and the
   *     corresponding instantiations
   * @return List of Types representing the Signature of the FunctionDeclaration, but
   *     ParameterizedTypes (which depend on the specific instantiation of the template) are
   *     resolved to the values the Template is instantiated with.
   */
  protected List<Type> getCallSignature(
      FunctionDeclaration function,
      Map<ParameterizedType, TypeParamDeclaration> parameterizedTypeResolution,
      Map<Declaration, Node> initializationSignature) {
    List<Type> templateCallSignature = new ArrayList<>();
    for (ParamVariableDeclaration argument : function.getParameters()) {
      if (argument.getType() instanceof ParameterizedType) {
        Type type = UnknownType.getUnknownType();

        var typeParamDeclaration = parameterizedTypeResolution.get(argument.getType());

        if (typeParamDeclaration != null) {
          Node node = initializationSignature.get(typeParamDeclaration);
          if (node instanceof TypeExpression) {
            type = ((TypeExpression) node).getType();
          }
        }

        templateCallSignature.add(type);
      } else {
        templateCallSignature.add(argument.getType());
      }
    }

    return templateCallSignature;
  }

  protected void resolveArguments(CallExpression call, RecordDeclaration curClass) {
    Deque<Node> worklist = new ArrayDeque<>();
    call.getArguments().forEach(worklist::push);
    while (!worklist.isEmpty()) {
      Node curr = worklist.pop();
      if (curr instanceof CallExpression) {
        resolve(curr, curClass);
      } else {
        Iterator<Node> it = Strategy.AST_FORWARD(curr);
        while (it.hasNext()) {
          Node astChild = it.next();
          if (!(astChild instanceof RecordDeclaration)) {
            worklist.push(astChild);
          }
        }
      }
    }
  }

  /**
   * @param callSignature Type signature of the CallExpression
   * @param functionSignature Type signature of the FunctionDeclaration
   * @return true if the CallExpression signature can be transformed into the FunctionDeclaration
   *     signature by means of casting
   */
  protected boolean compatibleSignatures(List<Type> callSignature, List<Type> functionSignature) {
    if (callSignature.size() == functionSignature.size()) {
      for (int i = 0; i < callSignature.size(); i++) {
        if ((callSignature.get(i).isPrimitive() != functionSignature.get(i).isPrimitive())
            && !TypeManager.getInstance()
                .isSupertypeOf(functionSignature.get(i), callSignature.get(i))) {
          return false;
        }
      }
      return true;
    } else {
      return false;
    }
  }

  /**
   * Computes the implicit casts that are necessary to reach the
   *
   * @param callSignature signature of the call we want to find invocation targets for by performing
   *     implicit casts
   * @param arguments arguments of the call
   * @param functionSignature Types of the signature of the possible invocation candidate
   * @return List containing either null on the i-th position (if the type of i-th argument of the
   *     call equals the type of the i-th argument of the FunctionDeclaration) or a CastExpression
   *     on the i-th position (if the argument of the call can be casted to match the type of the
   *     argument at the i-th position of the FunctionDeclaration). If the list is empty the
   *     signature of the FunctionDeclaration cannot be reached through implicit casts
   */
  protected List<CastExpression> signatureWithImplicitCastTransformation(
      List<Type> callSignature, List<Expression> arguments, List<Type> functionSignature) {
    if (callSignature.size() == functionSignature.size()) {
      List<CastExpression> implicitCasts = new ArrayList<>();

      for (int i = 0; i < callSignature.size(); i++) {
        Type callType = callSignature.get(i);
        Type funcType = functionSignature.get(i);
        if (callType.isPrimitive() && funcType.isPrimitive() && !(callType.equals(funcType))) {
          CastExpression implicitCast = new CastExpression();
          implicitCast.setImplicit(true);
          implicitCast.setCastType(funcType);
          implicitCast.setExpression(arguments.get(i));
          implicitCasts.add(implicitCast);
        } else {
          // If no cast is needed we add null to be able to access the function signature list and
          // the implicit cast list with the same index.
          implicitCasts.add(null);
        }
      }

      return implicitCasts;
    }
    return new ArrayList<>();
  }

  /**
   * @param call CallExpression
   * @param functionDeclaration FunctionDeclaration the CallExpression was resolved to
   * @return list containing the signature containing all argument types including the default
   *     arguments
   */
  protected List<Type> getCallSignatureWithDefaults(
      CallExpression call, FunctionDeclaration functionDeclaration) {
    List<Type> callSignature = new ArrayList<>(call.getSignature());
    if (call.getSignature().size() < functionDeclaration.getParameters().size()) {
      callSignature.addAll(
          functionDeclaration
              .getDefaultParameterSignature()
              .subList(
                  call.getArguments().size(),
                  functionDeclaration.getDefaultParameterSignature().size()));
    }

    return callSignature;
  }

  /**
   * modifies: call arguments by applying implicit casts
   *
   * @param call we want to find invocation targets for by performing implicit casts
   * @return list of invocation candidates by applying implicit casts
   */
  protected List<FunctionDeclaration> resolveWithImplicitCast(
      CallExpression call, List<FunctionDeclaration> initialInvocationCandidates) {

    // Output list for invocationTargets obtaining a valid signature by performing implicit casts
    List<FunctionDeclaration> invocationTargetsWithImplicitCast = new ArrayList<>();
    List<FunctionDeclaration> invocationTargetsWithImplicitCastAndDefaults = new ArrayList<>();

    List<CastExpression> implicitCasts = null;
    List<Type> callSignature;

    // Iterate through all possible invocation candidates
    for (FunctionDeclaration functionDeclaration : initialInvocationCandidates) {
      callSignature = getCallSignatureWithDefaults(call, functionDeclaration);
      // Check if the signatures match by implicit casts
      if (compatibleSignatures(callSignature, functionDeclaration.getSignatureTypes())) {
        List<CastExpression> implicitCastTargets =
            signatureWithImplicitCastTransformation(
                getCallSignatureWithDefaults(call, functionDeclaration),
                call.getArguments(),
                functionDeclaration.getSignatureTypes());
        if (implicitCasts == null) {
          implicitCasts = implicitCastTargets;
        } else {
          // Since we can have multiple possible invocation targets the cast must all be to the same
          // target type
          checkMostCommonImplicitCast(implicitCasts, implicitCastTargets);
        }
        if (compatibleSignatures(call.getSignature(), functionDeclaration.getSignatureTypes())) {
          invocationTargetsWithImplicitCast.add(functionDeclaration);
        } else {
          invocationTargetsWithImplicitCastAndDefaults.add(functionDeclaration);
        }
      }
    }

    // Apply implicit casts to call arguments
    applyImplicitCastToArguments(call, implicitCasts);

    // Prio implicit casts without defaults
    if (!invocationTargetsWithImplicitCast.isEmpty()) {
      return invocationTargetsWithImplicitCast;
    }

    return invocationTargetsWithImplicitCastAndDefaults;
  }

  /**
   * @param call we want to find invocation targets for by performing implicit casts
   * @return list of invocation candidates by applying implicit casts
   */
  protected List<FunctionDeclaration> resolveWithImplicitCastFunc(CallExpression call) {
    if (lang == null) {
      Util.errorWithFileLocation(
          call, log, "Could not resolve implicit casts: language frontend is null");

      return Collections.emptyList();
    }

    List<FunctionDeclaration> initialInvocationCandidates =
        new ArrayList<>(lang.getScopeManager().resolveFunctionStopScopeTraversalOnDefinition(call));
    return resolveWithImplicitCast(call, initialInvocationCandidates);
  }

  /**
   * Checks if the current casts are compatible with the casts necessary to match with a new
   * FunctionDeclaration. If a one argument would need to be casted in two different types it would
   * be modified to a cast to UnknownType
   *
   * @param implicitCasts current Cast
   * @param implicitCastTargets new Cast
   */
  protected void checkMostCommonImplicitCast(
      List<CastExpression> implicitCasts, List<CastExpression> implicitCastTargets) {
    for (int i = 0; i < implicitCasts.size(); i++) {
      CastExpression currentCast = implicitCasts.get(i);

      if (i < implicitCastTargets.size()) {
        CastExpression otherCast = implicitCastTargets.get(i);
        if (currentCast != null && otherCast != null && !(currentCast.equals(otherCast))) {
          // If we have multiple function targets with different implicit casts we have an
          // ambiguous call and we can't have a single cast
          CastExpression contradictoryCast = new CastExpression();
          contradictoryCast.setImplicit(true);
          contradictoryCast.setCastType(UnknownType.getUnknownType());
          contradictoryCast.setExpression(currentCast.getExpression());
          implicitCasts.set(i, contradictoryCast);
        }
      }
    }
  }

  /**
   * Changes the arguments of the CallExpression to use the implcit casts instead
   *
   * @param call CallExpression
   * @param implicitCasts Casts
   */
  protected void applyImplicitCastToArguments(
      CallExpression call, List<CastExpression> implicitCasts) {
    if (implicitCasts != null) {
      for (int i = 0; i < implicitCasts.size(); i++) {
        if (implicitCasts.get(i) != null) {
          call.setArgument(i, implicitCasts.get(i));
        }
      }
    }
  }

  /**
   * Changes the arguments of the ConstructExpression to use the implcit casts instead
   *
   * @param constructExpression ConstructExpression
   * @param implicitCasts Casts
   */
  protected void applyImplicitCastToArguments(
      ConstructExpression constructExpression, List<CastExpression> implicitCasts) {
    if (implicitCasts != null) {
      for (int i = 0; i < implicitCasts.size(); i++) {
        if (implicitCasts.get(i) != null) {
          constructExpression.setArgument(i, implicitCasts.get(i));
        }
      }
    }
  }

  /**
   * Resolves a CallExpression to the potential target FunctionDeclarations by checking for ommitted
   * arguments due to previously defined default arguments
   *
   * @param call CallExpression
   * @return List of FunctionDeclarations that are the target of the CallExpression (will be
   *     connected with an invokes edge)
   */
  protected List<FunctionDeclaration> resolveWithDefaultArgs(
      CallExpression call, List<FunctionDeclaration> initialInvocationCandidates) {

    List<FunctionDeclaration> invocationCandidatesDefaultArgs = new ArrayList<>();

    for (FunctionDeclaration functionDeclaration : initialInvocationCandidates) {
      if (functionDeclaration.hasSignature(
          getCallSignatureWithDefaults(call, functionDeclaration))) {
        invocationCandidatesDefaultArgs.add(functionDeclaration);
      }
    }
    return invocationCandidatesDefaultArgs;
  }

  /**
   * @param call we want to find invocation targets for by adding the default arguments to the
   *     signature
   * @return list of invocation candidates that have matching signature when considering default
   *     arguments
   */
  protected List<FunctionDeclaration> resolveWithDefaultArgsFunc(CallExpression call) {
    if (lang == null) {
      Util.errorWithFileLocation(
          call, log, "Could not resolve default arguments: language frontend is null");

      return Collections.emptyList();
    }

    List<FunctionDeclaration> invocationCandidates =
        lang.getScopeManager().resolveFunctionStopScopeTraversalOnDefinition(call).stream()
            .filter(
                f -> /*!f.isImplicit() &&*/
                    call.getSignature().size() < f.getSignatureTypes().size())
            .collect(Collectors.toList());
    return resolveWithDefaultArgs(call, invocationCandidates);
  }

  protected void handleNormalCalls(RecordDeclaration curClass, CallExpression call) {
    if (curClass == null && lang != null) {
      // Handle function (not method) calls
      // C++ allows function overloading. Make sure we have at least the same number of arguments
      List<FunctionDeclaration> invocationCandidates = null;
      if (this.getLang() instanceof CXXLanguageFrontend) {
        // Handle CXX normal call resolution externally, otherwise it leads to increased complexity
        handleNormalCallCXX(curClass, call);
      } else {
        invocationCandidates = lang.getScopeManager().resolveFunction(call);

        createInferredFunction(invocationCandidates, call);
        call.setInvokes(invocationCandidates);
      }

    } else if (!handlePossibleStaticImport(call, curClass)) {
      handleMethodCall(curClass, call);
    }
    new UnresolvedDFGPass().handleCallExpression(call, inferDfgForUnresolvedCalls);
  }

  protected void handleNormalCallCXX(RecordDeclaration curClass, CallExpression call) {
    if (lang == null) {
      Util.errorWithFileLocation(
          call, log, "Could not handle normal CXX calls: language frontend is null");

      return;
    }

    List<FunctionDeclaration> invocationCandidates =
        lang.getScopeManager().resolveFunctionStopScopeTraversalOnDefinition(call).stream()
            .filter(f -> f.hasSignature(call.getSignature()))
            .collect(Collectors.toList());

    if (invocationCandidates.isEmpty()) {
      // Check for usage of default args
      invocationCandidates.addAll(resolveWithDefaultArgsFunc(call));
    }

    if (invocationCandidates.isEmpty()) {
      /*
       Check if the call can be resolved to a function template instantiation. If it can be resolver, we
       resolve the call. Otherwise, there won't be an inferred template, we will do an inferred
       FunctionDeclaration instead.
      */
      call.setTemplateParametersEdges(new ArrayList<>());
      if (handleTemplateFunctionCalls(curClass, call, false)) {
        return;
      } else {
        call.setTemplateParametersEdges(null);
      }
    }

    if (invocationCandidates.isEmpty()) {
      // If we don't find any candidate and our current language is c/c++ we check if there is a
      // candidate with an implicit cast
      invocationCandidates.addAll(resolveWithImplicitCastFunc(call));
    }
    createInferredFunction(invocationCandidates, call);
    call.setInvokes(invocationCandidates);
    new UnresolvedDFGPass().handleCallExpression(call, inferDfgForUnresolvedCalls);
  }

  protected void createInferredFunction(
      List<FunctionDeclaration> invocationCandidates, CallExpression call) {
    if (invocationCandidates.isEmpty()) {
      // If we still have no candidates and our current language is c++ we create an inferred
      // FunctionDeclaration
      invocationCandidates.add(
          createInferredFunctionDeclaration(
              null, call.getName(), call.getCode(), false, call.getSignature()));
    }
  }

  protected void handleMethodCall(RecordDeclaration curClass, CallExpression call) {
    Set<Type> possibleContainingTypes = getPossibleContainingTypes(call, curClass);

    // Find overridden invokes
    List<FunctionDeclaration> invocationCandidates =
        call.getInvokes().stream()
            .map(f -> getOverridingCandidates(possibleContainingTypes, f))
            .flatMap(Collection::stream)
            .collect(Collectors.toList());

    // Find function targets
    if (invocationCandidates.isEmpty() && lang != null) {
      if (lang instanceof CXXLanguageFrontend) {
        invocationCandidates = handleCXXMethodCall(curClass, possibleContainingTypes, call);

      } else {
        invocationCandidates = lang.getScopeManager().resolveFunction(call);
      }
    }

    // Find invokes by supertypes
    if (invocationCandidates.isEmpty()
        && (!(lang instanceof CXXLanguageFrontend) || shouldSearchForInvokesInParent(call))) {
      String[] nameParts = call.getName().split("\\.");
      if (nameParts.length > 0) {
        Set<RecordDeclaration> records =
            possibleContainingTypes.stream()
                .map(t -> recordMap.get(t.getRoot().getTypeName()))
                .filter(Objects::nonNull)
                .collect(Collectors.toSet());

        invocationCandidates =
            getInvocationCandidatesFromParents(nameParts[nameParts.length - 1], call, records);
      }
    }

    createMethodDummies(invocationCandidates, possibleContainingTypes, call);
    call.setInvokes(invocationCandidates);
    new UnresolvedDFGPass().handleCallExpression(call, inferDfgForUnresolvedCalls);
  }

  /**
   * @param call
   * @return FunctionDeclarations that are invocation candidates for the MethodCall call using C++
   *     resolution techniques
   */
  protected List<FunctionDeclaration> handleCXXMethodCall(
      RecordDeclaration curClass, Set<Type> possibleContainingTypes, CallExpression call) {
    if (lang == null) {
      Util.errorWithFileLocation(
          call, log, "Could not handle method CXX calls: language frontend is null");

      return Collections.emptyList();
    }

    List<FunctionDeclaration> invocationCandidates = new ArrayList<>();

    var records =
        possibleContainingTypes.stream()
            .map(t -> recordMap.get(t.getRoot().getTypeName()))
            .filter(Objects::nonNull)
            .collect(Collectors.toSet());

    for (var record : records) {
      invocationCandidates.addAll(getInvocationCandidatesFromRecord(record, call.getName(), call));
    }

    if (invocationCandidates.isEmpty()) {
      // Check for usage of default args
      invocationCandidates.addAll(resolveWithDefaultArgsFunc(call));
    }

    if (invocationCandidates.isEmpty()) {
      if (handleTemplateFunctionCalls(curClass, call, false)) {
        return call.getInvokes();
      } else {
        call.setTemplateParametersEdges(null);
      }
    }

    if (invocationCandidates.isEmpty()) {
      // Check for usage of implicit cast
      invocationCandidates.addAll(resolveWithImplicitCastFunc(call));
    }

    // Make sure, that our invocation candidates for member call expressions are really METHODS,
    // otherwise this will lead to
    // false positives. This is a hotfix until we rework the call resolver completely.
    if (call instanceof MemberCallExpression) {
      invocationCandidates =
          invocationCandidates.stream()
              .filter(func -> func instanceof MethodDeclaration)
              .collect(Collectors.toList());
    }

    return invocationCandidates;
  }

  /**
   * Creates an inferred element for each RecordDeclaration if the invocationCandidates are empty
   *
   * @param invocationCandidates
   * @param possibleContainingTypes
   * @param call
   */
  protected void createMethodDummies(
      List<FunctionDeclaration> invocationCandidates,
      Set<Type> possibleContainingTypes,
      CallExpression call) {
    if (invocationCandidates.isEmpty()) {
      possibleContainingTypes.stream()
          .map(
              t -> {
                var record = recordMap.get(t.getRoot().getTypeName());

                if (record == null
                    && lang != null
                    && lang.getConfig().getInferenceConfiguration().getInferRecords()) {
                  record = inferRecordDeclaration(t);
                }

                return record;
              })
          .filter(Objects::nonNull)
          .map(
              r ->
                  createInferredFunctionDeclaration(
                      r, call.getName(), call.getCode(), false, call.getSignature()))
          .forEach(invocationCandidates::add);
    }
  }

  /**
   * Infers a record declaration.
   *
   * <p>TODO: Merge this with the (almost) same function in the VariableUsageResolver.
   *
   * @param type the object type representing a record that we want to infer.
   * @return the inferred record declaration.
   */
  protected RecordDeclaration inferRecordDeclaration(Type type) {
    if (type instanceof ObjectType) {
      log.debug(
          "Encountered an unknown record type {} during a call. We are going to infer that record",
          type.getTypeName());

      // The kind is most likely a class, since this is a member call. However, in some languages
      // this might be still a struct (like Go), so we might need to fine-tune this later.
      var declaration = newRecordDeclaration(type.getTypeName(), "class", "");
      declaration.setInferred(true);

      // update the type
      ((ObjectType) type).setRecordDeclaration(declaration);

      // update the record map
      recordMap.put(type.getRoot().getTypeName(), declaration);

      // add this record declaration to the current TU (this bypasses the scope manager)
      lang.getCurrentTU().addDeclaration(declaration);

      return declaration;
    } else {
      log.error(
          "Trying to infer a record declaration of a non-object type. Not sure what to do? Should we change the type?");
    }

    return null;
  }

  /**
   * In C++ search we don't search in the parent if there is a potential candidate with matching
   * name
   *
   * @param call
   * @return true if we should stop searching parent, false otherwise
   */
  protected boolean shouldSearchForInvokesInParent(CallExpression call) {
    if (lang == null) {
      Util.errorWithFileLocation(
          call, log, "Could not search for invokes in parent: language frontend is null");

      return false;
    }

    return lang.getScopeManager().resolveFunctionStopScopeTraversalOnDefinition(call).isEmpty();
  }

  protected void resolveConstructExpression(ConstructExpression constructExpression) {
    String typeName = constructExpression.getType().getTypeName();
    RecordDeclaration recordDeclaration = recordMap.get(typeName);
    constructExpression.setInstantiates(recordDeclaration);

    for (TemplateDeclaration template : templateList) {
      if (template instanceof ClassTemplateDeclaration
          && ((ClassTemplateDeclaration) template).getRealization().contains(recordDeclaration)
          && constructExpression.getTemplateParameters().size()
              <= template.getParameters().size()) {
        int defaultDifference =
            template.getParameters().size() - constructExpression.getTemplateParameters().size();
        if (defaultDifference <= template.getParameterDefaults().size()) {
          // Check if predefined template value is used as default in next value
          addRecursiveDefaultTemplateArgs(constructExpression, (ClassTemplateDeclaration) template);

          // Add missing defaults

          List<Node> missingNewParams =
              template
                  .getParameterDefaults()
                  .subList(
                      constructExpression.getTemplateParameters().size(),
                      template.getParameterDefaults().size());
          for (Node missingParam : missingNewParams) {
            constructExpression.addTemplateParameter(
                missingParam, TemplateDeclaration.TemplateInitialization.DEFAULT);
          }

          constructExpression.setTemplateInstantiation(template);
          break;
        }
      }
    }

    if (recordDeclaration != null) {
      ConstructorDeclaration constructor =
          getConstructorDeclaration(constructExpression, recordDeclaration);
      constructExpression.setConstructor(constructor);
    }
  }

  /**
   * Adds the resolved default template arguments recursively to the templateParameter list of the
   * ConstructExpression until a fixpoint is reached e.g. template&lt;class Type1, class Type2 =
   * Type1&gt;
   *
   * @param constructExpression
   * @param template
   */
  protected void addRecursiveDefaultTemplateArgs(
      ConstructExpression constructExpression, ClassTemplateDeclaration template) {
    int templateParameters;
    do {
      // Handle Explicit Template Arguments
      templateParameters = constructExpression.getTemplateParameters().size();
      Map<Node, Node> templateParametersExplicitInitialization = new HashMap<>();
      handleExplicitTemplateParameters(
          constructExpression, template, templateParametersExplicitInitialization);

      Map<Node, Node> templateParameterRealDefaultInitialization = new HashMap<>();

      // Handle defaults of parameters
      handleDefaultTemplateParameters(template, templateParameterRealDefaultInitialization);

      // Add defaults to ConstructDeclaration
      applyMissingParams(
          template,
          constructExpression,
          templateParametersExplicitInitialization,
          templateParameterRealDefaultInitialization);

    } while (templateParameters != constructExpression.getTemplateParameters().size());
  }

  /**
   * Apply missingParameters (either explicit or defaults) to the ConstructExpression and its type
   *
   * @param template Template which is instantiated by the ConstructExpression
   * @param constructExpression
   * @param templateParametersExplicitInitialization mapping of the template parameter to the
   *     explicit instantiation
   * @param templateParameterRealDefaultInitialization mapping of template parameter to its real
   *     default (no recursive)
   */
  protected void applyMissingParams(
      ClassTemplateDeclaration template,
      ConstructExpression constructExpression,
      Map<Node, Node> templateParametersExplicitInitialization,
      Map<Node, Node> templateParameterRealDefaultInitialization) {
    List<Node> missingParams =
        template
            .getParameterDefaults()
            .subList(
                constructExpression.getTemplateParameters().size(),
                template.getParameterDefaults().size());

    for (Node missingParam : missingParams) {
      if (missingParam instanceof DeclaredReferenceExpression) {
        missingParam = ((DeclaredReferenceExpression) missingParam).getRefersTo();
      }

      if (templateParametersExplicitInitialization.containsKey(missingParam)) {
        // If default is a previously defined template argument that has been explicitely passed
        constructExpression.addTemplateParameter(
            templateParametersExplicitInitialization.get(missingParam),
            TemplateDeclaration.TemplateInitialization.DEFAULT);
        // If template argument is a type add it as a generic to the type as well
        if (templateParametersExplicitInitialization.get(missingParam) instanceof TypeExpression) {
          ((ObjectType) constructExpression.getType())
              .addGeneric(
                  ((TypeExpression) templateParametersExplicitInitialization.get(missingParam))
                      .getType());
        }
      } else if (templateParameterRealDefaultInitialization.containsKey(missingParam)) {
        // Add default of template parameter to construct declaration
        constructExpression.addTemplateParameter(
            templateParameterRealDefaultInitialization.get(missingParam),
            TemplateDeclaration.TemplateInitialization.DEFAULT);
        if (templateParametersExplicitInitialization.get(missingParam) instanceof Type) {
          ((ObjectType) constructExpression.getType())
              .addGeneric(
                  ((TypeExpression) templateParametersExplicitInitialization.get(missingParam))
                      .getType());
        }
      }
    }
  }

  /**
   * Matches declared template arguments to the explicit instantiation
   *
   * @param constructExpression containing the explicit instantiation
   * @param template containing declared template arguments
   * @param templateParametersExplicitInitialization mapping of the template parameter to the
   *     explicit instantiation
   */
  protected void handleExplicitTemplateParameters(
      ConstructExpression constructExpression,
      ClassTemplateDeclaration template,
      Map<Node, Node> templateParametersExplicitInitialization) {
    for (int i = 0; i < constructExpression.getTemplateParameters().size(); i++) {
      Node explicit = constructExpression.getTemplateParameters().get(i);
      if (template.getParameters().get(i) instanceof TypeParamDeclaration) {
        templateParametersExplicitInitialization.put(
            ((TypeParamDeclaration) template.getParameters().get(i)).getType(), explicit);
      } else if (template.getParameters().get(i) instanceof ParamVariableDeclaration) {
        templateParametersExplicitInitialization.put(template.getParameters().get(i), explicit);
      }
    }
  }

  /**
   * Matches declared template arguments to their defaults (without defaults of a previously defined
   * template argument)
   *
   * @param template containing template argumetns
   * @param templateParameterRealDefaultInitialization mapping of template parameter to its real
   *     default (no recursive)
   */
  protected void handleDefaultTemplateParameters(
      ClassTemplateDeclaration template,
      Map<Node, Node> templateParameterRealDefaultInitialization) {
    List<Type> declaredTemplateTypes = new ArrayList<>();
    List<ParamVariableDeclaration> declaredNonTypeTemplate = new ArrayList<>();
    List<Declaration> parametersWithDefaults = template.getParametersWithDefaults();

    for (Declaration declaration : template.getParameters()) {
      if (declaration instanceof TypeParamDeclaration) {
        declaredTemplateTypes.add(((TypeParamDeclaration) declaration).getType());
        if (!declaredTemplateTypes.contains(((TypeParamDeclaration) declaration).getDefault())
            && parametersWithDefaults.contains(declaration)) {
          templateParameterRealDefaultInitialization.put(
              ((TypeParamDeclaration) declaration).getType(),
              ((TypeParamDeclaration) declaration).getDefault());
        }
      } else if (declaration instanceof ParamVariableDeclaration) {
        declaredNonTypeTemplate.add((ParamVariableDeclaration) declaration);
        if (parametersWithDefaults.contains(declaration)
            && (!(((ParamVariableDeclaration) declaration).getDefault()
                    instanceof DeclaredReferenceExpression)
                || !declaredNonTypeTemplate.contains(
                    ((DeclaredReferenceExpression)
                            ((ParamVariableDeclaration) declaration).getDefault())
                        .getRefersTo()))) {
          templateParameterRealDefaultInitialization.put(
              declaration, ((ParamVariableDeclaration) declaration).getDefault());
        }
      }
    }
  }

<<<<<<< HEAD
  protected void handleFunctionPointerCall(CallExpression call, Node pointer) {
    if (!(pointer instanceof HasType
        && ((HasType) pointer).getType() instanceof FunctionPointerType)) {
      LOGGER.error("Can't handle a function pointer call without function pointer type");
      return;
    }
    FunctionPointerType pointerType = (FunctionPointerType) ((HasType) pointer).getType();
    List<FunctionDeclaration> invocationCandidates = new ArrayList<>();
    Deque<Node> worklist = new ArrayDeque<>();
    Set<Node> seen = Collections.newSetFromMap(new IdentityHashMap<>());
    worklist.push(pointer);
    while (!worklist.isEmpty()) {
      Node curr = worklist.pop();
      if (!seen.add(curr)) {
        continue;
      }
      if (curr instanceof FunctionDeclaration) {
        FunctionDeclaration f = (FunctionDeclaration) curr;
        // Even if it is a function declaration, the dataflow might just come from a situation
        // where the target of a fptr is passed through via a return value. Keep searching if
        // return type or signature don't match

        // In some languages, there might be no explicit return type. In this case we are using a
        // single void return type.
        Type returnType;
        if (f.getReturnTypes().isEmpty()) {
          returnType = new IncompleteType();
        } else {
          // TODO(oxisto): support multiple return types
          returnType = f.getReturnTypes().get(0);
        }

        if (TypeManager.getInstance().isSupertypeOf(pointerType.getReturnType(), returnType)
            && f.hasSignature(pointerType.getParameters())) {
          invocationCandidates.add((FunctionDeclaration) curr);
          // We have found a target. Don't follow this path any further, but still continue the
          // other paths that might be left, as we could have several potential targets at runtime
          continue;
        }
      }
      curr.getPrevDFG().forEach(worklist::push);
    }
    call.setInvokes(invocationCandidates);
    new UnresolvedDFGPass().handleCallExpression(call, inferDfgForUnresolvedCalls);
  }

=======
>>>>>>> 85f18488
  protected void resolveExplicitConstructorInvocation(ExplicitConstructorInvocation eci) {
    if (eci.getContainingClass() != null) {
      RecordDeclaration recordDeclaration = recordMap.get(eci.getContainingClass());
      List<Type> signature =
          eci.getArguments().stream().map(Expression::getType).collect(Collectors.toList());
      if (recordDeclaration != null) {
        ConstructorDeclaration constructor =
            getConstructorDeclarationForExplicitInvocation(signature, recordDeclaration);
        ArrayList<FunctionDeclaration> invokes = new ArrayList<>();
        invokes.add(constructor);
        eci.setInvokes(invokes);
      }
    }
    new UnresolvedDFGPass().handleCallExpression(eci, inferDfgForUnresolvedCalls);
  }

  protected boolean handlePossibleStaticImport(
      @Nullable CallExpression call, RecordDeclaration curClass) {
    if (call == null || curClass == null) {
      return false;
    }
    String name = call.getName().substring(call.getName().lastIndexOf('.') + 1);
    List<FunctionDeclaration> nameMatches =
        curClass.getStaticImports().stream()
            .filter(FunctionDeclaration.class::isInstance)
            .map(FunctionDeclaration.class::cast)
            .filter(m -> m.getName().equals(name) || m.getName().endsWith("." + name))
            .collect(Collectors.toList());
    if (nameMatches.isEmpty()) {
      new UnresolvedDFGPass().handleCallExpression(call, inferDfgForUnresolvedCalls);
      return false;
    } else {
      List<FunctionDeclaration> invokes = new ArrayList<>();
      FunctionDeclaration target =
          nameMatches.stream()
              .filter(m -> m.hasSignature(call.getSignature()))
              .findFirst()
              .orElse(null);
      if (target == null) {
        generateInferredStaticallyImportedMethods(call, name, invokes, curClass);
      } else {
        invokes.add(target);
      }

      call.setInvokes(invokes);
      new UnresolvedDFGPass().handleCallExpression(call, inferDfgForUnresolvedCalls);
      return true;
    }
  }

  protected void generateInferredStaticallyImportedMethods(
      @NotNull CallExpression call,
      @NotNull String name,
      @NotNull List<FunctionDeclaration> invokes,
      RecordDeclaration curClass) {
    // We had an import for this method name, just not the correct signature. Let's just add
    // an inferred node to any class that might be affected
    if (curClass == null) {
      LOGGER.warn("Cannot generate inferred nodes for imports of a null class: {}", call);
      return;
    }
    List<RecordDeclaration> containingRecords =
        curClass.getStaticImportStatements().stream()
            .filter(i -> i.endsWith("." + name))
            .map(i -> i.substring(0, i.lastIndexOf('.')))
            .map(c -> recordMap.getOrDefault(c, null))
            .filter(Objects::nonNull)
            .collect(Collectors.toList());
    for (RecordDeclaration recordDeclaration : containingRecords) {
      MethodDeclaration inferredMethod =
          NodeBuilder.newMethodDeclaration(name, "", true, recordDeclaration);
      inferredMethod.setInferred(true);
      List<ParamVariableDeclaration> params = Util.createInferredParameters(call.getSignature());
      inferredMethod.setParameters(params);
      recordDeclaration.addMethod(inferredMethod);
      curClass.getStaticImports().add(inferredMethod);
      invokes.add(inferredMethod);
    }
  }

  /**
   * Create an inferred FunctionTemplateDeclaration if a call to an FunctionTemplate could not be
   * resolved
   *
   * @param containingRecord
   * @param call
   * @return inferred FunctionTemplateDeclaration which can be invoked by the call
   */
  protected FunctionTemplateDeclaration createInferredFunctionTemplate(
      RecordDeclaration containingRecord, CallExpression call) {
    String name = call.getName();
    String code = call.getCode();
    FunctionTemplateDeclaration inferred = NodeBuilder.newFunctionTemplateDeclaration(name, code);
    inferred.setInferred(true);
    if (containingRecord != null) {
      containingRecord.addDeclaration(inferred);
    } else {
      if (currentTU == null) {
        LOGGER.error(
            "No current translation unit when trying to generate inferred function template {}",
            inferred.getName());
      } else {
        currentTU.addDeclaration(inferred);
      }
    }
    FunctionDeclaration inferredRealization =
        createInferredFunctionDeclaration(containingRecord, name, code, false, call.getSignature());
    inferred.addRealization(inferredRealization);

    int typeCounter = 0;
    int nonTypeCounter = 0;
    for (Node node : call.getTemplateParameters()) {
      if (node instanceof TypeExpression) {
        // Template Parameter
        String inferredTypeIdentifier = "T" + typeCounter;
        TypeParamDeclaration typeParamDeclaration =
            NodeBuilder.newTypeParamDeclaration(inferredTypeIdentifier, inferredTypeIdentifier);
        typeParamDeclaration.setInferred(true);
        ParameterizedType parameterizedType = new ParameterizedType(inferredTypeIdentifier);
        parameterizedType.setInferred(true);
        typeParamDeclaration.setType(parameterizedType);
        TypeManager.getInstance().addTypeParameter(inferred, parameterizedType);
        typeCounter++;
        inferred.addParameter(typeParamDeclaration);
      } else if (node instanceof Expression) {
        // Non-Type Template Parameter
        String inferredNonTypeIdentifier = "N" + nonTypeCounter;
        ParamVariableDeclaration paramVariableDeclaration =
            NodeBuilder.newMethodParameterIn(
                inferredNonTypeIdentifier,
                ((Expression) node).getType(),
                false,
                inferredNonTypeIdentifier);
        paramVariableDeclaration.setInferred(true);
        paramVariableDeclaration.addPrevDFG(node);
        node.addNextDFG(paramVariableDeclaration);
        nonTypeCounter++;
        inferred.addParameter(paramVariableDeclaration);
      }
    }
    return inferred;
  }

  @NotNull
  protected FunctionDeclaration createInferredFunctionDeclaration(
      RecordDeclaration containingRecord,
      String name,
      String code,
      boolean isStatic,
      List<Type> signature) {

    List<ParamVariableDeclaration> parameters = Util.createInferredParameters(signature);
    if (containingRecord != null) {
      MethodDeclaration inferred =
          NodeBuilder.newMethodDeclaration(name, code, isStatic, containingRecord);
      inferred.setInferred(true);
      inferred.setParameters(parameters);

      containingRecord.addMethod(inferred);

      // "upgrade" our struct to a class, if it was inferred by us, since we are calling methods on
      // it
      if (lang != null
          && lang.getConfig().getInferenceConfiguration().getInferRecords()
          && containingRecord.isInferred()
          && containingRecord.getKind().equals("struct")) {
        containingRecord.setKind("class");
      }

      log.debug(
          "Inferring a new method declaration {} with parameter types {}",
          inferred.getName(),
          inferred.getParameters().stream()
              .map(param -> param.getType().getName())
              .collect(Collectors.toList()));

      return inferred;
    } else {
      // function declaration, not inside a class
      FunctionDeclaration inferred = NodeBuilder.newFunctionDeclaration(name, code);
      inferred.setParameters(parameters);
      inferred.setInferred(true);
      if (currentTU == null) {
        LOGGER.error(
            "No current translation unit when trying to generate  inferred function {}",
            inferred.getName());
      } else {
        currentTU.addDeclaration(inferred);
      }
      return inferred;
    }
  }

  protected ConstructorDeclaration createInferredConstructor(
      @NotNull RecordDeclaration containingRecord, List<Type> signature) {
    ConstructorDeclaration inferred =
        NodeBuilder.newConstructorDeclaration(containingRecord.getName(), "", containingRecord);
    inferred.setInferred(true);
    inferred.setParameters(Util.createInferredParameters(signature));
    containingRecord.addConstructor(inferred);
    return inferred;
  }

  protected Set<Type> getPossibleContainingTypes(Node node, RecordDeclaration curClass) {
    Set<Type> possibleTypes = new HashSet<>();
    if (node instanceof MemberCallExpression) {
      MemberCallExpression memberCall = (MemberCallExpression) node;
      HasType base = memberCall.getBase();
      possibleTypes.add(base.getType());
      possibleTypes.addAll(base.getPossibleSubTypes());
    } else if (node instanceof StaticCallExpression) {
      StaticCallExpression staticCall = (StaticCallExpression) node;
      if (staticCall.getTargetRecord() != null) {
        possibleTypes.add(TypeParser.createFrom(staticCall.getTargetRecord(), true));
      }
    } else if (curClass != null) {
      possibleTypes.add(TypeParser.createFrom(curClass.getName(), true));
    }
    return possibleTypes;
  }

  protected List<FunctionDeclaration> getInvocationCandidatesFromRecord(
      RecordDeclaration recordDeclaration, String name, CallExpression call) {
    List<Type> signature = call.getSignature();
    Pattern namePattern =
        Pattern.compile(
            "(" + Pattern.quote(recordDeclaration.getName()) + "\\.)?" + Pattern.quote(name));

    if (lang instanceof CXXLanguageFrontend) {
      List<FunctionDeclaration> invocationCandidate =
          new ArrayList<>(
              recordDeclaration.getMethods().stream()
                  .filter(
                      m -> namePattern.matcher(m.getName()).matches() && m.hasSignature(signature))
                  .map(FunctionDeclaration.class::cast)
                  .collect(Collectors.toList()));

      if (invocationCandidate.isEmpty()) {
        // Search for possible invocation with defaults args
        invocationCandidate.addAll(
            resolveWithDefaultArgs(
                call,
                recordDeclaration.getMethods().stream()
                    .filter(
                        m ->
                            namePattern.matcher(m.getName()).matches()
                                /*&& !m.isImplicit()*/
                                && call.getSignature().size() < m.getSignatureTypes().size())
                    .map(FunctionDeclaration.class::cast)
                    .collect(Collectors.toList())));
      }

      if (invocationCandidate.isEmpty()) {
        // Search for possible invocation with implicit cast
        invocationCandidate.addAll(
            resolveWithImplicitCast(
                call,
                recordDeclaration.getMethods().stream()
                    .filter(m -> namePattern.matcher(m.getName()).matches() /*&& !m.isImplicit()*/)
                    .map(FunctionDeclaration.class::cast)
                    .collect(Collectors.toList())));
      }

      return invocationCandidate;
    } else {
      return recordDeclaration.getMethods().stream()
          .filter(m -> namePattern.matcher(m.getName()).matches() && m.hasSignature(signature))
          .map(FunctionDeclaration.class::cast)
          .collect(Collectors.toList());
    }
  }

  protected List<FunctionDeclaration> getInvocationCandidatesFromParents(
      String name, CallExpression call, Set<RecordDeclaration> possibleTypes) {
    Set<RecordDeclaration> workingPossibleTypes = new HashSet<>(possibleTypes);

    if (possibleTypes.isEmpty()) {
      return new ArrayList<>();
    } else {
      List<FunctionDeclaration> firstLevelCandidates =
          possibleTypes.stream()
              .map(r -> getInvocationCandidatesFromRecord(r, name, call))
              .flatMap(Collection::stream)
              .collect(Collectors.toList());

      // C++ does not allow overloading at different hierarchy levels. If we find a
      // FunctionDeclaration with the same name as the function in the CallExpression we have to
      // stop the search in the parent even if the FunctionDeclaration does not match with the
      // signature of the CallExpression
      if (lang instanceof CXXLanguageFrontend) {
        workingPossibleTypes.removeIf(
            recordDeclaration -> !shouldContinueSearchInParent(recordDeclaration, name));
      }

      if (firstLevelCandidates.isEmpty() && !possibleTypes.isEmpty()) {
        return workingPossibleTypes.stream()
            .map(RecordDeclaration::getSuperTypeDeclarations)
            .map(superTypes -> getInvocationCandidatesFromParents(name, call, superTypes))
            .flatMap(Collection::stream)
            .collect(Collectors.toList());
      } else {
        return firstLevelCandidates;
      }
    }
  }

  /**
   * In C++ if there is a method that matches the name we are looking for, we have to stop searching
   * in the parents even if the signature of the method does not match
   *
   * @param recordDeclaration
   * @param name
   * @return true if there is no method in the recordDeclaration where the name of the method
   *     matches with the provided name. false otherwise
   */
  protected boolean shouldContinueSearchInParent(RecordDeclaration recordDeclaration, String name) {
    Pattern namePattern =
        Pattern.compile(
            "(" + Pattern.quote(recordDeclaration.getName()) + "\\.)?" + Pattern.quote(name));

    List<FunctionDeclaration> invocationCandidate =
        recordDeclaration.getMethods().stream()
            .filter(m -> namePattern.matcher(m.getName()).matches())
            .map(FunctionDeclaration.class::cast)
            .collect(Collectors.toList());

    return invocationCandidate.isEmpty();
  }

  protected Set<FunctionDeclaration> getOverridingCandidates(
      Set<Type> possibleSubTypes, FunctionDeclaration declaration) {
    return declaration.getOverriddenBy().stream()
        .filter(f -> possibleSubTypes.contains(containingType.get(f)))
        .collect(Collectors.toSet());
  }

  /**
   * @param signature of the ConstructExpression
   * @param recordDeclaration matching the class the ConstructExpression wants to construct
   * @return ConstructorDeclaration that matches the provided signature
   */
  protected ConstructorDeclaration getConstructorDeclarationDirectMatch(
      List<Type> signature, RecordDeclaration recordDeclaration) {
    for (ConstructorDeclaration constructor : recordDeclaration.getConstructors()) {
      if (constructor.hasSignature(signature)) {
        return constructor;
      }
    }
    return null;
  }

  /**
   * @param constructExpression we want to find an invocation target for
   * @param signature of the ConstructExpression (without defaults)
   * @param recordDeclaration associated with the Object the ConstructExpression constructs
   * @return a ConstructDeclaration that matches with the signature of the ConstructExpression with
   *     added default arguments. The default arguments are added to the arguments edge of the
   *     ConstructExpression
   */
  protected ConstructorDeclaration resolveConstructorWithDefaults(
      ConstructExpression constructExpression,
      List<Type> signature,
      RecordDeclaration recordDeclaration) {
    for (ConstructorDeclaration constructor : recordDeclaration.getConstructors()) {
      if (
      /*!constructor.isImplicit() &&*/ signature.size() < constructor.getSignatureTypes().size()) {
        List<Type> workingSignature =
            getCallSignatureWithDefaults(constructExpression, constructor);
        if (constructor.hasSignature(workingSignature)) {
          return constructor;
        }
      }
    }
    return null;
  }

  /**
   * @param constructExpression we want to find an invocation target for
   * @param recordDeclaration associated with the Object the ConstructExpression constructs
   * @return a ConstructDeclaration that matches the signature of the ConstructExpression by
   *     applying one or more implicit casts to the primitive type arguments of the
   *     ConstructExpressions. The arguments are proxied through a CastExpression to the type
   *     required by the ConstructDeclaration.
   */
  protected ConstructorDeclaration resolveConstructorWithImplicitCast(
      ConstructExpression constructExpression, RecordDeclaration recordDeclaration) {
    for (ConstructorDeclaration constructorDeclaration : recordDeclaration.getConstructors()) {
      var workingSignature = new ArrayList<>(constructExpression.getSignature());
      var defaultParameterSignature = constructorDeclaration.getDefaultParameterSignature();

      if (constructExpression.getArguments().size() <= defaultParameterSignature.size()) {
        workingSignature.addAll(
            defaultParameterSignature.subList(
                constructExpression.getArguments().size(), defaultParameterSignature.size()));
      }

      if (compatibleSignatures(
          constructExpression.getSignature(), constructorDeclaration.getSignatureTypes())) {
        List<CastExpression> implicitCasts =
            signatureWithImplicitCastTransformation(
                constructExpression.getSignature(),
                constructExpression.getArguments(),
                constructorDeclaration.getSignatureTypes());
        applyImplicitCastToArguments(constructExpression, implicitCasts);
        return constructorDeclaration;
      } else if (compatibleSignatures(
          workingSignature, constructorDeclaration.getSignatureTypes())) {
        List<CastExpression> implicitCasts =
            signatureWithImplicitCastTransformation(
                getCallSignatureWithDefaults(constructExpression, constructorDeclaration),
                constructExpression.getArguments(),
                constructorDeclaration.getSignatureTypes());
        applyImplicitCastToArguments(constructExpression, implicitCasts);

        return constructorDeclaration;
      }
    }
    return null;
  }

  /**
   * @param constructExpression we want to find an invocation target for
   * @param recordDeclaration associated with the Object the ConstructExpression constructs
   * @return a ConstructDeclaration that is an invocation of the given ConstructExpression. If there
   *     is no valid ConstructDeclaration we will create an implicit ConstructDeclaration that
   *     matches the ConstructExpression.
   */
  @NotNull
  protected ConstructorDeclaration getConstructorDeclaration(
      ConstructExpression constructExpression, RecordDeclaration recordDeclaration) {
    List<Type> signature = constructExpression.getSignature();
    ConstructorDeclaration constructorCandidate =
        getConstructorDeclarationDirectMatch(signature, recordDeclaration);
    if (constructorCandidate == null && this.getLang() instanceof CXXLanguageFrontend) {
      // Check for usage of default args
      constructorCandidate =
          resolveConstructorWithDefaults(constructExpression, signature, recordDeclaration);
    }

    if (constructorCandidate == null && this.getLang() instanceof CXXLanguageFrontend) {
      // If we don't find any candidate and our current language is c/c++ we check if there is a
      // candidate with an implicit cast
      constructorCandidate =
          resolveConstructorWithImplicitCast(constructExpression, recordDeclaration);
    }

    if (constructorCandidate == null) {
      // Create inferred node
      constructorCandidate = createInferredConstructor(recordDeclaration, signature);
    }

    return constructorCandidate;
  }

  @NotNull
  protected ConstructorDeclaration getConstructorDeclarationForExplicitInvocation(
      List<Type> signature, RecordDeclaration recordDeclaration) {
    return recordDeclaration.getConstructors().stream()
        .filter(f -> f.hasSignature(signature))
        .findFirst()
        .orElseGet(() -> createInferredConstructor(recordDeclaration, signature));
  }
}<|MERGE_RESOLUTION|>--- conflicted
+++ resolved
@@ -65,11 +65,9 @@
  * <p>This pass should NOT use any DFG edges because they are computed / adjusted in a later stage.
  */
 @DependsOn(VariableUsageResolver.class)
-@DependsOn(UnresolvedDFGPass.class)
 public class CallResolver extends Pass {
 
   private static final Logger LOGGER = LoggerFactory.getLogger(CallResolver.class);
-  private boolean inferDfgForUnresolvedCalls;
 
   protected final Map<String, RecordDeclaration> recordMap = new HashMap<>();
   protected final List<TemplateDeclaration> templateList = new ArrayList<>();
@@ -90,9 +88,6 @@
     walker.registerHandler(this::findRecords);
     walker.registerHandler(this::findTemplates);
     walker.registerHandler(this::registerMethods);
-
-    inferDfgForUnresolvedCalls =
-        translationResult.getConfig().getInferenceConfiguration().getInferDfgForUnresolvedCalls();
 
     for (TranslationUnitDeclaration tu : translationResult.getTranslationUnits()) {
       walker.iterate(tu);
@@ -300,10 +295,9 @@
 
     if (call instanceof MemberCallExpression) {
       Node member = ((MemberCallExpression) call).getMember();
-      if (member instanceof HasType
-          && ((HasType) member).getType() instanceof FunctionPointerType) {
-        // handled by extra pass
-      } else {
+      if (!(member instanceof HasType
+          && ((HasType) member).getType() instanceof FunctionPointerType)) {
+        // function pointers are handled by extra pass
         handleMethodCall(curClass, call);
       }
       return;
@@ -321,9 +315,8 @@
         walker.getDeclarationForScope(
             call,
             v -> v.getType() instanceof FunctionPointerType && v.getName().equals(call.getName()));
-    if (funcPointer.isPresent()) {
-      // handled by extra pass
-    } else {
+    if (!funcPointer.isPresent()) {
+      // function pointers are handled by extra pass
       handleNormalCalls(curClass, call);
     }
   }
@@ -596,7 +589,6 @@
               initializationSignature,
               initializationType,
               orderedInitializationSignature);
-          new UnresolvedDFGPass().handleCallExpression(templateCall, inferDfgForUnresolvedCalls);
           return true;
         }
       }
@@ -620,10 +612,8 @@
         }
       }
 
-      new UnresolvedDFGPass().handleCallExpression(templateCall, inferDfgForUnresolvedCalls);
       return true;
     }
-    new UnresolvedDFGPass().handleCallExpression(templateCall, inferDfgForUnresolvedCalls);
     return false;
   }
 
@@ -703,7 +693,6 @@
         initializationSignature.get(declaration).addNextDFG(declaration);
       }
     }
-    new UnresolvedDFGPass().handleCallExpression(templateCall, inferDfgForUnresolvedCalls);
   }
 
   /**
@@ -1078,7 +1067,6 @@
     } else if (!handlePossibleStaticImport(call, curClass)) {
       handleMethodCall(curClass, call);
     }
-    new UnresolvedDFGPass().handleCallExpression(call, inferDfgForUnresolvedCalls);
   }
 
   protected void handleNormalCallCXX(RecordDeclaration curClass, CallExpression call) {
@@ -1120,7 +1108,6 @@
     }
     createInferredFunction(invocationCandidates, call);
     call.setInvokes(invocationCandidates);
-    new UnresolvedDFGPass().handleCallExpression(call, inferDfgForUnresolvedCalls);
   }
 
   protected void createInferredFunction(
@@ -1172,7 +1159,6 @@
 
     createMethodDummies(invocationCandidates, possibleContainingTypes, call);
     call.setInvokes(invocationCandidates);
-    new UnresolvedDFGPass().handleCallExpression(call, inferDfgForUnresolvedCalls);
   }
 
   /**
@@ -1513,55 +1499,6 @@
     }
   }
 
-<<<<<<< HEAD
-  protected void handleFunctionPointerCall(CallExpression call, Node pointer) {
-    if (!(pointer instanceof HasType
-        && ((HasType) pointer).getType() instanceof FunctionPointerType)) {
-      LOGGER.error("Can't handle a function pointer call without function pointer type");
-      return;
-    }
-    FunctionPointerType pointerType = (FunctionPointerType) ((HasType) pointer).getType();
-    List<FunctionDeclaration> invocationCandidates = new ArrayList<>();
-    Deque<Node> worklist = new ArrayDeque<>();
-    Set<Node> seen = Collections.newSetFromMap(new IdentityHashMap<>());
-    worklist.push(pointer);
-    while (!worklist.isEmpty()) {
-      Node curr = worklist.pop();
-      if (!seen.add(curr)) {
-        continue;
-      }
-      if (curr instanceof FunctionDeclaration) {
-        FunctionDeclaration f = (FunctionDeclaration) curr;
-        // Even if it is a function declaration, the dataflow might just come from a situation
-        // where the target of a fptr is passed through via a return value. Keep searching if
-        // return type or signature don't match
-
-        // In some languages, there might be no explicit return type. In this case we are using a
-        // single void return type.
-        Type returnType;
-        if (f.getReturnTypes().isEmpty()) {
-          returnType = new IncompleteType();
-        } else {
-          // TODO(oxisto): support multiple return types
-          returnType = f.getReturnTypes().get(0);
-        }
-
-        if (TypeManager.getInstance().isSupertypeOf(pointerType.getReturnType(), returnType)
-            && f.hasSignature(pointerType.getParameters())) {
-          invocationCandidates.add((FunctionDeclaration) curr);
-          // We have found a target. Don't follow this path any further, but still continue the
-          // other paths that might be left, as we could have several potential targets at runtime
-          continue;
-        }
-      }
-      curr.getPrevDFG().forEach(worklist::push);
-    }
-    call.setInvokes(invocationCandidates);
-    new UnresolvedDFGPass().handleCallExpression(call, inferDfgForUnresolvedCalls);
-  }
-
-=======
->>>>>>> 85f18488
   protected void resolveExplicitConstructorInvocation(ExplicitConstructorInvocation eci) {
     if (eci.getContainingClass() != null) {
       RecordDeclaration recordDeclaration = recordMap.get(eci.getContainingClass());
@@ -1575,7 +1512,6 @@
         eci.setInvokes(invokes);
       }
     }
-    new UnresolvedDFGPass().handleCallExpression(eci, inferDfgForUnresolvedCalls);
   }
 
   protected boolean handlePossibleStaticImport(
@@ -1591,7 +1527,6 @@
             .filter(m -> m.getName().equals(name) || m.getName().endsWith("." + name))
             .collect(Collectors.toList());
     if (nameMatches.isEmpty()) {
-      new UnresolvedDFGPass().handleCallExpression(call, inferDfgForUnresolvedCalls);
       return false;
     } else {
       List<FunctionDeclaration> invokes = new ArrayList<>();
@@ -1607,7 +1542,6 @@
       }
 
       call.setInvokes(invokes);
-      new UnresolvedDFGPass().handleCallExpression(call, inferDfgForUnresolvedCalls);
       return true;
     }
   }
