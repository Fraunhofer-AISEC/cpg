/*
 * Copyright (c) 2019, Fraunhofer AISEC. All rights reserved.
 *
 * Licensed under the Apache License, Version 2.0 (the "License");
 * you may not use this file except in compliance with the License.
 * You may obtain a copy of the License at
 *
 *      http://www.apache.org/licenses/LICENSE-2.0
 *
 * Unless required by applicable law or agreed to in writing, software
 * distributed under the License is distributed on an "AS IS" BASIS,
 * WITHOUT WARRANTIES OR CONDITIONS OF ANY KIND, either express or implied.
 * See the License for the specific language governing permissions and
 * limitations under the License.
 *
 *                    $$$$$$\  $$$$$$$\   $$$$$$\
 *                   $$  __$$\ $$  __$$\ $$  __$$\
 *                   $$ /  \__|$$ |  $$ |$$ /  \__|
 *                   $$ |      $$$$$$$  |$$ |$$$$\
 *                   $$ |      $$  ____/ $$ |\_$$ |
 *                   $$ |  $$\ $$ |      $$ |  $$ |
 *                   \$$$$$   |$$ |      \$$$$$   |
 *                    \______/ \__|       \______/
 *
 */
package de.fraunhofer.aisec.cpg.passes

import de.fraunhofer.aisec.cpg.TranslationResult
import de.fraunhofer.aisec.cpg.frontends.HasSuperclasses
import de.fraunhofer.aisec.cpg.graph.Node
import de.fraunhofer.aisec.cpg.graph.declarations.*
import de.fraunhofer.aisec.cpg.graph.functions
import de.fraunhofer.aisec.cpg.graph.newFieldDeclaration
import de.fraunhofer.aisec.cpg.graph.statements.expressions.CallExpression
import de.fraunhofer.aisec.cpg.graph.statements.expressions.DeclaredReferenceExpression
import de.fraunhofer.aisec.cpg.graph.statements.expressions.MemberCallExpression
import de.fraunhofer.aisec.cpg.graph.statements.expressions.MemberExpression
import de.fraunhofer.aisec.cpg.graph.types.*
import de.fraunhofer.aisec.cpg.helpers.SubgraphWalker.ScopedWalker
import de.fraunhofer.aisec.cpg.helpers.Util
import de.fraunhofer.aisec.cpg.passes.inference.startInference
import de.fraunhofer.aisec.cpg.passes.order.DependsOn
import java.util.regex.Pattern
import org.slf4j.LoggerFactory

/**
 * Creates new connections between the place where a variable is declared and where it is used.
 *
 * A field access is modeled with a [MemberExpression]. After AST building, its base and member
 * references are set to [DeclaredReferenceExpression] stubs. This pass resolves those references
 * and makes the member point to the appropriate [FieldDeclaration] and the base to the "this"
 * [FieldDeclaration] of the containing class. It is also capable of resolving references to fields
 * that are inherited from a superclass and thus not declared in the actual base class. When base or
 * member declarations are not found in the graph, a new "inferred" [FieldDeclaration] is being
 * created that is then used to collect all usages to the same unknown declaration.
 * [DeclaredReferenceExpression] stubs are removed from the graph after being resolved.
 *
 * Accessing a local variable is modeled directly with a [DeclaredReferenceExpression]. This step of
 * the pass doesn't remove the [DeclaredReferenceExpression] nodes like in the field usage case but
 * rather makes their "refersTo" point to the appropriate [ValueDeclaration].
 */
@DependsOn(TypeHierarchyResolver::class)
open class VariableUsageResolver : SymbolResolverPass() {

    override fun accept(result: TranslationResult) {
        scopeManager = result.scopeManager
        config = result.config

        walker = ScopedWalker(scopeManager)
        for (tu in result.translationUnits) {
            currentTU = tu
            walker.clearCallbacks()
            walker.registerHandler { _, _, currNode -> walker.collectDeclarations(currNode) }
            walker.registerHandler { node, _ -> findRecords(node) }
            walker.registerHandler { node, _ -> findEnums(node) }
            walker.iterate(currentTU)
        }

        collectSupertypes()

        for (tu in result.translationUnits) {
            walker.clearCallbacks()
            walker.registerHandler { curClass, _, node -> resolveFieldUsages(curClass, node) }
            walker.iterate(tu)
        }
        for (tu in result.translationUnits) {
            walker.clearCallbacks()
            walker.registerHandler(::resolveLocalVarUsage)
            walker.iterate(tu)
        }
    }

    private fun resolveFunctionPtr(
        containingClassArg: Type?,
        reference: DeclaredReferenceExpression
    ): ValueDeclaration? {
        var containingClass = containingClassArg
        // Without FunctionPointerType, we cannot resolve function pointers
        val fptrType = reference.type as? FunctionPointerType ?: return null

        var functionName = reference.name
        val matcher =
            Pattern.compile("(?:(?<class>.*)(?:\\.|::))?(?<function>.*)").matcher(reference.name)
        if (matcher.matches()) {
            val cls = matcher.group("class")
            functionName = matcher.group("function")
            if (cls == null) {
                log.error(
                    "Resolution of pointers to functions inside the current scope should have been done by the ScopeManager"
                )
            } else {
                containingClass = TypeParser.createFrom(cls, true, reference.language)
            }
        }

        return handleUnknownFunction(
            if (containingClass != null) {
                recordMap[containingClass.typeName]
            } else {
                null
            },
            functionName,
            fptrType
        )
    }

    private fun resolveLocalVarUsage(
        currentClass: RecordDeclaration?,
        parent: Node?,
        current: Node
    ) {
        var language = current.language

        if (current !is DeclaredReferenceExpression || current is MemberExpression) return
        if (
            parent is MemberCallExpression &&
                current === parent.member &&
                current.type !is FunctionPointerType
        ) {
            // members of a MemberCallExpression are no variables to be resolved, unless we have
            // a function pointer call
            return
        }

        // For now, we need to ignore reference expressions that are directly embedded into call
        // expressions, because they are the "callee" property. In the future, we will use this
        // property to actually resolve the function call.
        if (parent is CallExpression && parent.callee === current) {
            return
        }

        // only consider resolving, if the language frontend did not specify a resolution
        var refersTo = current.refersTo ?: scopeManager?.resolveReference(current)
        // if (current.refersTo == null) scopeManager?.resolveReference(current)
        // else current.refersTo!!
        var recordDeclType: Type? = null
        if (currentClass != null) {
            recordDeclType = TypeParser.createFrom(currentClass.name, true, currentClass.language)
        }
        if (current.type is FunctionPointerType && refersTo == null) {
            refersTo = resolveFunctionPtr(recordDeclType, current)
        }

        // only add new nodes for non-static unknown
        if (
            refersTo == null &&
                !current.isStaticAccess &&
                recordDeclType != null &&
                recordDeclType.typeName in recordMap
        ) {
            // Maybe we are referring to a field instead of a local var
            if (language != null && language.namespaceDelimiter in current.name) {
                recordDeclType = getEnclosingTypeOf(current)
            }
            val field = resolveMember(recordDeclType, current)
            if (field != null) {
                refersTo = field
            }
        }

        // TODO: we need to do proper scoping (and merge it with the code above), but for now
        // this just enables CXX static fields
        if (refersTo == null && language != null && language.namespaceDelimiter in current.name) {
            recordDeclType = getEnclosingTypeOf(current)
            val field = resolveMember(recordDeclType, current)
            if (field != null) {
                refersTo = field
            }
        }
        if (refersTo != null) {
            current.refersTo = refersTo
        } else {
            Util.warnWithFileLocation(
                current,
                log,
                "Did not find a declaration for ${current.name}"
            )
        }
    }

    /**
     * We get the type of the "scope" this node is in. (e.g. for a field, we drop the field's name
     * and have the class)
     */
    private fun getEnclosingTypeOf(current: Node): Type {
<<<<<<< HEAD
        val path =
            listOf(
                *current.name
                    .split(Pattern.quote(current.language.namespaceDelimiter).toRegex())
                    .dropLastWhile { it.isEmpty() }
                    .toTypedArray()
            )
        return TypeParser.createFrom(
            java.lang.String.join(
                current.language.namespaceDelimiter,
                path.subList(0, path.size - 1)
            ),
            true,
            current.language
        )
=======
        val language = current.language

        // TODO(oxisto): This should use our new name system instead
        if (language != null && language.namespaceDelimiter.isNotEmpty()) {
            /*val path =
                listOf(
                    *current.name
                        .split(Pattern.quote(language.namespaceDelimiter).toRegex())
                        .dropLastWhile { it.isEmpty() }
                        .toTypedArray()
                )
            return TypeParser.createFrom(
                java.lang.String.join(language.namespaceDelimiter, path.subList(0, path.size - 1)),
                true
            )*/
            val parentName = Util.getParentName(language, current.name)
            return TypeParser.createFrom(parentName, true)
        } else {
            return UnknownType.getUnknownType()
        }
>>>>>>> 96c22601
    }

    private fun resolveFieldUsages(curClass: RecordDeclaration?, current: Node) {
        if (current !is MemberExpression) return

        var baseTarget: Declaration? = null
        if (current.base is DeclaredReferenceExpression) {
            val base = current.base as DeclaredReferenceExpression
            if (
                current.language is HasSuperclasses &&
                    base.name == (current.language as HasSuperclasses).superclassKeyword
            ) {
                if (curClass != null && curClass.superClasses.isNotEmpty()) {
                    val superType = curClass.superClasses[0]
                    val superRecord = recordMap[superType.typeName]
                    if (superRecord == null) {
                        log.error(
                            "Could not find referring super type ${superType.typeName} for ${curClass.name} in the record map. Will set the super type to java.lang.Object"
                        )
                        // TODO: Should be more generic!
                        base.type =
                            TypeParser.createFrom(Any::class.java.name, true, current.language)
                    } else {
                        // We need to connect this super reference to the receiver of this
                        // method
                        val func = scopeManager?.currentFunction
                        if (func is MethodDeclaration) {
                            baseTarget = func.receiver
                        }
                        if (baseTarget != null) {
                            base.refersTo = baseTarget
                            // Explicitly set the type of the call's base to the super type
                            base.type = superType
                            // And set the possible subtypes, to ensure, that really only our
                            // super type is in there
                            base.updatePossibleSubtypes(listOf(superType))
                        }
                    }
                } else {
                    // no explicit super type -> java.lang.Object
                    // TODO: Should be more generic
                    val objectType =
                        TypeParser.createFrom(Any::class.java.name, true, current.language)
                    base.type = objectType
                }
            } else {
                baseTarget = resolveBase(current.base as DeclaredReferenceExpression)
                base.refersTo = baseTarget
            }
            if (baseTarget is EnumDeclaration) {
                val name = current.name
                val memberTarget = baseTarget.entries.firstOrNull { it.name == name }
                if (memberTarget != null) {
                    current.refersTo = memberTarget
                    return
                }
            } else if (baseTarget is RecordDeclaration) {
                var baseType = TypeParser.createFrom(baseTarget.name, true, baseTarget.language)
                if (baseType.typeName !in recordMap) {
                    val containingT = baseType
                    val fqnResolvedType =
                        recordMap.keys.firstOrNull {
                            it.endsWith("." + containingT.name)
                        } // TODO: Is the "." correct here for all languages?
                    if (fqnResolvedType != null) {
                        baseType = TypeParser.createFrom(fqnResolvedType, true, baseTarget.language)
                    }
                }
                current.refersTo = resolveMember(baseType, current)
                return
            }
        }
        var baseType = current.base.type
        if (baseType.typeName !in recordMap) {
            val fqnResolvedType = recordMap.keys.firstOrNull { it.endsWith("." + baseType.name) }
            if (fqnResolvedType != null) {
                baseType = TypeParser.createFrom(fqnResolvedType, true, baseType.language)
            }
        }
        current.refersTo = resolveMember(baseType, current)
    }

    private fun resolveBase(reference: DeclaredReferenceExpression): Declaration? {
        val declaration = scopeManager?.resolveReference(reference)
        if (declaration != null) {
            return declaration
        }

        // check if this refers to an enum
        return if (reference.type in enumMap) {
            enumMap[reference.type]
        } else if (reference.type.typeName in recordMap) {
            recordMap[reference.type.typeName]
        } else {
            null
        }
    }

    private fun resolveMember(
        containingClass: Type,
        reference: DeclaredReferenceExpression
    ): ValueDeclaration? {
        if (isSuperclassReference(reference)) {
            // if we have a "super" on the member side, this is a member call. We need to resolve
            // this in the call resolver instead
            return null
        }
        val simpleName = Util.getSimpleName(reference.language, reference.name)
        var member: FieldDeclaration? = null
        if (containingClass !is UnknownType && containingClass.typeName in recordMap) {
            member =
                recordMap[containingClass.typeName]!!
                    .fields
                    .filter { it.name == simpleName }
                    .map { it.definition }
                    .firstOrNull()
        }
        if (member == null) {
            member =
                superTypesMap
                    .getOrDefault(containingClass.typeName, listOf())
                    .mapNotNull { recordMap[it.typeName] }
                    .flatMap { it.fields }
                    .filter { it.name == simpleName }
                    .map { it.definition }
                    .firstOrNull()
        }
        // Attention: using orElse instead of orElseGet will always invoke unknown declaration
        // handling!
        return member ?: handleUnknownField(containingClass, reference.name, reference.type)
    }

    // TODO(oxisto): Move to inference class
    private fun handleUnknownField(base: Type, name: String, type: Type): FieldDeclaration? {
        // unwrap a potential pointer-type
        if (base is PointerType) {
            return handleUnknownField(base.elementType, name, type)
        }

        if (base.typeName !in recordMap) {
            // No matching record in the map? If we should infer it, we do so, otherwise we stop.
            if (config?.inferenceConfiguration?.inferRecords != true) return null

            // We access an unknown field of an unknown record. so we need to handle that
            inferRecordDeclaration(base, base.typeName, "struct")
        }

        val recordDeclaration = recordMap[base.typeName]
        if (recordDeclaration == null) {
            log.error(
                "There is no matching record in the record map. Can't identify which field is used."
            )
            return null
        }

        val target = recordDeclaration.fields.firstOrNull { it.name == name }

        return if (target != null) {
            target
        } else {
            val declaration =
                recordDeclaration.newFieldDeclaration(
                    name,
                    type,
                    listOf<String>(),
                    "",
                    null,
                    null,
                    false,
                )
            recordDeclaration.addField(declaration)
            declaration.isInferred = true
            declaration
        }
    }

    /**
     * Generates a [MethodDeclaration] if the [declarationHolder] is a [RecordDeclaration] or a
     * [FunctionDeclaration] if the [declarationHolder] is a [TranslationUnitDeclaration]. The
     * resulting function/method has the signature and return type specified in [fctPtrType] and the
     * specified [name].
     */
    private fun handleUnknownFunction(
        declarationHolder: RecordDeclaration?,
        name: String,
        fctPtrType: FunctionPointerType
    ): FunctionDeclaration {
        // Try to find the function or method in the list of existing functions.
        val target =
            if (declarationHolder != null) {
                declarationHolder.methods.firstOrNull { f ->
                    f.matches(name, fctPtrType.returnType, fctPtrType.parameters)
                }
            } else {
                currentTU.functions.firstOrNull { f ->
                    f.matches(name, fctPtrType.returnType, fctPtrType.parameters)
                }
            }
        // If we didn't find anything, we create a new function or method declaration
        return target
            ?: (declarationHolder ?: currentTU)
                .startInference()
                .createInferredFunctionDeclaration(
                    name,
                    null,
                    false,
                    fctPtrType.parameters,
                    fctPtrType.returnType
                )
    }

    companion object {
        private val log = LoggerFactory.getLogger(VariableUsageResolver::class.java)
    }
}<|MERGE_RESOLUTION|>--- conflicted
+++ resolved
@@ -203,23 +203,6 @@
      * and have the class)
      */
     private fun getEnclosingTypeOf(current: Node): Type {
-<<<<<<< HEAD
-        val path =
-            listOf(
-                *current.name
-                    .split(Pattern.quote(current.language.namespaceDelimiter).toRegex())
-                    .dropLastWhile { it.isEmpty() }
-                    .toTypedArray()
-            )
-        return TypeParser.createFrom(
-            java.lang.String.join(
-                current.language.namespaceDelimiter,
-                path.subList(0, path.size - 1)
-            ),
-            true,
-            current.language
-        )
-=======
         val language = current.language
 
         // TODO(oxisto): This should use our new name system instead
@@ -236,11 +219,10 @@
                 true
             )*/
             val parentName = Util.getParentName(language, current.name)
-            return TypeParser.createFrom(parentName, true)
+            return TypeParser.createFrom(parentName, true, language)
         } else {
             return UnknownType.getUnknownType()
         }
->>>>>>> 96c22601
     }
 
     private fun resolveFieldUsages(curClass: RecordDeclaration?, current: Node) {
