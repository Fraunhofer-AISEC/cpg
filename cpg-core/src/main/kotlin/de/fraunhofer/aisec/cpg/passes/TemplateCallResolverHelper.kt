--- conflicted
+++ resolved
@@ -29,12 +29,8 @@
 import de.fraunhofer.aisec.cpg.graph.declarations.ParameterDeclaration
 import de.fraunhofer.aisec.cpg.graph.declarations.RecordTemplateDeclaration
 import de.fraunhofer.aisec.cpg.graph.declarations.TemplateDeclaration
-<<<<<<< HEAD
 import de.fraunhofer.aisec.cpg.graph.declarations.TypeParameterDeclaration
-=======
-import de.fraunhofer.aisec.cpg.graph.declarations.TypeParamDeclaration
 import de.fraunhofer.aisec.cpg.graph.objectType
->>>>>>> 2ec07591
 import de.fraunhofer.aisec.cpg.graph.statements.expressions.ConstructExpression
 import de.fraunhofer.aisec.cpg.graph.statements.expressions.Reference
 import de.fraunhofer.aisec.cpg.graph.statements.expressions.TypeExpression
@@ -46,20 +42,20 @@
  * ConstructExpression until a fixpoint is reached e.g. template&lt;class Type1, class Type2 =
  * Type1&gt;
  *
- * @param constructExpr
+ * @param constructExpression
  * @param template
  */
 fun addRecursiveDefaultTemplateArgs(
-    constructExpr: ConstructExpression,
+    constructExpression: ConstructExpression,
     template: RecordTemplateDeclaration
 ) {
     var templateParameters: Int
     do {
         // Handle Explicit Template Arguments
-        templateParameters = constructExpr.templateParameters.size
+        templateParameters = constructExpression.templateParameters.size
         val templateParametersExplicitInitialization = mutableMapOf<Node, Node>()
         handleExplicitTemplateParameters(
-            constructExpr,
+            constructExpression,
             template,
             templateParametersExplicitInitialization
         )
@@ -71,32 +67,32 @@
         // Add defaults to ConstructDeclaration
         applyMissingParams(
             template,
-            constructExpr,
+            constructExpression,
             templateParametersExplicitInitialization,
             templateParameterRealDefaultInitialization
         )
-    } while (templateParameters != constructExpr.templateParameters.size)
+    } while (templateParameters != constructExpression.templateParameters.size)
 }
 
 /**
  * Matches declared template arguments to the explicit instantiation
  *
- * @param constructExpr containing the explicit instantiation
+ * @param constructExpression containing the explicit instantiation
  * @param template containing declared template arguments
  * @param templateParametersExplicitInitialization mapping of the template parameter to the explicit
  *   instantiation
  */
 fun handleExplicitTemplateParameters(
-    constructExpr: ConstructExpression,
+    constructExpression: ConstructExpression,
     template: RecordTemplateDeclaration,
     templateParametersExplicitInitialization: MutableMap<Node, Node>
 ) {
-    for (i in constructExpr.templateParameters.indices) {
-        val explicit = constructExpr.templateParameters[i]
+    for (i in constructExpression.templateParameters.indices) {
+        val explicit = constructExpression.templateParameters[i]
         if (template.parameters[i] is TypeParameterDeclaration) {
             templateParametersExplicitInitialization[
-                (template.parameters[i] as TypeParameterDeclaration).type] = explicit
-        } else if (template.parameters[i] is ParameterDeclaration) {
+                (template.parameters[i] as TypeParamDeclaration).type] = explicit
+        } else if (template.parameters[i] is ParamVariableDeclaration) {
             templateParametersExplicitInitialization[template.parameters[i]] = explicit
         }
     }
@@ -106,7 +102,7 @@
  * Apply missingParameters (either explicit or defaults) to the ConstructExpression and its type
  *
  * @param template Template which is instantiated by the ConstructExpression
- * @param constructExpr
+ * @param constructExpression
  * @param templateParametersExplicitInitialization mapping of the template parameter to the explicit
  *   instantiation
  * @param templateParameterRealDefaultInitialization mapping of template parameter to its real
@@ -114,45 +110,10 @@
  */
 fun applyMissingParams(
     template: RecordTemplateDeclaration,
-    constructExpr: ConstructExpression,
+    constructExpression: ConstructExpression,
     templateParametersExplicitInitialization: Map<Node, Node>,
     templateParameterRealDefaultInitialization: Map<Node, Node?>
 ) {
-<<<<<<< HEAD
-    val missingParams: List<Node?> =
-        template.parameterDefaults.subList(
-            constructExpr.templateParameters.size,
-            template.parameterDefaults.size
-        )
-    for (m in missingParams) {
-        var missingParam = m
-        if (missingParam is Reference) {
-            missingParam = missingParam.refersTo
-        }
-        if (missingParam in templateParametersExplicitInitialization) {
-            // If default is a previously defined template argument that has been explicitly
-            // passed
-            templateParametersExplicitInitialization[missingParam]?.let {
-                constructExpr.addTemplateParameter(
-                    it,
-                    TemplateDeclaration.TemplateInitialization.DEFAULT
-                )
-            }
-            // If template argument is a type add it as a generic to the type as well
-            (templateParametersExplicitInitialization[missingParam] as? TypeExpression)?.type?.let {
-                (constructExpr.type as ObjectType).addGeneric(it)
-            }
-        } else if (missingParam in templateParameterRealDefaultInitialization) {
-            // Add default of template parameter to construct declaration
-            templateParameterRealDefaultInitialization[missingParam]?.let {
-                constructExpr.addTemplateParameter(
-                    it,
-                    TemplateDeclaration.TemplateInitialization.DEFAULT
-                )
-            }
-            (templateParametersExplicitInitialization[missingParam] as? TypeExpression)?.type?.let {
-                (constructExpr.type as ObjectType).addGeneric(it)
-=======
     with(constructExpression) {
         val missingParams: List<Node?> =
             template.parameterDefaults.subList(
@@ -197,7 +158,6 @@
                         constructExpression.type =
                             objectType(constructExpression.type.name, listOf(it))
                     }
->>>>>>> 2ec07591
             }
         }
     }
