--- conflicted
+++ resolved
@@ -454,20 +454,6 @@
             "Replacing expression $old was not successful. Further analysis might not be entirely accurate."
         )
     } else {
-<<<<<<< HEAD
-        // Store any eventual EOG/DFG nodes and disconnect old node
-        val oldNextEOG = old.nextEOG.toMutableList()
-        val oldPrevEOG =
-            when (old) {
-                is BinaryOperator -> {
-                    val prev = old.lhs.prevEOG.toMutableList()
-                    old.lhs.disconnectFromGraph()
-                    old.rhs.disconnectFromGraph()
-                    prev
-                }
-                else -> old.prevEOG.toMutableList()
-            }
-=======
         // Store any eventual EOG nodes and disconnect old node
         val oldNextEOG = old.getExitNextEOG().toSet()
         val oldPrevEOG = old.getStartingPrevEOG().toSet()
@@ -476,7 +462,6 @@
                 oldPrevEOG.isNotEmpty() ||
                 old.prevEOG.isNotEmpty() ||
                 old.nextEOG.isNotEmpty()
->>>>>>> dde1438f
         old.disconnectFromGraph()
 
         if (hasEOG) {
