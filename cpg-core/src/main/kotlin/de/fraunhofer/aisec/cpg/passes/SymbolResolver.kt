--- conflicted
+++ resolved
@@ -888,8 +888,6 @@
                 ?.createInferredConstructor(constructExpression.signature)
     }
 
-<<<<<<< HEAD
-=======
     protected fun getConstructorDeclarationForExplicitInvocation(
         signature: List<Type>,
         recordDeclaration: RecordDeclaration
@@ -898,7 +896,6 @@
             ?: recordDeclaration.startInference(ctx)?.createInferredConstructor(signature)
     }
 
->>>>>>> 6c0deda0
     companion object {
         val LOGGER: Logger = LoggerFactory.getLogger(SymbolResolver::class.java)
 
