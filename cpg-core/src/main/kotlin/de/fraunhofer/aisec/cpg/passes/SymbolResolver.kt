/*
 * Copyright (c) 2019, Fraunhofer AISEC. All rights reserved.
 *
 * Licensed under the Apache License, Version 2.0 (the "License");
 * you may not use this file except in compliance with the License.
 * You may obtain a copy of the License at
 *
 *      http://www.apache.org/licenses/LICENSE-2.0
 *
 * Unless required by applicable law or agreed to in writing, software
 * distributed under the License is distributed on an "AS IS" BASIS,
 * WITHOUT WARRANTIES OR CONDITIONS OF ANY KIND, either express or implied.
 * See the License for the specific language governing permissions and
 * limitations under the License.
 *
 *                    $$$$$$\  $$$$$$$\   $$$$$$\
 *                   $$  __$$\ $$  __$$\ $$  __$$\
 *                   $$ /  \__|$$ |  $$ |$$ /  \__|
 *                   $$ |      $$$$$$$  |$$ |$$$$\
 *                   $$ |      $$  ____/ $$ |\_$$ |
 *                   $$ |  $$\ $$ |      $$ |  $$ |
 *                   \$$$$$   |$$ |      \$$$$$   |
 *                    \______/ \__|       \______/
 *
 */
package de.fraunhofer.aisec.cpg.passes

import de.fraunhofer.aisec.cpg.*
import de.fraunhofer.aisec.cpg.CallResolutionResult.SuccessKind.*
import de.fraunhofer.aisec.cpg.frontends.*
import de.fraunhofer.aisec.cpg.graph.*
import de.fraunhofer.aisec.cpg.graph.declarations.*
import de.fraunhofer.aisec.cpg.graph.edges.flows.EvaluationOrder
import de.fraunhofer.aisec.cpg.graph.scopes.Symbol
import de.fraunhofer.aisec.cpg.graph.statements.expressions.*
import de.fraunhofer.aisec.cpg.graph.types.*
import de.fraunhofer.aisec.cpg.helpers.SubgraphWalker.ScopedWalker
import de.fraunhofer.aisec.cpg.helpers.Util
import de.fraunhofer.aisec.cpg.helpers.replace
import de.fraunhofer.aisec.cpg.passes.configuration.DependsOn
import de.fraunhofer.aisec.cpg.passes.inference.startInference
import de.fraunhofer.aisec.cpg.passes.inference.tryFieldInference
import de.fraunhofer.aisec.cpg.passes.inference.tryFunctionInference
import de.fraunhofer.aisec.cpg.passes.inference.tryFunctionInferenceFromFunctionPointer
import de.fraunhofer.aisec.cpg.passes.inference.tryVariableInference
import de.fraunhofer.aisec.cpg.processing.strategy.Strategy
import org.slf4j.Logger
import org.slf4j.LoggerFactory

/**
 * Creates new connections between the place where a variable is declared and where it is used.
 *
 * A field access is modeled with a [MemberExpression]. After AST building, its base and member
 * references are set to [Reference] stubs. This pass resolves those references and makes the member
 * point to the appropriate [FieldDeclaration] and the base to the "this" [FieldDeclaration] of the
 * containing class. It is also capable of resolving references to fields that are inherited from a
 * superclass and thus not declared in the actual base class. When base or member declarations are
 * not found in the graph, a new "inferred" [FieldDeclaration] is being created that is then used to
 * collect all usages to the same unknown declaration. [Reference] stubs are removed from the graph
 * after being resolved.
 *
 * Accessing a local variable is modeled directly with a [Reference]. This step of the pass doesn't
 * remove the [Reference] nodes like in the field usage case but rather makes their "refersTo" point
 * to the appropriate [ValueDeclaration].
 *
 * Resolves [CallExpression] and [NewExpression] targets.
 *
 * A [CallExpression] specifies the method that wants to be called via [CallExpression.name]. The
 * call target is a method of the same class the caller belongs to, so the name is resolved to the
 * appropriate [MethodDeclaration]. This pass also takes into consideration that a method might not
 * be present in the current class, but rather has its implementation in a superclass, and sets the
 * pointer accordingly.
 *
 * Constructor calls with [ConstructExpression] are resolved in such a way that their
 * [ConstructExpression.instantiates] points to the correct [RecordDeclaration]. Additionally, the
 * [ConstructExpression.constructor] is set to the according [ConstructorDeclaration].
 *
 * This pass should NOT use any DFG edges because they are computed / adjusted in a later stage.
 */
@DependsOn(TypeResolver::class)
@DependsOn(TypeHierarchyResolver::class)
@DependsOn(EvaluationOrderGraphPass::class)
@DependsOn(ImportResolver::class)
open class SymbolResolver(ctx: TranslationContext) : ComponentPass(ctx) {

    /** Configuration for the [SymbolResolver]. */
    class Configuration(
        /** If set to true, the resolver will skip unreachable EOG edges. */
        val skipUnreachableEOG: Boolean = false,

        /**
         * If set to true, the resolver will ignore [Declaration] nodes that are on EOG paths that
         * are [EvaluationOrder.unreachable].
         */
        val ignoreUnreachableDeclarations: Boolean = false,
    ) : PassConfiguration()

    protected lateinit var walker: ScopedWalker

    protected val templateList = mutableListOf<TemplateDeclaration>()

    /** Our configuration. */
    var passConfig = passConfig<Configuration>()

    /**
     * If [Configuration.ignoreUnreachableDeclarations] is enabled, this predicate will filter
     * candidates whether they are [EvaluationOrder.unreachable]. If the declaration has ONLY
     * unreachable incoming EOG edges, we ignore them.
     */
    private val eogPredicate: ((Declaration) -> Boolean)? =
        if (passConfig?.ignoreUnreachableDeclarations == true) {
            { declaration ->
                if (declaration is FunctionDeclaration) {
                        declaration.astParent
                    } else {
                        declaration
                    }
                    ?.prevEOGEdges
                    ?.all { edge -> !edge.unreachable } == true
            }
        } else {
            null
        }

    override fun accept(component: Component) {
        ctx.currentComponent = component
        walker = ScopedWalker(scopeManager)

        cacheTemplates(component)

        walker.strategy =
            if (passConfig?.skipUnreachableEOG == true) {
                Strategy::REACHABLE_EOG_FORWARD
            } else {
                Strategy::EOG_FORWARD
            }
        walker.clearCallbacks()
        walker.registerHandler(this::handle)

        // Resolve symbols in our translation units in the order depending on their import
        // dependencies
        for (tu in (Strategy::TRANSLATION_UNITS_LEAST_IMPORTS)(component)) {
            log.debug("Resolving symbols of translation unit {}", tu.name)

            // Gather all resolution EOG starters; and make sure they really do not have a
            // predecessor, otherwise we might analyze a node multiple times
            val nodes = tu.allEOGStarters.filter { it.prevEOGEdges.isEmpty() }

            for (node in nodes) {
                walker.iterate(node)
            }
        }
    }

    override fun cleanup() {
        templateList.clear()
    }

    /** This function caches all [TemplateDeclaration]s into [templateList]. */
    private fun cacheTemplates(component: Component) {
        walker.registerHandler { node ->
            if (node is TemplateDeclaration) {
                templateList.add(node)
            }
        }
        for (tu in component.translationUnits) {
            walker.iterate(tu)
        }
    }

    /**
     * This function handles symbol resolving for a [Reference]. After a successful lookup of the
     * symbol contained in [Reference.name], the property [Reference.refersTo] is set to the best
     * (or only) candidate.
     *
     * On a high-level, it performs the following steps:
     * - Use [ScopeManager.lookupSymbolByName] to retrieve [Declaration] candidates based on the
     *   [Reference.name]. This can either result in an "unqualified" or "qualified" lookup,
     *   depending on the name.
     * - The results of the lookup are stored in [Reference.candidates]. The purpose of this is
     *   two-fold. First, it is a good way to debug potential symbol resolution errors. Second, it
     *   is used by other functions, for example [handleCallExpression], which then picks the best
     *   viable option out of the candidates (if the reference is part of the
     *   [CallExpression.callee]).
     * - In the next step, we need to decide whether we are resolving a standalone reference (which
     *   most likely points to a [VariableDeclaration]) or if we are part of a
     *   [CallExpression.callee]. In the first case, we can directly assign [Reference.refersTo]
     *   based on the candidates (at the moment we only assign it if we have exactly one candidate).
     *   In the second case, we are finished and let [handleCallExpression] take care of the rest
     *   once the EOG reaches the appropriate [CallExpression] (which should actually be just be the
     *   next EOG node).
     */
    protected open fun handleReference(currentClass: RecordDeclaration?, ref: Reference) {
        val language = ref.language
        val helperType = ref.resolutionHelper?.type

        // Ignore references to anonymous identifiers, if the language supports it (e.g., the _
        // identifier in Go)
        if (
            language is HasAnonymousIdentifier && ref.name.localName == language.anonymousIdentifier
        ) {
            return
        }

        // Ignore references to "super" if the language has super expressions, because they will be
        // handled separately in handleMemberExpression
        if (language is HasSuperClasses && ref.name.localName == language.superClassKeyword) {
            return
        }

        // If our resolution helper indicates that this reference is the target of a variable with a
        // function pointer, we need to take the (return) type arguments of the function pointer
        // into consideration
        val predicate: ((Declaration) -> Boolean)? =
            if (helperType is FunctionPointerType) {
                { declaration ->
                    if (declaration is FunctionDeclaration) {
                        declaration.returnTypes == listOf(helperType.returnType) &&
                            declaration.matchesSignature(helperType.parameters) !=
                                IncompatibleSignature
                    } else {
                        false
                    } && eogPredicate?.invoke(declaration) != false
                }
            } else {
                eogPredicate
            }

        // Find a list of candidate symbols. In most cases, we can just perform a lookup by name
        // which either performs an unqualified lookup beginning from the current scope "up-wards",
        // or a qualified lookup starting from the scope specified in the name.
        var candidates = scopeManager.lookupSymbolByNodeName(ref, predicate = predicate).toSet()

        // But we have to consider one special case: For languages, that support implicit receivers,
        // this reference might be a member access of either the current class or a parent class.
        // While a regular lookup would only consider the current scope, we have to consider the
        // parent classes as well, which is exactly what resolveMemberByName does. We could probably
        // get around this if we would include the symbols of the parent class somehow in the child
        // class as a sort of "sibling" scope, but we do not have that (yet).
        if (
            language is HasImplicitReceiver &&
                candidates.isEmpty() &&
                !ref.name.isQualified() &&
                currentClass != null
        ) {
            candidates =
                resolveMemberByName(ref.name.localName, setOf(currentClass.toType())).toSet()
        }

        // Store the candidates in the reference
        ref.candidates = candidates

        // We need to choose the best viable candidate out of the ones we have for our reference.
        // Hopefully we have only one, but there might be instances where more than one is a valid
        // candidate. We let the language have a chance at overriding the default behaviour (which
        // takes only a single one).
        val wouldResolveTo = language.bestViableReferenceCandidate(ref)

        // For now, we still separate the resolving of simple variable references from call
        // resolving. Therefore, we need to stop here if we are the callee of a call and continue in
        // handleCallExpression.
        //
        // However, there is a special case that we want to catch, that is if we are "calling" a
        // reference to a variable (or parameter). This can be done in several languages, e.g., in
        // C/C++ as function pointers or in Go as function references. In this case, we want to
        // resolve the reference of this call expression back to its original declaration, and then
        // we later continue in the DynamicInvokeResolver, which sets the invokes edge.
        if (
            ref.resolutionHelper is CallExpression &&
                (wouldResolveTo !is VariableDeclaration && wouldResolveTo !is ParameterDeclaration)
        ) {
            return
        }

        // Only consider resolving, if the language frontend did not specify a resolution. If we
        // already have populated the wouldResolveTo variable, we can re-use this instead of
        // resolving again
        var refersTo = ref.refersTo ?: wouldResolveTo

        // If we did not resolve the reference up to this point, we can try to infer the declaration
        if (refersTo == null) {
            // If it's a function pointer, we can try to infer a function
            refersTo =
                if (helperType is FunctionPointerType) {
                    tryFunctionInferenceFromFunctionPointer(ref, helperType)
                } else {
                    // Otherwise, we can try to infer a variable
                    tryVariableInference(ref)
                }
        }

        if (refersTo != null) {
            ref.refersTo = refersTo
        } else {
            Util.warnWithFileLocation(ref, log, "Did not find a declaration for ${ref.name}")
        }
    }

    /**
     * This function handles resolving of a [MemberExpression] in the [curClass]. This works similar
     * to [handleReference]. First, we set the [MemberExpression.candidates] based on
     * [resolveMemberByName], which internally calls [ScopeManager.lookupSymbolByName] based on the
     * current class and its parent classes. Then, if we resolve a [MemberCallExpression], we abort
     * (and later pick up resolving in [handleCallExpression]). In case of a field access, we set
     * the [MemberExpression.refersTo] based on [Language.bestViableReferenceCandidate].
     */
    protected open fun handleMemberExpression(
        curClass: RecordDeclaration?,
        current: MemberExpression,
    ) {
        // Some locals for easier smart casting
        val base = current.base
        val language = current.language

        // We need to adjust certain types of the base in case of a "super" expression, and we
        // delegate this to the language. If that is successful, we can continue with regular
        // resolving.
        if (
            language is HasSuperClasses &&
                curClass != null &&
                base is Reference &&
                base.name.localName == language.superClassKeyword
        ) {
            language.handleSuperExpression(current, curClass, scopeManager)
        }

        // Handle a possible overloaded operator->. If we find an overloaded operator, this inserts
        // an additional operator expression in-between the existing member expression and the base
        // and also affects the base type.
        val baseType = resolveOverloadedArrowOperator(current) ?: base.type.root

        // Find candidates based on possible base types
        val (possibleTypes, _) = getPossibleContainingTypes(current)
        current.candidates = resolveMemberByName(current.name.localName, possibleTypes).toSet()

        // For legacy reasons, resolving of simple variable references (including fields) is
        // separated from call resolving. Therefore, we need to stop here if we are the callee of a
        // member call and continue in handleCallExpression. But we can already make
        // handleCallExpression a bit cleaner, if we set the candidates here, similar to what we do
        // in handleReference.
        val helper = current.resolutionHelper
        if (helper is MemberCallExpression) {
            return
        }

        // We need to choose the best viable candidate out of the ones we have for our reference.
        // Hopefully we have only one, but there might be instances where more than one is a valid
        // candidate. We let the language have a chance at overriding the default behaviour (which
        // takes only a single one).
        val wouldResolveTo = language.bestViableReferenceCandidate(current)

        var refersTo = current.refersTo ?: wouldResolveTo

        if (refersTo == null && baseType is ObjectType) {
            refersTo = tryFieldInference(current, baseType)
        }

        current.refersTo = refersTo
    }

    /**
     * This function resolves a possible overloaded -> (arrow) operator, for languages which support
     * operator overloading. The implicit call to the overloaded operator function is inserted as
     * base for the MemberExpression. This can be the case for a [MemberExpression] or
     * [MemberCallExpression]
     */
    private fun resolveOverloadedArrowOperator(ex: Expression): Type? {
        var type: Type? = null
        if (
            ex.language is HasOperatorOverloading &&
                ex is MemberExpression &&
                ex.operatorCode == "->" &&
                ex.base.type !is PointerType
        ) {
            val result = resolveOperator(ex)
            val op = result?.bestViable?.singleOrNull()
            if (result?.success == SUCCESSFUL && op is OperatorDeclaration) {
                type = op.returnTypes.singleOrNull()?.root ?: unknownType()

                // We need to insert a new operator call expression in between
                val call = operatorCallFromDeclaration(op, ex)

                // Make the call our new base
                ex.base = call
            }
        }

        return type
    }

<<<<<<< HEAD
=======
    /**
     * The central entry-point for all symbol-resolving. It dispatches the handling of the node to
     * the appropriate function based on the node type.
     */
>>>>>>> dbf050d2
    protected open fun handle(node: Node?, currClass: RecordDeclaration?) {
        when (node) {
            is MemberExpression -> handleMemberExpression(currClass, node)
            is Reference -> handleReference(currClass, node)
            is ConstructExpression -> handleConstructExpression(node)
            is CallExpression -> handleCallExpression(node)
            is HasOverloadedOperation -> handleOverloadedOperator(node)
        }
    }

<<<<<<< HEAD
=======
    /**
     * This function handles the resolution of a [CallExpression] based on a list of candidates. The
     * candidates are taken from [CallExpression.callee] which are set either in [handleReference]
     * or [handleMemberExpression], depending on the type.
     *
     * In any case, the candidates are then resolved with the arguments of the call expression using
     * [resolveWithArguments]. The result of this resolution is stored in [CallExpression.invokes]
     * and depending on [CallResolutionResult.SuccessKind] are warning is emitted if resolution was
     * erroneous or ambiguous. Furthermore, the [CallExpression.callee]'s [Reference.refersTo] is
     * also set.
     *
     * If the resolution was unsuccessful, we try to infer the function based on the information
     * provided in the [CallResolutionResult] and the [CallExpression]. This is done in
     * [tryFunctionInference].
     *
     * @param call The [CallExpression] to resolve.
     */
>>>>>>> dbf050d2
    protected open fun handleCallExpression(call: CallExpression) {
        // Some local variables for easier smart casting
        val callee = call.callee
        val language = call.language

        // If the base type is unknown, we cannot resolve the call
        if (callee is MemberExpression && callee.base.type is UnknownType) {
            Util.warnWithFileLocation(
                call,
                log,
                "Cannot resolve call to ${callee.name} because the base type is unknown",
            )
            return
        }

        // Dynamic function invokes (such as function pointers) are handled by an extra pass, so we
        // are
        // not resolving them here.
        //
        // We have a dynamic invoke in two cases:
        // a) our callee is not a reference
        // b) our reference already refers to a variable rather than a function
        if (
            callee !is Reference ||
                callee.refersTo is VariableDeclaration ||
                callee.refersTo is ParameterDeclaration
        ) {
            return
        }

        // If this is a template call and our language supports templates, we need to directly
        // handle this with the template system. This will also take care of inference and
        // everything. This will stay in this way until we completely redesign the template system.
        if (call.instantiatesTemplate() && language is HasTemplates) {
            val (ok, candidates) =
                language.handleTemplateFunctionCalls(
                    scopeManager.currentRecord,
                    call,
                    true,
                    ctx,
                    call.translationUnit,
                    false,
                )
            if (ok) {
                call.invokes = candidates.toMutableList()
                return
            }
        }

        // Try to resolve the best viable function based on the candidates and the arguments
        val result = resolveWithArguments(callee.candidates, call.arguments, call)
        when (result.success) {
            PROBLEMATIC -> {
                log.error(
                    "Resolution of ${call.name} returned a problematic result and we cannot decide correctly, the invokes edge will contain all possible viable functions"
                )
                call.invokes = result.bestViable.toMutableList()
            }
            AMBIGUOUS -> {
                log.warn(
                    "Resolution of ${call.name} returned an ambiguous result and we cannot decide correctly, the invokes edge will contain the the ambiguous functions"
                )
                call.invokes = result.bestViable.toMutableList()
            }
            SUCCESSFUL -> {
                call.invokes = result.bestViable.toMutableList()
            }
            UNRESOLVED -> {
                call.invokes = tryFunctionInference(call, result).toMutableList()
            }
        }

        // We also set the callee's refersTo
        callee.refersTo = call.invokes.firstOrNull()
    }

    /**
     * This function tries to resolve a set of [candidates] (e.g. coming from a
     * [CallExpression.callee]) into the best matching [FunctionDeclaration] (or multiple functions,
     * if applicable) based on the supplied [arguments]. The result is returned in the form of a
     * [CallResolutionResult] which holds detail information about intermediate results as well as
     * the kind of success the resolution had.
     *
     * The [source] expression specifies the node in the graph that triggered this resolution. This
     * is most likely a [CallExpression], but could be other node as well. It is also the source of
     * the scope and language used in the resolution.
     */
    private fun resolveWithArguments(
        candidates: Set<Declaration>,
        arguments: List<Expression>,
        source: Expression,
    ): CallResolutionResult {
        val result =
            CallResolutionResult(
                source,
                arguments,
                candidates.filterIsInstance<FunctionDeclaration>().toSet(),
                setOf(),
                mapOf(),
                setOf(),
                UNRESOLVED,
                source.scope,
            )
        val language = source.language

        // Set the start scope. This can either be the call's scope or a scope specified in an FQN
        val extractedScope = ctx.scopeManager.extractScope(source, source.scope)

        // If we could not extract the scope (even though one was specified), we can only return an
        // empty result
        if (extractedScope == null) {
            return result
        }

        val scope = extractedScope.scope
        result.actualStartScope = scope ?: source.scope

        // If there are no candidates, we can stop here
        if (candidates.isEmpty()) {
            return result
        }

        // If the function does not allow function overloading, and we have multiple candidate
        // symbols, the result is "problematic"
        if (source.language !is HasFunctionOverloading && result.candidateFunctions.size > 1) {
            result.success = PROBLEMATIC
        }

        // Filter functions that match the signature of our call, either directly or with casts;
        // those functions are "viable". Take default arguments into account if the language has
        // them.
        result.signatureResults =
            result.candidateFunctions
                .map {
                    Pair(
                        it,
                        it.matchesSignature(
                            arguments.map(Expression::type),
                            arguments,
                            source.language is HasDefaultArguments,
                        ),
                    )
                }
                .filter { it.second is SignatureMatches }
                .associate { it }
        result.viableFunctions = result.signatureResults.keys

        // If we have a "problematic" result, we can stop here. In this case we cannot really
        // determine anything more.
        if (result.success == PROBLEMATIC) {
            result.bestViable = result.viableFunctions
            return result
        }

        // Otherwise, give the language a chance to narrow down the result (ideally to one) and set
        // the success kind.
        val pair = language.bestViableResolution(result)
        result.bestViable = pair.first
        result.success = pair.second

        return result
    }

    private fun resolveMemberByName(
        symbol: String,
        possibleContainingTypes: Set<Type>,
    ): Set<Declaration> {
        var candidates = mutableSetOf<Declaration>()
        val records = possibleContainingTypes.mapNotNull { it.root.recordDeclaration }.toSet()
        for (record in records) {
            candidates.addAll(
                ctx.scopeManager.lookupSymbolByName(record.name.fqn(symbol), record.language)
            )
        }

        // Find invokes by supertypes
        if (candidates.isEmpty() && symbol.isNotEmpty()) {
            val records = possibleContainingTypes.mapNotNull { it.root.recordDeclaration }.toSet()
            candidates = getInvocationCandidatesFromParents(symbol, records).toMutableSet()
        }

        // Add overridden invokes
        candidates.addAll(
            candidates
                .filterIsInstance<FunctionDeclaration>()
                .map { getOverridingCandidates(possibleContainingTypes, it) }
                .flatten()
        )

        return candidates
    }

    protected open fun handleConstructExpression(constructExpression: ConstructExpression) {
        if (constructExpression.instantiates != null && constructExpression.constructor != null)
            return
        val recordDeclaration = constructExpression.type.root.recordDeclaration
        constructExpression.instantiates = recordDeclaration
        for (template in templateList) {
            if (
                template is RecordTemplateDeclaration &&
                    recordDeclaration != null &&
                    recordDeclaration in template.realizations &&
                    (constructExpression.templateArguments.size <= template.parameters.size)
            ) {
                val defaultDifference =
                    template.parameters.size - constructExpression.templateArguments.size
                if (defaultDifference <= template.parameterDefaults.size) {
                    // Check if predefined template value is used as default in next value
                    addRecursiveDefaultTemplateArgs(constructExpression, template, scopeManager)

                    // Add missing defaults
                    val missingNewParams: List<Node?> =
                        template.parameterDefaults.subList(
                            constructExpression.templateArguments.size,
                            template.parameterDefaults.size,
                        )
                    for (missingParam in missingNewParams) {
                        if (missingParam != null) {
                            constructExpression.addTemplateParameter(
                                missingParam,
                                TemplateDeclaration.TemplateInitialization.DEFAULT,
                            )
                        }
                    }
                    constructExpression.templateInstantiation = template
                    break
                }
            }
        }
        if (recordDeclaration != null) {
            val constructor = getConstructorDeclaration(constructExpression, recordDeclaration)
            constructExpression.constructor = constructor
        }
    }

    /**
     * This function handles all nodes that have the [HasOverloadedOperation] trait. It tries to
     * resolve the overloaded operator and replace the node with the resolved operator expression.
     *
     * Which overloads are possible, is depending on whether the language implements
     * [HasOperatorOverloading] and can be specified in
     * [HasOperatorOverloading.overloadedOperatorNames].
     *
     * Internally, it takes the result of [resolveOperator] and if successful, replaces the node
     * with the resolved [OperatorCallExpression].
     */
    protected open fun handleOverloadedOperator(op: HasOverloadedOperation) {
        val result = resolveOperator(op)
        val decl = result?.bestViable?.singleOrNull() ?: return

        // If the result was successful, we can replace the node
        if (result.success == SUCCESSFUL && decl is OperatorDeclaration && op is Expression) {
            val call = operatorCallFromDeclaration(decl, op)
            walker.replace(op.astParent, op, call)
        }
    }

    /**
     * This function tries to resolve an overloaded operator based on the
     * [HasOverloadedOperation.operatorCode] of the [op] (if the [HasOverloadedOperation.language]
     * allows it). It first lookups the corresponding symbol in the
     * [HasOperatorOverloading.overloadedOperatorNames] of the language, for example `add` for a `+`
     * operator. In then tries to find the matching method candidates in the base class of the [op]
     * (using [resolveMemberByName]) and returns the result of the resolution. The base depends on
     * the individual operator / expression and is specified in
     * [HasOverloadedOperation.operatorBase].
     *
     * Finally, the candidates are resolved with the arguments of the operator expression using
     * [resolveWithArguments].
     */
    private fun resolveOperator(op: HasOverloadedOperation): CallResolutionResult? {
        val language = op.language
        val base = op.operatorBase
        if (language !is HasOperatorOverloading || language.isPrimitive(base.type)) {
            return null
        }

        val symbol = language.overloadedOperatorNames[Pair(op::class, op.operatorCode)]
        if (symbol == null) {
            log.warn(
                "Could not resolve operator overloading for unknown operatorCode ${op.operatorCode}"
            )
            return null
        }

        val possibleTypes = mutableSetOf<Type>()
        possibleTypes.add(op.operatorBase.type)
        possibleTypes.addAll(op.operatorBase.assignedTypes)

        val candidates =
            resolveMemberByName(symbol, possibleTypes)
                .filterIsInstance<OperatorDeclaration>()
                .toSet()

        return resolveWithArguments(candidates, op.operatorArguments, op as Expression)
    }

    private fun getInvocationCandidatesFromParents(
        name: Symbol,
        possibleTypes: Set<RecordDeclaration>,
    ): List<Declaration> {
        val workingPossibleTypes = mutableSetOf(*possibleTypes.toTypedArray())
        return if (possibleTypes.isEmpty()) {
            listOf()
        } else {
            val firstLevelCandidates =
                possibleTypes
                    .map { record ->
                        scopeManager.lookupSymbolByName(record.name.fqn(name), record.language)
                    }
                    .flatten()

            // C++ does not allow overloading at different hierarchy levels. If we find a
            // FunctionDeclaration with the same name as the function in the CallExpression we have
            // to stop the search in the parent even if the FunctionDeclaration does not match with
            // the signature of the CallExpression
            // TODO: move this to refineMethodResolution of CXXLanguage
            if (possibleTypes.firstOrNull()?.language.isCPP) { // TODO: Needs a special trait?
                workingPossibleTypes.removeIf { recordDeclaration ->
                    !shouldContinueSearchInParent(recordDeclaration, name)
                }
            }
            firstLevelCandidates.ifEmpty {
                workingPossibleTypes
                    .map { it.superTypeDeclarations }
                    .map { getInvocationCandidatesFromParents(name, it) }
                    .flatten()
            }
        }
    }

    protected val Language<*>?.isCPP: Boolean
        get() {
            return this != null && this::class.simpleName == "CPPLanguage"
        }

    private fun getOverridingCandidates(
        possibleSubTypes: Set<Type>,
        declaration: FunctionDeclaration,
    ): Set<FunctionDeclaration> {
        return declaration.overriddenBy
            .filter { f ->
                f is MethodDeclaration && f.recordDeclaration?.toType() in possibleSubTypes
            }
            .toSet()
    }

    /**
     * @param constructExpression we want to find an invocation target for
     * @param recordDeclaration associated with the Object the ConstructExpression constructs
     * @return a ConstructDeclaration that is an invocation of the given ConstructExpression. If
     *   there is no valid ConstructDeclaration we will create an implicit ConstructDeclaration that
     *   matches the ConstructExpression.
     */
    private fun getConstructorDeclaration(
        constructExpression: ConstructExpression,
        recordDeclaration: RecordDeclaration,
    ): ConstructorDeclaration? {
        val signature = constructExpression.signature
        val constructorCandidate =
            recordDeclaration.constructors.firstOrNull {
                it.matchesSignature(
                    signature,
                    constructExpression.arguments,
                    constructExpression.language is HasDefaultArguments,
                ) != IncompatibleSignature
            }

        return constructorCandidate
            ?: recordDeclaration
                .startInference(ctx)
                ?.createInferredConstructor(constructExpression.signature)
    }

    companion object {
        val LOGGER: Logger = LoggerFactory.getLogger(SymbolResolver::class.java)

        /**
         * Adds implicit duplicates of the TemplateParams to the implicit ConstructExpression
         *
         * @param templateParams of the [VariableDeclaration]/[NewExpression]
         * @param constructExpression duplicate TemplateParameters (implicit) to preserve AST, as
         *   [ConstructExpression] uses AST as well as the [VariableDeclaration]/[NewExpression]
         */
        fun addImplicitTemplateParametersToCall(
            templateParams: List<Node>,
            constructExpression: ConstructExpression,
        ) {
            for (node in templateParams) {
                if (node is TypeExpression) {
                    constructExpression.addTemplateParameter(node.duplicate(true))
                } else if (node is Literal<*>) {
                    constructExpression.addTemplateParameter(node.duplicate(true))
                }
            }
        }
    }
}

/**
 * Returns a set of types in which the [CallExpression.callee] (which is a [Reference]) could reside
 * in. More concretely, it returns a [Pair], where the first element is the set of types and the
 * second is our best guess.
 */
internal fun Pass<*>.getPossibleContainingTypes(ref: Reference): Pair<Set<Type>, Type?> {
    val possibleTypes = mutableSetOf<Type>()
    var bestGuess: Type? = null
    if (ref is MemberExpression) {
        bestGuess = ref.base.type
        possibleTypes.add(ref.base.type)
        possibleTypes.addAll(ref.base.assignedTypes)
    } else if (ref.language is HasImplicitReceiver) {
        // This could be a member call with an implicit receiver, so let's add the current class
        // to the possible list
        scopeManager.currentRecord?.toType()?.let {
            bestGuess = it
            possibleTypes.add(it)
        }
    }

    return Pair(possibleTypes, bestGuess)
}<|MERGE_RESOLUTION|>--- conflicted
+++ resolved
@@ -388,13 +388,10 @@
         return type
     }
 
-<<<<<<< HEAD
-=======
     /**
      * The central entry-point for all symbol-resolving. It dispatches the handling of the node to
      * the appropriate function based on the node type.
      */
->>>>>>> dbf050d2
     protected open fun handle(node: Node?, currClass: RecordDeclaration?) {
         when (node) {
             is MemberExpression -> handleMemberExpression(currClass, node)
@@ -405,8 +402,6 @@
         }
     }
 
-<<<<<<< HEAD
-=======
     /**
      * This function handles the resolution of a [CallExpression] based on a list of candidates. The
      * candidates are taken from [CallExpression.callee] which are set either in [handleReference]
@@ -424,7 +419,6 @@
      *
      * @param call The [CallExpression] to resolve.
      */
->>>>>>> dbf050d2
     protected open fun handleCallExpression(call: CallExpression) {
         // Some local variables for easier smart casting
         val callee = call.callee
