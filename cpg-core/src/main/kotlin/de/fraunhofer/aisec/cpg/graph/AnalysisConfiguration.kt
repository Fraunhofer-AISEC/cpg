--- conflicted
+++ resolved
@@ -107,10 +107,6 @@
         ) {
             // Check if the call expression is already in the call stack because this would indicate
             // a loop (recursion).
-<<<<<<< HEAD
-            return currentNode !in ctx.callStack
-=======
-
             if (currentNode in ctx.callStack) {
                 loopingPaths.add(
                     NodePath(path.map { it.first } + currentNode)
@@ -118,7 +114,6 @@
                 )
                 return false
             }
->>>>>>> 27116263
         }
 
         // Follow the edge if we're still in the maxSteps range and (if maxCallDepth is null or the
