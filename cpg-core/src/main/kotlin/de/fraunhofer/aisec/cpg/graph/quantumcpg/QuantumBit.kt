/*
 * Copyright (c) 2022, Fraunhofer AISEC. All rights reserved.
 *
 * Licensed under the Apache License, Version 2.0 (the "License");
 * you may not use this file except in compliance with the License.
 * You may obtain a copy of the License at
 *
 *      http://www.apache.org/licenses/LICENSE-2.0
 *
 * Unless required by applicable law or agreed to in writing, software
 * distributed under the License is distributed on an "AS IS" BASIS,
 * WITHOUT WARRANTIES OR CONDITIONS OF ANY KIND, either express or implied.
 * See the License for the specific language governing permissions and
 * limitations under the License.
 *
 *                    $$$$$$\  $$$$$$$\   $$$$$$\
 *                   $$  __$$\ $$  __$$\ $$  __$$\
 *                   $$ /  \__|$$ |  $$ |$$ /  \__|
 *                   $$ |      $$$$$$$  |$$ |$$$$\
 *                   $$ |      $$  ____/ $$ |\_$$ |
 *                   $$ |  $$\ $$ |      $$ |  $$ |
 *                   \$$$$$   |$$ |      \$$$$$   |
 *                    \______/ \__|       \______/
 *
 */
package de.fraunhofer.aisec.cpg.graph.quantumcpg

import de.fraunhofer.aisec.cpg.graph.Node
import de.fraunhofer.aisec.cpg.graph.declarations.Declaration

<<<<<<< HEAD
class QuantumBit(cpgNode: Node?, val quantumCircuit: QuantumCircuit) : QuantumNode(cpgNode) {
    val references: MutableSet<QuantumBitReference> = HashSet()
    val relevantForGates: MutableSet<QuantumGate> = HashSet()
=======
class QuantumBit(override var cpgNode: Node?) : Declaration(), QuantumNode {
    var quantumCircuit: QuantumCircuit? = null
>>>>>>> 512c4074
}<|MERGE_RESOLUTION|>--- conflicted
+++ resolved
@@ -28,12 +28,8 @@
 import de.fraunhofer.aisec.cpg.graph.Node
 import de.fraunhofer.aisec.cpg.graph.declarations.Declaration
 
-<<<<<<< HEAD
-class QuantumBit(cpgNode: Node?, val quantumCircuit: QuantumCircuit) : QuantumNode(cpgNode) {
+class QuantumBit(override var cpgNode: Node?, val quantumCircuit: QuantumCircuit) :
+    Declaration(), QuantumNode {
     val references: MutableSet<QuantumBitReference> = HashSet()
     val relevantForGates: MutableSet<QuantumGate> = HashSet()
-=======
-class QuantumBit(override var cpgNode: Node?) : Declaration(), QuantumNode {
-    var quantumCircuit: QuantumCircuit? = null
->>>>>>> 512c4074
 }