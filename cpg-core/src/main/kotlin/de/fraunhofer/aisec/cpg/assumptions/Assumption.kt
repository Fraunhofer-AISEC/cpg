--- conflicted
+++ resolved
@@ -156,14 +156,11 @@
     Ignored,
 }
 
-<<<<<<< HEAD
 /**
  * The assumption types purpose is to define assumption types that group assumptions related to the defined semantics.
  * These groupings can then be used to evaluate better what causes or impact an assumption can have.
  */
-=======
 @Suppress("unused")
->>>>>>> 37edd512
 enum class AssumptionType {
     /**
      * Used when an assumption is made regarding inferring the existence of code represented as nodes or edges.
