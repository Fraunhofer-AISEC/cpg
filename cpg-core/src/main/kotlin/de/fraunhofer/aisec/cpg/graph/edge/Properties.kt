--- conflicted
+++ resolved
@@ -56,28 +56,12 @@
     SENSITIVITY,
     CALLING_CONTEXT_IN,
     CALLING_CONTEXT_OUT,
-<<<<<<< HEAD
-    DFG_GRANULARITY,
-    DFG_RECORD_MEMBER_FIELD,
-=======
->>>>>>> 46789038
 }
 
 /** The types of dependencies that might be represented in the CPG */
 enum class DependenceType {
     CONTROL,
     DATA
-}
-
-/**
- * The granularity of the data-flow, e.g., whether the flow contains the whole object, or just a
- * part of it, for example a record (class/struct) member. In the latter case, the part can be
- * specified using the [Properties.DFG_RECORD_MEMBER_FIELD], which contains the field declaration
- * node.
- */
-enum class GranularityType {
-    FULL,
-    PARTIAL
 }
 
 /** Sensitivity options (of DFG edges). */
