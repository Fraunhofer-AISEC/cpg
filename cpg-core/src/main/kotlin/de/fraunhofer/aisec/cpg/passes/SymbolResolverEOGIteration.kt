--- conflicted
+++ resolved
@@ -220,16 +220,12 @@
         }
 
     t.scope?.let { startState = startState.pushDeclarationToScope(lattice, it) }
-<<<<<<< HEAD
-    val finalState = runBlocking { lattice.iterateEOG(t.nextEOGEdges, startState, ::transfer) }
-=======
     val finalState =
-        lattice.iterateEOG(t.nextEOGEdges, startState, ::transfer)
+        runBlocking { lattice.iterateEOG(t.nextEOGEdges, startState, ::transfer) }
             ?: run {
                 log.warn("Could not compute final state for function {} (due to timeout)", t.name)
                 return@acceptWithIterateEOG
             }
->>>>>>> e9c53ebe
 
     finalState.candidates.forEach { node, candidates ->
         if (node is Reference) {
