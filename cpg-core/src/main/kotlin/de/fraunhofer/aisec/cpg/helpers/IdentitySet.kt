/*
 * Copyright (c) 2022, Fraunhofer AISEC. All rights reserved.
 *
 * Licensed under the Apache License, Version 2.0 (the "License");
 * you may not use this file except in compliance with the License.
 * You may obtain a copy of the License at
 *
 *      http://www.apache.org/licenses/LICENSE-2.0
 *
 * Unless required by applicable law or agreed to in writing, software
 * distributed under the License is distributed on an "AS IS" BASIS,
 * WITHOUT WARRANTIES OR CONDITIONS OF ANY KIND, either express or implied.
 * See the License for the specific language governing permissions and
 * limitations under the License.
 *
 *                    $$$$$$\  $$$$$$$\   $$$$$$\
 *                   $$  __$$\ $$  __$$\ $$  __$$\
 *                   $$ /  \__|$$ |  $$ |$$ /  \__|
 *                   $$ |      $$$$$$$  |$$ |$$$$\
 *                   $$ |      $$  ____/ $$ |\_$$ |
 *                   $$ |  $$\ $$ |      $$ |  $$ |
 *                   \$$$$$   |$$ |      \$$$$$   |
 *                    \______/ \__|       \______/
 *
 */
package de.fraunhofer.aisec.cpg.helpers

import de.fraunhofer.aisec.cpg.graph.Node
import java.lang.UnsupportedOperationException
import java.util.*
import java.util.concurrent.atomic.AtomicInteger

/**
 * This class implements the [MutableSet] interface with an underlying map and reference-equality
 * instead of object-equality. That means, objects are only considered equal, if they are the *same*
 * object. This logic is primarily implemented by the underlying [IdentityHashMap].
 *
 * The use case of this [MutableSet] is quite simple: In order to avoid loops while traversing in
 * the CPG AST we often need to store [Node] objects in a work-list (usually a set), in order to
 * filter out nodes that were already visited or processed (for example, see
 * [SubgraphWalker.flattenAST]. However, using a normal set triggers object-equality functions, such
 * as [Node.hashCode] or even worse [Node.equals], if the hashcode is the same. This can potentially
 * be very resource-intensive if nodes are very similar but not the *same*, in a work-list however
 * we only want just to avoid to place the exact node twice.
 *
 * The magic size of 16 comes from the implementation of Java and is randomly chosen. The
 * [expectedMaxSize] should be 2^n but this will be enforced internally anyway.
 */
open class IdentitySet<T>(expectedMaxSize: Int = 16) : MutableSet<T> {
    /**
     * The backing hashmap for our set. The [IdentityHashMap] offers reference-equality for keys and
     * values. In this case we use it to determine, if a node is already in our set or not. The
     * value of the map is not used and is always true. A [Boolean] is used because it seems to be
     * the smallest data type possible.
     *
     * The map is twice the [expectedMaxSize] to avoid resizing too often which is expensive.
     */
    private val map: IdentityHashMap<T, Int> = IdentityHashMap(expectedMaxSize * 2)
    private val counter = AtomicInteger()

    override operator fun contains(element: T): Boolean {
        // We are using the backing reference-equality based map to check, if the element is already
        // in the set.
        return map.containsKey(element)
    }

    override fun equals(other: Any?): Boolean {
        if (other === this) return true
        if (other !is Set<*>) return false
        return this.size == other.size && this.containsAll(other)
    }

    override fun add(element: T): Boolean {
        // Since we are a Set, we only want to add elements that are not already there
        if (!contains(element)) {
            map[element] = counter.addAndGet(1)
            return true
        }

        return false
    }

    /**
     * Adds all [elements] to this [IdentitySet] without checking if they are already present. This
     * should only be used if this set is empty!
     */
<<<<<<< HEAD
    fun addAllWithoutCheck(elements: Set<T>) {
        // We rely on the input set and add everything without checking if an element is already
        // present.
        for (element in elements) {
            map[element] = counter.addAndGet(1)
        }
    }

    /**
     * Adds all [elements] to this [IdentitySet] without checking if they are already present. This
     * should only be used if this set is empty!
     */
=======
>>>>>>> d611d60b
    fun addAllWithoutCheck(elements: IdentitySet<T>) {
        // We rely on the input set and add everything without checking if an element is already
        // present.
        for (element in elements) {
            map[element] = counter.addAndGet(1)
        }
    }

    override fun containsAll(elements: Collection<T>): Boolean {
        return elements.all { map.containsKey(it) }
    }

    override fun isEmpty(): Boolean {
        return map.isEmpty()
    }

    override fun iterator(): MutableIterator<T> {
        return map.keys.iterator()
    }

    /**
     * Returns the contents of this [IdentitySet] as a sorted [List] according to order the nodes
     * were inserted to. This is particularly useful, if you need to look up values in the list
     * according to their "closeness" to the root AST node.
     */
    fun toSortedList(): List<T> {
        return map.entries.sortedBy { it.value }.map { it.key }
    }

    override fun addAll(elements: Collection<T>): Boolean {
        // We need to keep track, whether we modified the set
        var modified = false

        elements.forEach {
            if (add(it)) {
                modified = true
            }
        }

        return modified
    }

    override fun clear() {
        map.clear()
    }

    override fun remove(element: T): Boolean {
        return map.remove(element) != null
    }

    override fun removeAll(elements: Collection<T>): Boolean {
        // We need to keep track, whether we modified the set
        var modified = false

        elements.forEach {
            if (remove(it)) {
                modified = true
            }
        }

        return modified
    }

    override fun retainAll(elements: Collection<T>): Boolean {
        throw UnsupportedOperationException()
    }

    override fun hashCode() = map.hashCode()

    override val size: Int
        get() = map.size
}

fun <T> identitySetOf(vararg elements: T): IdentitySet<T> {
    val set = IdentitySet<T>(elements.size)
    for (element in elements) set.add(element)

    return set
}

infix fun <T> IdentitySet<T>.union(other: Iterable<T>): IdentitySet<T> {
    val set = IdentitySet<T>(this.size * 2)
    set += this
    set += other
    return set
}

fun <T> Collection<T>.toIdentitySet(): IdentitySet<T> {
    val set = IdentitySet<T>(this.size)
    set += this
    return set
}<|MERGE_RESOLUTION|>--- conflicted
+++ resolved
@@ -84,21 +84,6 @@
      * Adds all [elements] to this [IdentitySet] without checking if they are already present. This
      * should only be used if this set is empty!
      */
-<<<<<<< HEAD
-    fun addAllWithoutCheck(elements: Set<T>) {
-        // We rely on the input set and add everything without checking if an element is already
-        // present.
-        for (element in elements) {
-            map[element] = counter.addAndGet(1)
-        }
-    }
-
-    /**
-     * Adds all [elements] to this [IdentitySet] without checking if they are already present. This
-     * should only be used if this set is empty!
-     */
-=======
->>>>>>> d611d60b
     fun addAllWithoutCheck(elements: IdentitySet<T>) {
         // We rely on the input set and add everything without checking if an element is already
         // present.
