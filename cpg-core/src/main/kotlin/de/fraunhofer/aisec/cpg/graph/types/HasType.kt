--- conflicted
+++ resolved
@@ -83,11 +83,7 @@
      * change.
      */
     fun addAssignedType(type: Type) {
-<<<<<<< HEAD
-        if (language.shouldPropagateType(this.type, type, this) == false) {
-=======
-        if (!observerEnabled || language.shouldPropagateType(this, type) == false) {
->>>>>>> 590bb65f
+        if (!observerEnabled || language.shouldPropagateType(this.type, type, this) == false) {
             return
         }
 
