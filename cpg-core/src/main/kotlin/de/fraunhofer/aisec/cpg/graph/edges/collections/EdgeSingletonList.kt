--- conflicted
+++ resolved
@@ -91,10 +91,6 @@
     }
 
     override fun clear() {
-<<<<<<< HEAD
-        // TODO: is this correct?
-=======
->>>>>>> 7b04bd78
         // Make a copy of our edge so we can pass a copy to our on-remove handler
         val old = this.element
         this.element = null
