--- conflicted
+++ resolved
@@ -35,11 +35,7 @@
 import org.apache.commons.lang3.builder.ToStringBuilder
 
 /** Represents a condition control flow statement, usually indicating by `If`. */
-<<<<<<< HEAD
-open class IfStatement : Statement(), ArgumentHolder {
-=======
-class IfStatement : Statement(), BranchingNode, ArgumentHolder {
->>>>>>> cff462f7
+open class IfStatement : Statement(), BranchingNode, ArgumentHolder {
     /** C++ initializer statement. */
     @AST var initializerStatement: Statement? = null
 
