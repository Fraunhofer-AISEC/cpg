/*
 * Copyright (c) 2020, Fraunhofer AISEC. All rights reserved.
 *
 * Licensed under the Apache License, Version 2.0 (the "License");
 * you may not use this file except in compliance with the License.
 * You may obtain a copy of the License at
 *
 *      http://www.apache.org/licenses/LICENSE-2.0
 *
 * Unless required by applicable law or agreed to in writing, software
 * distributed under the License is distributed on an "AS IS" BASIS,
 * WITHOUT WARRANTIES OR CONDITIONS OF ANY KIND, either express or implied.
 * See the License for the specific language governing permissions and
 * limitations under the License.
 *
 *                    $$$$$$\  $$$$$$$\   $$$$$$\
 *                   $$  __$$\ $$  __$$\ $$  __$$\
 *                   $$ /  \__|$$ |  $$ |$$ /  \__|
 *                   $$ |      $$$$$$$  |$$ |$$$$\
 *                   $$ |      $$  ____/ $$ |\_$$ |
 *                   $$ |  $$\ $$ |      $$ |  $$ |
 *                   \$$$$$   |$$ |      \$$$$$   |
 *                    \______/ \__|       \______/
 *
 */
package de.fraunhofer.aisec.cpg.graph.statements.expressions

import de.fraunhofer.aisec.cpg.graph.*
import de.fraunhofer.aisec.cpg.graph.statements.Statement
import de.fraunhofer.aisec.cpg.graph.types.FunctionPointerType
import de.fraunhofer.aisec.cpg.graph.types.ReferenceType
import de.fraunhofer.aisec.cpg.graph.types.Type
import de.fraunhofer.aisec.cpg.graph.types.UnknownType
import java.util.*
import org.apache.commons.lang3.builder.ToStringBuilder
import org.neo4j.ogm.annotation.Relationship
import org.neo4j.ogm.annotation.Transient

/**
 * Represents one expression. It is used as a base class for multiple different types of
 * expressions. The only constraint is, that each expression has a type.
 *
 * <p>Note: In our graph, {@link Expression} is inherited from {@link Statement}. This is a
 * constraint of the C++ language. In C++, it is valid to have an expression (for example a {@link
 * Literal}) as part of a function body, even though the expression value is not used. Consider the
 * following code: <code> int main() { 1; } </code>
 *
 * <p>This is not possible in Java, the aforementioned code example would prompt a compile error.
 */
abstract class Expression : Statement(), HasType {

<<<<<<< HEAD
    private var _type: Type = UnknownType.unknownType
=======
    @Relationship("TYPE") private var _type: Type = UnknownType.getUnknownType()
>>>>>>> 232ecc7f

    /** The type of the value after evaluation. */
    override var type: Type
        get() {
            val result: Type =
                if (TypeManager.isTypeSystemActive()) {
                    _type
                } else {
                    TypeManager.getInstance()
                        .typeCache
                        .computeIfAbsent(this) { mutableListOf() }
                        .stream()
                        .findAny()
                        .orElse(UnknownType.unknownType)
                }
            return result
        }
        set(value) {
            // Trigger the type listener foo
            setType(value, null)
        }

    @Relationship("POSSIBLE_SUB_TYPES") protected var _possibleSubTypes = mutableListOf<Type>()

    override var possibleSubTypes: List<Type>
        get() {
            return if (!TypeManager.isTypeSystemActive()) {
                TypeManager.getInstance().typeCache.getOrDefault(this, emptyList())
            } else _possibleSubTypes
        }
        set(value) {
            setPossibleSubTypes(value, ArrayList())
        }

    @Transient override val typeListeners: MutableSet<HasType.TypeListener> = HashSet()

    override val propagationType: Type
        get() {
            return if (type is ReferenceType) {
                (type as ReferenceType?)?.elementType ?: UnknownType.unknownType
            } else type
        }

    @Override
    override fun setType(type: Type, root: MutableList<HasType>?) {
        var type: Type = type
        var root: MutableList<HasType>? = root

        // TODO Document this method. It is called very often (potentially for each AST node) and
        //  performs less than optimal.
        if (!TypeManager.isTypeSystemActive()) {
            this._type = type
            TypeManager.getInstance().cacheType(this, type)
            return
        }

        if (root == null) {
            root = mutableListOf()
        }

        // No (or only unknown) type given, loop detected? Stop early because there's nothing we can
        // do.
        if (
            root.contains(this) ||
                TypeManager.getInstance().isUnknown(type) ||
                TypeManager.getInstance().stopPropagation(this.type, type) ||
                (this.type is FunctionPointerType && type !is FunctionPointerType)
        ) {
            return
        }

        val oldType = this.type
        // Backup to check if something changed

        type = type.duplicate()
        val subTypes = mutableSetOf<Type>()

        // Check all current subtypes and consider only those which are "different enough" to type.
        for (t in possibleSubTypes) {
            if (!t.isSimilar(type)) {
                subTypes.add(t)
            }
        }

        subTypes.add(type)

        // Probably tries to get something like the best supertype of all possible subtypes.
        this._type =
            TypeManager.getInstance()
                .registerType(TypeManager.getInstance().getCommonType(subTypes, this).orElse(type))

        // TODO: Why do we need this loop? Shouldn't the condition be ensured by the previous line
        //  getting the common type??
        val newSubtypes = mutableListOf<Type>()
        for (s in subTypes) {
            if (TypeManager.getInstance().isSupertypeOf(this.type, s, this)) {
                newSubtypes.add(TypeManager.getInstance().registerType(s))
            }
        }

        possibleSubTypes = newSubtypes

        if (oldType == type) {
            // Nothing changed, so we do not have to notify the listeners.
            return
        }

        // Add current node to the set of "triggers" to detect potential loops.
        root.add(this)

        // Notify all listeners about the changed type
        for (l in typeListeners) {
            if (l != this) {
                l.typeChanged(this, root, oldType)
            }
        }
    }

    override fun setPossibleSubTypes(possibleSubTypes: List<Type>, root: MutableList<HasType>) {
        var possibleSubTypes = possibleSubTypes
        possibleSubTypes =
            possibleSubTypes
                .filterNot { type -> TypeManager.getInstance().isUnknown(type) }
                .distinct()
                .toMutableList()
        if (!TypeManager.isTypeSystemActive()) {
            possibleSubTypes.forEach { t -> TypeManager.getInstance().cacheType(this, t) }
            return
        }
        if (root.contains(this)) {
            return
        }
        val oldSubTypes = this.possibleSubTypes
        this._possibleSubTypes = possibleSubTypes

        if (HashSet(oldSubTypes).containsAll(possibleSubTypes)) {
            // Nothing changed, so we do not have to notify the listeners.
            return
        }
        // Add current node to the set of "triggers" to detect potential loops.
        root.add(this)

        // Notify all listeners about the changed type
        for (listener in typeListeners) {
            if (listener != this) {
                listener.possibleSubTypesChanged(this, root)
            }
        }
    }

    override fun resetTypes(type: Type) {
        val oldSubTypes = possibleSubTypes
        val oldType = this._type
        this._type = type
        possibleSubTypes = listOf(type)
        val root = mutableListOf<HasType>(this)
        if (oldType != type) {
            typeListeners
                .stream()
                .filter { l: HasType.TypeListener -> l != this }
                .forEach { l: HasType.TypeListener -> l.typeChanged(this, root, oldType) }
        }
        if (oldSubTypes.size != 1 || !oldSubTypes.contains(type))
            typeListeners
                .stream()
                .filter { l: HasType.TypeListener -> l != this }
                .forEach { l: HasType.TypeListener -> l.possibleSubTypesChanged(this, root) }
    }

    override fun registerTypeListener(listener: HasType.TypeListener) {
        val root = mutableListOf<HasType>(this)
        typeListeners.add(listener)
        listener.typeChanged(this, root, type)
        listener.possibleSubTypesChanged(this, root)
    }

    override fun unregisterTypeListener(listener: HasType.TypeListener) {
        typeListeners.remove(listener)
    }

    override fun refreshType() {
        val root = mutableListOf<HasType>(this)
        for (l in typeListeners) {
            l.typeChanged(this, root, type)
            l.possibleSubTypesChanged(this, root)
        }
    }

    override fun updateType(type: Type) {
        this._type = type
    }

    override fun updatePossibleSubtypes(types: List<Type>) {
        this._possibleSubTypes = types.toMutableList()
    }

    override fun toString(): String {
        return ToStringBuilder(this, TO_STRING_STYLE)
            .appendSuper(super.toString())
            .append("type", type)
            .toString()
    }

    override fun equals(other: Any?): Boolean {
        if (this === other) {
            return true
        }
        if (other !is Expression) {
            return false
        }
        return (super.equals(other) &&
            type == other.type &&
            possibleSubTypes == other.possibleSubTypes)
    }

    override fun hashCode(): Int {
        return super.hashCode()
    }
}<|MERGE_RESOLUTION|>--- conflicted
+++ resolved
@@ -49,11 +49,7 @@
  */
 abstract class Expression : Statement(), HasType {
 
-<<<<<<< HEAD
-    private var _type: Type = UnknownType.unknownType
-=======
-    @Relationship("TYPE") private var _type: Type = UnknownType.getUnknownType()
->>>>>>> 232ecc7f
+    @Relationship("TYPE") private var _type: Type = UnknownType.unknownType
 
     /** The type of the value after evaluation. */
     override var type: Type
