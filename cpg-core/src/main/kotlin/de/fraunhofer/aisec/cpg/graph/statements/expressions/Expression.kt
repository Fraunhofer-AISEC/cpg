/*
 * Copyright (c) 2020, Fraunhofer AISEC. All rights reserved.
 *
 * Licensed under the Apache License, Version 2.0 (the "License");
 * you may not use this file except in compliance with the License.
 * You may obtain a copy of the License at
 *
 *      http://www.apache.org/licenses/LICENSE-2.0
 *
 * Unless required by applicable law or agreed to in writing, software
 * distributed under the License is distributed on an "AS IS" BASIS,
 * WITHOUT WARRANTIES OR CONDITIONS OF ANY KIND, either express or implied.
 * See the License for the specific language governing permissions and
 * limitations under the License.
 *
 *                    $$$$$$\  $$$$$$$\   $$$$$$\
 *                   $$  __$$\ $$  __$$\ $$  __$$\
 *                   $$ /  \__|$$ |  $$ |$$ /  \__|
 *                   $$ |      $$$$$$$  |$$ |$$$$\
 *                   $$ |      $$  ____/ $$ |\_$$ |
 *                   $$ |  $$\ $$ |      $$ |  $$ |
 *                   \$$$$$   |$$ |      \$$$$$   |
 *                    \______/ \__|       \______/
 *
 */
package de.fraunhofer.aisec.cpg.graph.statements.expressions

import de.fraunhofer.aisec.cpg.frontends.Language
import de.fraunhofer.aisec.cpg.frontends.UnknownLanguage
import de.fraunhofer.aisec.cpg.graph.*
import de.fraunhofer.aisec.cpg.graph.edges.flows.Dataflows
import de.fraunhofer.aisec.cpg.graph.edges.memoryAddressEdgesOf
import de.fraunhofer.aisec.cpg.graph.edges.unwrapping
import de.fraunhofer.aisec.cpg.graph.statements.Statement
import de.fraunhofer.aisec.cpg.graph.types.*
import de.fraunhofer.aisec.cpg.helpers.identitySetOf
import de.fraunhofer.aisec.cpg.persistence.DoNotPersist
import org.apache.commons.lang3.builder.ToStringBuilder
import org.neo4j.ogm.annotation.NodeEntity
import org.neo4j.ogm.annotation.Relationship
import org.neo4j.ogm.annotation.Transient

/**
 * Represents one expression. It is used as a base class for multiple different types of
 * expressions. The only constraint is, that each expression has a type.
 *
 * <p>Note: In our graph, {@link Expression} is inherited from {@link Statement}. This is a
 * constraint of the C++ language. In C++, it is valid to have an expression (for example a {@link
 * Literal}) as part of a function body, even though the expression value is not used. Consider the
 * following code: <code> int main() { 1; } </code>
 *
 * <p>This is not possible in Java, the aforementioned code example would prompt a compile error.
 */
@NodeEntity
<<<<<<< HEAD
abstract class Expression : Statement(), HasType, HasMemoryAddress, HasMemoryValue {
=======
abstract class Expression : Statement(), HasType {

    @DoNotPersist override var observerEnabled: Boolean = true

>>>>>>> 2d3c2755
    /**
     * Is this node used for writing data instead of just reading it? Determines dataflow direction
     */
    open var access: AccessValues = AccessValues.READ

    @Transient override val typeObservers: MutableSet<HasType.TypeObserver> = identitySetOf()

    override var language: Language<*> = UnknownLanguage
        set(value) {
            // We need to adjust an eventual unknown type, once we know the language
            field = value
            if (type is UnknownType) {
                type = UnknownType.getUnknownType(value)
            }
        }

    override var type: Type = unknownType()
        set(value) {
            val old = field
            field = value

            // Only inform our observer if the type has changed. This should not trigger if we
            // "squash" types into one, because they should still be regarded as "equal", but not
            // the "same".
            if (old != value) {
                informObservers(HasType.TypeObserver.ChangeType.TYPE)
            }

            // We also want to add the definitive type (if known) to our assigned types
            if (value !is UnknownType && value !is AutoType) {
                addAssignedType(value)
            }
        }

    override var assignedTypes: Set<Type> = mutableSetOf()
        set(value) {
            if (field == value) {
                return
            }

            field = value
            informObservers(HasType.TypeObserver.ChangeType.ASSIGNED_TYPE)
        }

    /** Each Expression also has a MemoryValue. */
    @Relationship
    override var memoryValueEdges =
        Dataflows<Node>(
            this,
            mirrorProperty = HasMemoryValue::memoryValueUsageEdges,
            outgoing = false,
        )
    override var memoryValues by unwrapping(Expression::memoryValueEdges)

    /** Where the memory value of this Expression is used. */
    @Relationship
    override var memoryValueUsageEdges =
        Dataflows<Node>(this, mirrorProperty = HasMemoryValue::memoryValueEdges, outgoing = true)
    override var memoryValueUsages by unwrapping(Expression::memoryValueUsageEdges)

    /** Each Expression also has a MemoryAddress. */
    @Relationship
    override var memoryAddressEdges =
        memoryAddressEdgesOf(mirrorProperty = MemoryAddress::usageEdges, outgoing = true)
    override var memoryAddresses by unwrapping(Expression::memoryAddressEdges)

    override fun toString(): String {
        return ToStringBuilder(this, TO_STRING_STYLE)
            .appendSuper(super.toString())
            .append("type", type)
            .toString()
    }

    override fun equals(other: Any?): Boolean {
        if (this === other) {
            return true
        }
        if (other !is Expression) {
            return false
        }
        return (super.equals(other) && type == other.type)
    }

    override fun hashCode(): Int {
        return super.hashCode()
    }
}<|MERGE_RESOLUTION|>--- conflicted
+++ resolved
@@ -52,14 +52,10 @@
  * <p>This is not possible in Java, the aforementioned code example would prompt a compile error.
  */
 @NodeEntity
-<<<<<<< HEAD
 abstract class Expression : Statement(), HasType, HasMemoryAddress, HasMemoryValue {
-=======
-abstract class Expression : Statement(), HasType {
 
     @DoNotPersist override var observerEnabled: Boolean = true
 
->>>>>>> 2d3c2755
     /**
      * Is this node used for writing data instead of just reading it? Determines dataflow direction
      */
