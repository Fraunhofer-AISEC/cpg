--- conflicted
+++ resolved
@@ -397,9 +397,8 @@
         }
     }
 
-<<<<<<< HEAD
     abstract fun isBuiltinsFile(file: File): Boolean
-=======
+  
     /**
      * There are some cases where our [Inference] system needs to place declarations, e.g., a
      * [NamespaceDeclaration] in the [GlobalScope]. The issue with that is that the [Scope.astNode]
@@ -428,7 +427,6 @@
 
         return tu
     }
->>>>>>> 757fd475
 }
 
 /**
