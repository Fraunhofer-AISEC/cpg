/*
 * Copyright (c) 2024, Fraunhofer AISEC. All rights reserved.
 *
 * Licensed under the Apache License, Version 2.0 (the "License");
 * you may not use this file except in compliance with the License.
 * You may obtain a copy of the License at
 *
 *      http://www.apache.org/licenses/LICENSE-2.0
 *
 * Unless required by applicable law or agreed to in writing, software
 * distributed under the License is distributed on an "AS IS" BASIS,
 * WITHOUT WARRANTIES OR CONDITIONS OF ANY KIND, either express or implied.
 * See the License for the specific language governing permissions and
 * limitations under the License.
 *
 *                    $$$$$$\  $$$$$$$\   $$$$$$\
 *                   $$  __$$\ $$  __$$\ $$  __$$\
 *                   $$ /  \__|$$ |  $$ |$$ /  \__|
 *                   $$ |      $$$$$$$  |$$ |$$$$\
 *                   $$ |      $$  ____/ $$ |\_$$ |
 *                   $$ |  $$\ $$ |      $$ |  $$ |
 *                   \$$$$$   |$$ |      \$$$$$   |
 *                    \______/ \__|       \______/
 *
 */
package de.fraunhofer.aisec.cpg.helpers.functional

import de.fraunhofer.aisec.cpg.helpers.IdentitySet
import de.fraunhofer.aisec.cpg.helpers.identitySetOf
import de.fraunhofer.aisec.cpg.helpers.toIdentitySet
import java.util.IdentityHashMap
import kotlin.Pair
import kotlin.collections.component1
import kotlin.collections.component2
import kotlin.collections.toMap

/**
 * A complete lattice is an ordered structure of values of type [T]. [T] could be anything, e.g., a
 * set, a new data structure (like a range), or anything else. [T] depends on the analysis and
 * typically has to abstract the value for the specific purpose.
 *
 * This class is actually used to hold individual instances of the lattice's elements and to compute
 * bigger elements depending on these two elements.
 *
 * Implementations of this class have to implement the comparator, the least upper bound of two
 * lattices.
 */
interface LatticeElement<T> : Comparable<LatticeElement<T>> {
    val elements: T

    /**
     * Computes the least upper bound of this lattice and [other]. It returns a new object and does
     * not modify either of the objects.
     */
    fun lub(other: LatticeElement<out T>): LatticeElement<in T>

    /** Duplicates the object, i.e., makes a deep copy. */
    fun duplicate(): LatticeElement<in T>
}

typealias PowersetLatticeT<V> = PowersetLattice<IdentitySet<V>, V>

inline fun <reified V> emptyPowersetLattice() =
    PowersetLattice<IdentitySet<V>, V>(identitySetOf<V>())

/**
 * Implements the [LatticeElement] for a lattice over a set of nodes. The lattice itself is
 * constructed by the powerset.
 */
open class PowersetLattice<V : IdentitySet<T>, T>(override val elements: V) : LatticeElement<V> {
    override fun lub(other: LatticeElement<out V>) =
        PowersetLattice(this.elements.union(other.elements).toIdentitySet())

    override fun duplicate(): LatticeElement<V> =
        PowersetLattice(this.elements.toIdentitySet() as V)

    override fun compareTo(other: LatticeElement<V>): Int {
        return if (this.elements == other.elements) {
            0
        } else if (this.elements.containsAll(other.elements)) {
            1
        } else {
            -1
        }
    }

    override fun equals(other: Any?): Boolean {
        return other is PowersetLattice<V, T> && this.elements == other.elements
    }

    override fun hashCode(): Int {
        return super.hashCode() * 31 + elements.hashCode()
    }
}

typealias MapLatticeT<K, V, T> = MapLattice<K, V, T>

inline fun <reified K, V : LatticeElement<T>, T> emptyMapLattice() =
    MapLattice<K, V, T>(IdentityHashMap<K, V>())

/** Implements the [LatticeElement] for a lattice over a map of nodes to another lattice. */
open class MapLattice<K, V : LatticeElement<T>, T>(override val elements: IdentityHashMap<K, V>) :
    LatticeElement<IdentityHashMap<K, V>> {

    override fun lub(
        other: LatticeElement<out IdentityHashMap<K, V>>
    ): LatticeElement<IdentityHashMap<K, V>> {
        val allKeys = other.elements.keys.union(this.elements.keys)
        val newMap =
            allKeys.fold(IdentityHashMap<K, V>()) { current, key ->
                val otherValue: V? = other.elements[key]
                val thisValue: V? = this.elements[key]
                val newValue =
                    if (thisValue != null && otherValue != null) {
                        thisValue.lub(otherValue)
                    } else if (thisValue != null) {
                        thisValue
                    } else otherValue
                (newValue as? V?)?.let { current[key] = it }
                current
            }
        return MapLattice(newMap)
    }

    override fun duplicate(): LatticeElement<IdentityHashMap<K, V>> {
        return MapLattice(
            IdentityHashMap(
                this.elements.map { (k, v) -> Pair<K, V>(k, v.duplicate() as V) }.toMap()
            )
        )
    }

    override fun compareTo(other: LatticeElement<IdentityHashMap<K, V>>): Int {
        if (this.elements == other.elements) return 0
        if (
            this.elements.keys.containsAll(other.elements.keys) &&
                this.elements.entries.all { (k, v) ->
                    other.elements[k]?.let { otherV -> v >= otherV } != false
                }
        )
            return 1
        return -1
    }

    override fun equals(other: Any?): Boolean {
        return other is MapLattice<K, V, T> && this.elements == other.elements
    }

    override fun hashCode(): Int {
        return super.hashCode() * 31 + elements.hashCode()
    }
}

open class TupleLattice<U : LatticeElement<S>, V : LatticeElement<T>, S, T>(
    override val elements: Pair<U, V>
) : LatticeElement<Pair<U, V>> {
    override fun lub(other: LatticeElement<out Pair<U, V>>): LatticeElement<Pair<U, V>> {
        return TupleLattice(
            Pair(
<<<<<<< HEAD
                this.elements.first.lub(other.elements.first) as U,
                this.elements.second.lub(other.elements.second) as V
=======
                this.elements.first.lub(other.elements.first),
                this.elements.second.lub(other.elements.second),
>>>>>>> 530a6ab6
            )
        )
    }

    override fun duplicate(): LatticeElement<in Pair<U, V>> {
        return TupleLattice(Pair(elements.first.duplicate() as U, elements.second.duplicate() as V))
    }

    override fun compareTo(other: LatticeElement<Pair<U, V>>): Int {
        if (
            this.elements.first == other.elements.first &&
                this.elements.second == other.elements.second
        )
            return 0
        if (
            this.elements.first >= other.elements.first &&
                this.elements.second >= other.elements.second
        )
            return 1
        return -1
    }

    override fun equals(other: Any?): Boolean {
        if (other !is TupleLattice<U, V, S, T>) return false
        return other.elements.first == this.elements.first &&
            other.elements.second == this.elements.second
    }

    override fun hashCode(): Int {
        return super.hashCode() * 31 + elements.hashCode()
    }

    operator fun component1() = this.elements.first

    operator fun component2() = this.elements.second
}

class TripleLattice<U, V, W>(
    override val elements: Triple<LatticeElement<U>, LatticeElement<V>, LatticeElement<W>>
) : LatticeElement<Triple<LatticeElement<U>, LatticeElement<V>, LatticeElement<W>>> {
    override fun lub(
        other: LatticeElement<out Triple<LatticeElement<U>, LatticeElement<V>, LatticeElement<W>>>
    ): LatticeElement<Triple<LatticeElement<U>, LatticeElement<V>, LatticeElement<W>>> {
        return TripleLattice(
            Triple(
                this.elements.first.lub(other.elements.first),
                this.elements.second.lub(other.elements.second),
                this.elements.third.lub(other.elements.third),
            )
        )
    }

    override fun duplicate():
        LatticeElement<Triple<LatticeElement<U>, LatticeElement<V>, LatticeElement<W>>> {
        return TripleLattice(
            Triple(
                elements.first.duplicate(),
                elements.second.duplicate(),
                elements.third.duplicate(),
            )
        )
    }

    override fun compareTo(
        other: LatticeElement<Triple<LatticeElement<U>, LatticeElement<V>, LatticeElement<W>>>
    ): Int {
        if (
            this.elements.first == other.elements.first &&
                this.elements.second == other.elements.second &&
                this.elements.third == other.elements.third
        )
            return 0
        if (
            this.elements.first >= other.elements.first &&
                this.elements.second >= other.elements.second &&
                this.elements.third >= other.elements.third
        )
            return 1
        return -1
    }

    override fun equals(other: Any?): Boolean {
        if (other !is TripleLattice<U, V, W>) return false
        return other.elements.first == this.elements.first &&
            other.elements.second == this.elements.second &&
            other.elements.third == this.elements.third
    }

    override fun hashCode(): Int {
        return super.hashCode() * 31 + elements.hashCode()
    }

    operator fun component1() = this.elements.first

    operator fun component2() = this.elements.second

    operator fun component3() = this.elements.third
}<|MERGE_RESOLUTION|>--- conflicted
+++ resolved
@@ -157,13 +157,8 @@
     override fun lub(other: LatticeElement<out Pair<U, V>>): LatticeElement<Pair<U, V>> {
         return TupleLattice(
             Pair(
-<<<<<<< HEAD
                 this.elements.first.lub(other.elements.first) as U,
                 this.elements.second.lub(other.elements.second) as V
-=======
-                this.elements.first.lub(other.elements.first),
-                this.elements.second.lub(other.elements.second),
->>>>>>> 530a6ab6
             )
         )
     }
