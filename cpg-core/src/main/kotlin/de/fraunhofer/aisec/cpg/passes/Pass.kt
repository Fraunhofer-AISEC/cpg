/*
 * Copyright (c) 2019, Fraunhofer AISEC. All rights reserved.
 *
 * Licensed under the Apache License, Version 2.0 (the "License");
 * you may not use this file except in compliance with the License.
 * You may obtain a copy of the License at
 *
 *      http://www.apache.org/licenses/LICENSE-2.0
 *
 * Unless required by applicable law or agreed to in writing, software
 * distributed under the License is distributed on an "AS IS" BASIS,
 * WITHOUT WARRANTIES OR CONDITIONS OF ANY KIND, either express or implied.
 * See the License for the specific language governing permissions and
 * limitations under the License.
 *
 *                    $$$$$$\  $$$$$$$\   $$$$$$\
 *                   $$  __$$\ $$  __$$\ $$  __$$\
 *                   $$ /  \__|$$ |  $$ |$$ /  \__|
 *                   $$ |      $$$$$$$  |$$ |$$$$\
 *                   $$ |      $$  ____/ $$ |\_$$ |
 *                   $$ |  $$\ $$ |      $$ |  $$ |
 *                   \$$$$$   |$$ |      \$$$$$   |
 *                    \______/ \__|       \______/
 *
 */
package de.fraunhofer.aisec.cpg.passes

import de.fraunhofer.aisec.cpg.*
import de.fraunhofer.aisec.cpg.frontends.Language
import de.fraunhofer.aisec.cpg.frontends.LanguageFrontend
import de.fraunhofer.aisec.cpg.frontends.LanguageTrait
import de.fraunhofer.aisec.cpg.frontends.TranslationException
import de.fraunhofer.aisec.cpg.graph.*
import de.fraunhofer.aisec.cpg.graph.declarations.TranslationUnitDeclaration
import de.fraunhofer.aisec.cpg.graph.scopes.Scope
import de.fraunhofer.aisec.cpg.helpers.Benchmark
import de.fraunhofer.aisec.cpg.helpers.SubgraphWalker.ScopedWalker
import de.fraunhofer.aisec.cpg.passes.configuration.DependsOn
import de.fraunhofer.aisec.cpg.passes.configuration.ExecuteBefore
import de.fraunhofer.aisec.cpg.passes.configuration.ExecuteFirst
import de.fraunhofer.aisec.cpg.passes.configuration.ExecuteLast
import de.fraunhofer.aisec.cpg.passes.configuration.ExecuteLate
import de.fraunhofer.aisec.cpg.passes.configuration.RequiredFrontend
import de.fraunhofer.aisec.cpg.passes.configuration.RequiresLanguageTrait
import de.fraunhofer.aisec.cpg.processing.strategy.Strategy
import java.util.concurrent.CompletableFuture
import java.util.function.Consumer
import java.util.function.Function
import kotlin.reflect.KClass
import kotlin.reflect.full.findAnnotation
import kotlin.reflect.full.findAnnotations
import kotlin.reflect.full.hasAnnotation
import kotlin.reflect.full.isSubclassOf
import kotlin.reflect.full.primaryConstructor
import org.apache.commons.lang3.builder.ToStringBuilder
import org.slf4j.Logger
import org.slf4j.LoggerFactory

/**
 * A [TranslationResultPass] is a pass that operates on a [TranslationResult]. If used with
 * [executePass], one [Pass] object is instantiated for the whole [TranslationResult].
 */
abstract class TranslationResultPass(
    ctx: TranslationContext,
    sorter: Sorter<TranslationResult> = TranslationResultSorter,
) : Pass<TranslationResult>(ctx, sorter)

/**
 * A [ComponentPass] is a pass that operates on a [Component]. If used with [executePass], one
 * [Pass] object is instantiated for each [Component] in a [TranslationResult].
 */
abstract class ComponentPass(ctx: TranslationContext, sorter: Sorter<Component> = ComponentSorter) :
    Pass<Component>(ctx, sorter)

/**
 * A [TranslationUnitPass] is a pass that operates on a [TranslationUnitDeclaration]. If used with
 * [executePass], one [Pass] object is instantiated for each [TranslationUnitDeclaration] in a
 * [Component].
 */
abstract class TranslationUnitPass(
    ctx: TranslationContext,
    sorter: Sorter<TranslationUnitDeclaration> = TranslationUnitSorter,
) : Pass<TranslationUnitDeclaration>(ctx, sorter)

/**
 * A [EOGStarterPass] is a pass that operates on nodes that are contained in a [EOGStarterHolder].
 * If used with [executePass], one [Pass] object is instantiated for each [Node] in a
 * [EOGStarterHolder] in each [TranslationUnitDeclaration] in each [Component].
 */
abstract class EOGStarterPass(ctx: TranslationContext, sorter: Sorter<Node> = EOGStarterSorter) :
    Pass<Node>(ctx, sorter)

open class PassConfiguration

abstract class Sorter<T : Node> : Function<TranslationResult, List<T>>

object TranslationResultSorter : Sorter<TranslationResult>() {
    override fun apply(result: TranslationResult): List<TranslationResult> = listOf(result)
}

/** Execute the [Component]s in the "sorted" order (if available). */
object ComponentSorter : Sorter<Component>() {
    override fun apply(result: TranslationResult): List<Component> =
        (Strategy::COMPONENTS_LEAST_IMPORTS)(result).asSequence().toList()
}

/**
 * Execute the [TranslationUnitDeclaration]s in the "sorted" order (if available). To do so, it
 * first sorts the [Component]s using the [ComponentSorter].
 */
object TranslationUnitSorter : Sorter<TranslationUnitDeclaration>() {
    override fun apply(result: TranslationResult): List<TranslationUnitDeclaration> =
        ComponentSorter.apply(result)
            .flatMap { (Strategy::TRANSLATION_UNITS_LEAST_IMPORTS)(it).asSequence() }
            .toList()
}

<<<<<<< HEAD
/**
 * First, sorts the [TranslationUnitDeclaration]s with the [TranslationUnitSorter] and then gathers
 * all resolution EOG starters; and make sure they really do not have a predecessor, otherwise we
 * might analyze a node multiple times.
 */
object EOGStarterSorter : Sorter<Node>() {
    override fun apply(result: TranslationResult): List<Node> =
        TranslationUnitSorter.apply(result)
            .flatMap { it.allEOGStarters.filter { it.prevEOGEdges.isEmpty() } }
            .toList()
}
=======
open class PassConfiguration
>>>>>>> 85042ff1

/**
 * Represents an abstract class that enhances the graph before it is persisted. Passes can exist at
 * three different levels:
 * - the overall [TranslationResult]
 * - a [Component], and
 * - a [TranslationUnitDeclaration].
 *
 * A level should be chosen as granular as possible, to allow for the (future) parallel execution of
 * passes. Instead of directly subclassing this type, one of the types [TranslationResultPass],
 * [ComponentPass] or [TranslationUnitPass] must be used.
 */
sealed class Pass<T : Node>(final override val ctx: TranslationContext, val sorter: Sorter<T>) :
    Consumer<T>, ContextProvider, RawNodeTypeProvider<Nothing>, ScopeProvider {
    var name: String
        protected set

    val config: TranslationConfiguration = ctx.config
    val scopeManager: ScopeManager = ctx.scopeManager
    val typeManager: TypeManager = ctx.typeManager

    init {
        name = this.javaClass.name
    }

    /**
     * The current [Scope] of the [scopeManager]. Please note, that each pass is responsible for
     * actually setting the correct scope within the [scopeManager], e.g., by using the
     * [ScopedWalker].
     */
    override val scope: Scope?
        get() = scopeManager.currentScope

    abstract fun cleanup()

    /**
     * Check if the pass requires a specific language frontend and if that frontend has been
     * executed.
     *
     * @return true, if the pass does not require a specific language frontend or if it matches the
     *   [RequiredFrontend]
     */
    fun runsWithCurrentFrontend(usedFrontends: Collection<LanguageFrontend<*, *>>): Boolean {
        val requiredFrontend = this::class.findAnnotation<RequiredFrontend>() ?: return true
        for (used in usedFrontends) {
            if (used::class == requiredFrontend.value) return true
        }
        return false
    }

    /**
     * Checks, if the pass requires a specific [LanguageTrait] and if the current target of the pass
     * has this trait.
     *
     * @return true, if the pass does not require a specific language trait or if it matches the
     *   [RequiresLanguageTrait].
     */
    fun runsWithLanguageTrait(language: Language<*>?): Boolean {
        if (language == null) {
            return true
        }

        val requiresLanguageTraits = this::class.findAnnotations<RequiresLanguageTrait>()
        for (requiresLanguageTrait in requiresLanguageTraits) {
            if (!language::class.isSubclassOf(requiresLanguageTrait.value)) {
                return false
            }
        }

        return true
    }

    companion object {
        val log: Logger = LoggerFactory.getLogger(Pass::class.java)
    }

    fun <T : PassConfiguration> passConfig(): T? {
        return this.config.passConfigurations[this::class] as? T
    }

    override fun toString(): String {
        val builder =
            ToStringBuilder(this, Node.TO_STRING_STYLE).append("pass", this::class.simpleName)

        if (this::class.softDependencies.isNotEmpty()) {
            builder.append("soft dependencies:", this::class.softDependencies.map { it.simpleName })
        }

        if (this::class.hardDependencies.isNotEmpty()) {
            builder.append("hard dependencies:", this::class.hardDependencies.map { it.simpleName })
        }

        if (this::class.softExecuteBefore.isNotEmpty()) {
            builder.append(
                "execute before (soft): ",
                this::class.softExecuteBefore.map { it.simpleName },
            )
        }

        if (this::class.hardExecuteBefore.isNotEmpty()) {
            builder.append(
                "execute before (hard): ",
                this::class.hardExecuteBefore.map { it.simpleName },
            )
        }

        if (this::class.isFirstPass) {
            builder.append("firstPass")
        }

        if (this::class.isLastPass) {
            builder.append("lastPass")
        }

        if (this::class.isLatePass) {
            builder.append("latePass")
        }

        return builder.toString()
    }
}

fun executePassesInParallel(
    classes: List<KClass<out Pass<*>>>,
    ctx: TranslationContext,
    result: TranslationResult,
    executedFrontends: Collection<LanguageFrontend<*, *>>,
) {
    // Execute a single pass directly sequentially and return
    val pass = classes.singleOrNull()
    if (pass != null) {
        executePass(pass, ctx, result, executedFrontends)
        return
    }

    // Otherwise, we build futures out of the list
    val bench =
        Benchmark(
            TranslationManager::class.java,
            "Executing Passes [${classes.map { it.simpleName }}] in parallel",
            false,
            result,
        )

    val futures =
        classes.map {
            CompletableFuture.supplyAsync { executePass(it, ctx, result, executedFrontends) }
        }

    futures.map(CompletableFuture<Unit>::join)
    bench.stop()
}

/**
 * Creates a new [Pass] (based on [cls]) and executes it sequentially on all target nodes of
 * [result].
 *
 * Depending on the type of pass, this will either execute the pass directly on the overall result
 * (in case of a [TranslationUnitPass]) or loop through each component or through each translation
 * unit. The individual loop elements become the "target" of the execution of [consumeTarget].
 */
@Suppress("USELESS_CAST")
fun executePass(
    cls: KClass<out Pass<out Node>>,
    ctx: TranslationContext,
    result: TranslationResult,
    executedFrontends: Collection<LanguageFrontend<*, *>>,
) {
    val bench = Benchmark(cls.java, "Executing Pass", false, result)

    // This is a bit tricky but actually better than other reflection magic. We are creating a
    // "prototype" instance of our pass class, so we can deduce certain type information more
    // easily.
    val prototype =
        cls.primaryConstructor?.call(ctx)
            ?: throw TranslationException("Could not create prototype pass")

    // Collect our "targets" based on the type and granularity of the pass and consume them by the
    // pass.
    when (prototype) {
        is TranslationResultPass ->
            consumeTargets(
                (prototype as TranslationResultPass)::class,
                ctx,
                prototype.sorter.apply(result),
                executedFrontends,
            )
        is ComponentPass ->
            consumeTargets(
                (prototype as ComponentPass)::class,
                ctx,
                prototype.sorter.apply(result),
                executedFrontends,
            )
        is TranslationUnitPass ->
            consumeTargets(
                (prototype as TranslationUnitPass)::class,
                ctx,
                // Execute them in the "sorted" order (if available)
                prototype.sorter.apply(result),
                executedFrontends,
            )
        is EOGStarterPass -> {
            consumeTargets(
                (prototype as EOGStarterPass)::class,
                ctx,
<<<<<<< HEAD
                prototype.sorter.apply(result),
=======
                // Gather all resolution EOG starters; and make sure they really do not have a
                // predecessor, otherwise we might analyze a node multiple times.
                result.allEOGStarters.filter { it.prevEOGEdges.isEmpty() },
>>>>>>> 85042ff1
                executedFrontends,
            )
        }
    }

    bench.stop()
}

/**
 * This function is a wrapper around [consumeTarget] to apply it to all [targets]. This is primarily
 * needed because of very delicate type inference work of the Kotlin compiler.
 *
 * Depending on the configuration of [TranslationConfiguration.useParallelPasses], the individual
 * targets will either be consumed sequentially or in parallel.
 */
private inline fun <reified T : Node> consumeTargets(
    cls: KClass<out Pass<T>>,
    ctx: TranslationContext,
    targets: Collection<T>,
    executedFrontends: Collection<LanguageFrontend<*, *>>,
) {
    if (ctx.config.useParallelPasses) {
        val futures =
            targets.map {
                CompletableFuture.supplyAsync { consumeTarget(cls, ctx, it, executedFrontends) }
            }
        futures.forEach(CompletableFuture<Pass<T>?>::join)
    } else {
        targets.forEach { consumeTarget(cls, ctx, it, executedFrontends) }
    }
}

/**
 * This function creates a new [Pass] object, based on the class specified in [cls] and consumes the
 * [target] with the pass. The target type depends on the type of pass, e.g., a
 * [TranslationUnitDeclaration] or a whole [Component]. When passes are executed in parallel,
 * different instances of the same [Pass] class are executed at the same time (on different [target]
 * nodes) using this function.
 */
private inline fun <reified T : Node> consumeTarget(
    cls: KClass<out Pass<T>>,
    ctx: TranslationContext,
    target: T,
    executedFrontends: Collection<LanguageFrontend<*, *>>,
): Pass<T>? {
    val language = target.language

    val realClass = checkForReplacement(cls, language, ctx.config)

    val pass = realClass.primaryConstructor?.call(ctx)
    if (
        pass?.runsWithCurrentFrontend(executedFrontends) == true &&
            pass.runsWithLanguageTrait(language)
    ) {
        pass.accept(target)
        pass.cleanup()
        return pass
    }

    return null
}

/**
 * Checks, whether the specified pass has a replacement configured in [config] for the given
 * [language]. Currently, we only allow replacement on translation unit level, as this is the only
 * level which has a single language set.
 */
fun <T : Node> checkForReplacement(
    cls: KClass<out Pass<T>>,
    language: Language<*>?,
    config: TranslationConfiguration,
): KClass<out Pass<T>> {
    if (language == null) {
        return cls
    }

    @Suppress("UNCHECKED_CAST")
    return config.replacedPasses[Pair(cls, language::class)] as? KClass<out Pass<T>> ?: cls
}

val KClass<out Pass<*>>.isFirstPass: Boolean
    get() {
        return this.hasAnnotation<ExecuteFirst>()
    }

val KClass<out Pass<*>>.isLastPass: Boolean
    get() {
        return this.hasAnnotation<ExecuteLast>()
    }

val KClass<out Pass<*>>.isLatePass: Boolean
    get() {
        return this.hasAnnotation<ExecuteLate>()
    }

val KClass<out Pass<*>>.softDependencies: Set<KClass<out Pass<*>>>
    get() {
        return this.findAnnotations<DependsOn>()
            .filter { it.softDependency == true }
            .map { it.value }
            .toSet()
    }

val KClass<out Pass<*>>.hardDependencies: Set<KClass<out Pass<*>>>
    get() {
        return this.findAnnotations<DependsOn>()
            .filter { it.softDependency == false }
            .map { it.value }
            .toSet()
    }

val KClass<out Pass<*>>.softExecuteBefore: Set<KClass<out Pass<*>>>
    get() {
        return this.findAnnotations<ExecuteBefore>()
            .filter { it.softDependency == true }
            .map { it.other }
            .toSet()
    }

val KClass<out Pass<*>>.hardExecuteBefore: Set<KClass<out Pass<*>>>
    get() {
        return this.findAnnotations<ExecuteBefore>()
            .filter { it.softDependency == false }
            .map { it.other }
            .toSet()
    }<|MERGE_RESOLUTION|>--- conflicted
+++ resolved
@@ -115,7 +115,6 @@
             .toList()
 }
 
-<<<<<<< HEAD
 /**
  * First, sorts the [TranslationUnitDeclaration]s with the [TranslationUnitSorter] and then gathers
  * all resolution EOG starters; and make sure they really do not have a predecessor, otherwise we
@@ -127,9 +126,8 @@
             .flatMap { it.allEOGStarters.filter { it.prevEOGEdges.isEmpty() } }
             .toList()
 }
-=======
+
 open class PassConfiguration
->>>>>>> 85042ff1
 
 /**
  * Represents an abstract class that enhances the graph before it is persisted. Passes can exist at
@@ -336,13 +334,7 @@
             consumeTargets(
                 (prototype as EOGStarterPass)::class,
                 ctx,
-<<<<<<< HEAD
                 prototype.sorter.apply(result),
-=======
-                // Gather all resolution EOG starters; and make sure they really do not have a
-                // predecessor, otherwise we might analyze a node multiple times.
-                result.allEOGStarters.filter { it.prevEOGEdges.isEmpty() },
->>>>>>> 85042ff1
                 executedFrontends,
             )
         }
