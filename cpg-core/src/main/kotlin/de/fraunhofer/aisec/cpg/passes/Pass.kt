/*
 * Copyright (c) 2019, Fraunhofer AISEC. All rights reserved.
 *
 * Licensed under the Apache License, Version 2.0 (the "License");
 * you may not use this file except in compliance with the License.
 * You may obtain a copy of the License at
 *
 *      http://www.apache.org/licenses/LICENSE-2.0
 *
 * Unless required by applicable law or agreed to in writing, software
 * distributed under the License is distributed on an "AS IS" BASIS,
 * WITHOUT WARRANTIES OR CONDITIONS OF ANY KIND, either express or implied.
 * See the License for the specific language governing permissions and
 * limitations under the License.
 *
 *                    $$$$$$\  $$$$$$$\   $$$$$$\
 *                   $$  __$$\ $$  __$$\ $$  __$$\
 *                   $$ /  \__|$$ |  $$ |$$ /  \__|
 *                   $$ |      $$$$$$$  |$$ |$$$$\
 *                   $$ |      $$  ____/ $$ |\_$$ |
 *                   $$ |  $$\ $$ |      $$ |  $$ |
 *                   \$$$$$   |$$ |      \$$$$$   |
 *                    \______/ \__|       \______/
 *
 */
package de.fraunhofer.aisec.cpg.passes

import de.fraunhofer.aisec.cpg.*
import de.fraunhofer.aisec.cpg.frontends.Language
import de.fraunhofer.aisec.cpg.frontends.LanguageFrontend
import de.fraunhofer.aisec.cpg.frontends.LanguageTrait
import de.fraunhofer.aisec.cpg.frontends.TranslationException
import de.fraunhofer.aisec.cpg.graph.*
import de.fraunhofer.aisec.cpg.graph.declarations.TranslationUnitDeclaration
import de.fraunhofer.aisec.cpg.graph.scopes.Scope
import de.fraunhofer.aisec.cpg.helpers.Benchmark
import de.fraunhofer.aisec.cpg.helpers.SubgraphWalker.ScopedWalker
import de.fraunhofer.aisec.cpg.helpers.orderEOGStartersBasedOnDependencies
import de.fraunhofer.aisec.cpg.passes.configuration.DependsOn
import de.fraunhofer.aisec.cpg.passes.configuration.ExecuteBefore
import de.fraunhofer.aisec.cpg.passes.configuration.ExecuteFirst
import de.fraunhofer.aisec.cpg.passes.configuration.ExecuteLast
import de.fraunhofer.aisec.cpg.passes.configuration.ExecuteLate
import de.fraunhofer.aisec.cpg.passes.configuration.RequiredFrontend
import de.fraunhofer.aisec.cpg.passes.configuration.RequiresLanguageTrait
import java.util.concurrent.CompletableFuture
import java.util.function.Consumer
import kotlin.reflect.KClass
import kotlin.reflect.full.findAnnotation
import kotlin.reflect.full.findAnnotations
import kotlin.reflect.full.hasAnnotation
import kotlin.reflect.full.isSubclassOf
import kotlin.reflect.full.primaryConstructor
import org.apache.commons.lang3.builder.ToStringBuilder
import org.slf4j.Logger
import org.slf4j.LoggerFactory

/**
 * A [TranslationResultPass] is a pass that operates on a [TranslationResult]. If used with
 * [executePass], one [Pass] object is instantiated for the whole [TranslationResult].
 */
abstract class TranslationResultPass(ctx: TranslationContext) : Pass<TranslationResult>(ctx)

/**
 * A [ComponentPass] is a pass that operates on a [Component]. If used with [executePass], one
 * [Pass] object is instantiated for each [Component] in a [TranslationResult].
 */
abstract class ComponentPass(ctx: TranslationContext) : Pass<Component>(ctx)

/**
 * A [TranslationUnitPass] is a pass that operates on a [TranslationUnitDeclaration]. If used with
 * [executePass], one [Pass] object is instantiated for each [TranslationUnitDeclaration] in a
 * [Component].
 */
abstract class TranslationUnitPass(ctx: TranslationContext) : Pass<TranslationUnitDeclaration>(ctx)

/**
 * A [EOGStarterPass] is a pass that operates on nodes that are contained in a [EOGStarterHolder].
 * If used with [executePass], one [Pass] object is instantiated for each [Node] in a
 * [EOGStarterHolder] in each [TranslationUnitDeclaration] in each [Component].
 */
abstract class EOGStarterPass(ctx: TranslationContext, val orderDependencies: Boolean = false) :
    Pass<Node>(ctx)

open class PassConfiguration {}

/**
 * Represents an abstract class that enhances the graph before it is persisted. Passes can exist at
 * three different levels:
 * - the overall [TranslationResult]
 * - a [Component], and
 * - a [TranslationUnitDeclaration].
 *
 * A level should be chosen as granular as possible, to allow for the (future) parallel execution of
 * passes. Instead of directly subclassing this type, one of the types [TranslationResultPass],
 * [ComponentPass] or [TranslationUnitPass] must be used.
 */
sealed class Pass<T : Node>(final override val ctx: TranslationContext) :
    Consumer<T>, ContextProvider, RawNodeTypeProvider<Nothing>, ScopeProvider {
    var name: String
        protected set

    val config: TranslationConfiguration = ctx.config
    val scopeManager: ScopeManager = ctx.scopeManager
    val typeManager: TypeManager = ctx.typeManager

    init {
        name = this.javaClass.name
    }

    /**
     * The current [Scope] of the [scopeManager]. Please note, that each pass is responsible for
     * actually setting the correct scope within the [scopeManager], e.g., by using the
     * [ScopedWalker].
     */
    override val scope: Scope?
        get() = scopeManager.currentScope

    abstract fun cleanup()

    /**
     * Check if the pass requires a specific language frontend and if that frontend has been
     * executed.
     *
     * @return true, if the pass does not require a specific language frontend or if it matches the
     *   [RequiredFrontend]
     */
    fun runsWithCurrentFrontend(usedFrontends: Collection<LanguageFrontend<*, *>>): Boolean {
        val requiredFrontend = this::class.findAnnotation<RequiredFrontend>() ?: return true
        for (used in usedFrontends) {
            if (used::class == requiredFrontend.value) return true
        }
        return false
    }

    /**
     * Checks, if the pass requires a specific [LanguageTrait] and if the current target of the pass
     * has this trait.
     *
     * @return true, if the pass does not require a specific language trait or if it matches the
     *   [RequiresLanguageTrait].
     */
    fun runsWithLanguageTrait(language: Language<*>?): Boolean {
        if (language == null) {
            return true
        }

        val requiresLanguageTraits = this::class.findAnnotations<RequiresLanguageTrait>()
        for (requiresLanguageTrait in requiresLanguageTraits) {
            if (!language::class.isSubclassOf(requiresLanguageTrait.value)) {
                return false
            }
        }

        return true
    }

    companion object {
        val log: Logger = LoggerFactory.getLogger(Pass::class.java)
    }

    fun <T : PassConfiguration> passConfig(): T? {
        return this.config.passConfigurations[this::class] as? T
    }

    override fun toString(): String {
        val builder =
            ToStringBuilder(this, Node.TO_STRING_STYLE).append("pass", this::class.simpleName)

        if (this::class.softDependencies.isNotEmpty()) {
            builder.append("soft dependencies:", this::class.softDependencies.map { it.simpleName })
        }

        if (this::class.hardDependencies.isNotEmpty()) {
            builder.append("hard dependencies:", this::class.hardDependencies.map { it.simpleName })
        }

        if (this::class.softExecuteBefore.isNotEmpty()) {
            builder.append(
                "execute before (soft): ",
                this::class.softExecuteBefore.map { it.simpleName },
            )
        }

        if (this::class.hardExecuteBefore.isNotEmpty()) {
            builder.append(
                "execute before (hard): ",
                this::class.hardExecuteBefore.map { it.simpleName },
            )
        }

        if (this::class.isFirstPass) {
            builder.append("firstPass")
        }

        if (this::class.isLastPass) {
            builder.append("lastPass")
        }

        if (this::class.isLatePass) {
            builder.append("latePass")
        }

        return builder.toString()
    }
}

fun executePassesInParallel(
    classes: List<KClass<out Pass<*>>>,
    ctx: TranslationContext,
    result: TranslationResult,
    executedFrontends: Collection<LanguageFrontend<*, *>>,
) {
    // Execute a single pass directly sequentially and return
    val pass = classes.singleOrNull()
    if (pass != null) {
        executePass(pass, ctx, result, executedFrontends)
        return
    }

    // Otherwise, we build futures out of the list
    val bench =
        Benchmark(
            TranslationManager::class.java,
            "Executing Passes [${classes.map { it.simpleName }}] in parallel",
            false,
            result,
        )

    val futures =
        classes.map {
            CompletableFuture.supplyAsync { executePass(it, ctx, result, executedFrontends) }
        }

    futures.map(CompletableFuture<Unit>::join)
    bench.stop()
}

/**
 * Creates a new [Pass] (based on [cls]) and executes it sequentially on all target nodes of
 * [result].
 *
 * Depending on the type of pass, this will either execute the pass directly on the overall result
 * (in case of a [TranslationUnitPass]) or loop through each component or through each translation
 * unit. The individual loop elements become the "target" of the execution of [consumeTarget].
 */
@Suppress("USELESS_CAST")
fun executePass(
    cls: KClass<out Pass<out Node>>,
    ctx: TranslationContext,
    result: TranslationResult,
    executedFrontends: Collection<LanguageFrontend<*, *>>,
) {
    val bench = Benchmark(cls.java, "Executing Pass", false, result)

    // This is a bit tricky but actually better than other reflection magic. We are creating a
    // "prototype" instance of our pass class, so we can deduce certain type information more
    // easily.
    val prototype =
        cls.primaryConstructor?.call(ctx)
            ?: throw TranslationException("Could not create prototype pass")

    // Collect our "targets" based on the type and granularity of the pass and consume them by the
    // pass.
    when (prototype) {
        is TranslationResultPass ->
            consumeTargets(
                (prototype as TranslationResultPass)::class,
                ctx,
                listOf(result),
                executedFrontends,
            )
        is ComponentPass ->
            consumeTargets(
                (prototype as ComponentPass)::class,
                ctx,
                result.components,
                executedFrontends,
            )
        is TranslationUnitPass ->
            consumeTargets(
                (prototype as TranslationUnitPass)::class,
                ctx,
                result.components.flatMap { it.translationUnits },
                executedFrontends,
            )
        is EOGStarterPass -> {
            consumeTargets(
                (prototype as EOGStarterPass)::class,
                ctx,
<<<<<<< HEAD
                if (prototype.orderDependencies) {
                    orderEOGStartersBasedOnDependencies(result.allEOGStarters)
                } else {
                    result.allEOGStarters
                },
                executedFrontends
=======
                result.allEOGStarters,
                executedFrontends,
>>>>>>> c72becd6
            )
        }
    }

    bench.stop()
}

/**
 * This function is a wrapper around [consumeTarget] to apply it to all [targets]. This is primarily
 * needed because of very delicate type inference work of the Kotlin compiler.
 *
 * Depending on the configuration of [TranslationConfiguration.useParallelPasses], the individual
 * targets will either be consumed sequentially or in parallel.
 */
private inline fun <reified T : Node> consumeTargets(
    cls: KClass<out Pass<T>>,
    ctx: TranslationContext,
    targets: Collection<T>,
    executedFrontends: Collection<LanguageFrontend<*, *>>,
) {
    if (ctx.config.useParallelPasses) {
        val futures =
            targets.map {
                CompletableFuture.supplyAsync { consumeTarget(cls, ctx, it, executedFrontends) }
            }
        futures.forEach(CompletableFuture<Pass<T>?>::join)
    } else {
        targets.forEach { consumeTarget(cls, ctx, it, executedFrontends) }
    }
}

/**
 * This function creates a new [Pass] object, based on the class specified in [cls] and consumes the
 * [target] with the pass. The target type depends on the type of pass, e.g., a
 * [TranslationUnitDeclaration] or a whole [Component]. When passes are executed in parallel,
 * different instances of the same [Pass] class are executed at the same time (on different [target]
 * nodes) using this function.
 */
private inline fun <reified T : Node> consumeTarget(
    cls: KClass<out Pass<T>>,
    ctx: TranslationContext,
    target: T,
    executedFrontends: Collection<LanguageFrontend<*, *>>,
): Pass<T>? {
    val language = target.language

    val realClass = checkForReplacement(cls, language, ctx.config)

    val pass = realClass.primaryConstructor?.call(ctx)
    if (
        pass?.runsWithCurrentFrontend(executedFrontends) == true &&
            pass.runsWithLanguageTrait(language)
    ) {
        pass.accept(target)
        pass.cleanup()
        return pass
    }

    return null
}

/**
 * Checks, whether the specified pass has a replacement configured in [config] for the given
 * [language]. Currently, we only allow replacement on translation unit level, as this is the only
 * level which has a single language set.
 */
fun <T : Node> checkForReplacement(
    cls: KClass<out Pass<T>>,
    language: Language<*>?,
    config: TranslationConfiguration,
): KClass<out Pass<T>> {
    if (language == null) {
        return cls
    }

    @Suppress("UNCHECKED_CAST")
    return config.replacedPasses[Pair(cls, language::class)] as? KClass<out Pass<T>> ?: cls
}

val KClass<out Pass<*>>.isFirstPass: Boolean
    get() {
        return this.hasAnnotation<ExecuteFirst>()
    }

val KClass<out Pass<*>>.isLastPass: Boolean
    get() {
        return this.hasAnnotation<ExecuteLast>()
    }

val KClass<out Pass<*>>.isLatePass: Boolean
    get() {
        return this.hasAnnotation<ExecuteLate>()
    }

val KClass<out Pass<*>>.softDependencies: Set<KClass<out Pass<*>>>
    get() {
        return this.findAnnotations<DependsOn>()
            .filter { it.softDependency == true }
            .map { it.value }
            .toSet()
    }

val KClass<out Pass<*>>.hardDependencies: Set<KClass<out Pass<*>>>
    get() {
        return this.findAnnotations<DependsOn>()
            .filter { it.softDependency == false }
            .map { it.value }
            .toSet()
    }

val KClass<out Pass<*>>.softExecuteBefore: Set<KClass<out Pass<*>>>
    get() {
        return this.findAnnotations<ExecuteBefore>()
            .filter { it.softDependency == true }
            .map { it.other }
            .toSet()
    }

val KClass<out Pass<*>>.hardExecuteBefore: Set<KClass<out Pass<*>>>
    get() {
        return this.findAnnotations<ExecuteBefore>()
            .filter { it.softDependency == false }
            .map { it.other }
            .toSet()
    }<|MERGE_RESOLUTION|>--- conflicted
+++ resolved
@@ -288,17 +288,12 @@
             consumeTargets(
                 (prototype as EOGStarterPass)::class,
                 ctx,
-<<<<<<< HEAD
                 if (prototype.orderDependencies) {
                     orderEOGStartersBasedOnDependencies(result.allEOGStarters)
                 } else {
                     result.allEOGStarters
                 },
-                executedFrontends
-=======
-                result.allEOGStarters,
                 executedFrontends,
->>>>>>> c72becd6
             )
         }
     }
