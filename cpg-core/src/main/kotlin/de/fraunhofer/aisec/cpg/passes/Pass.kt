--- conflicted
+++ resolved
@@ -165,19 +165,12 @@
 /**
  * First, sorts the [TranslationUnitDeclaration]s with the [LeastImportTranslationUnitSorter] and
  * then gathers all resolution EOG starters; and make sure they really do not have a predecessor,
-<<<<<<< HEAD
- * otherwise we might analyze a node multiple times. Note that the [EOGStarterHolder]s are not
- * sorted.
- */
-object EOGStarterLeastTUImportSorterWithCatchAfterTry : Sorter<Node>() {
-=======
  * otherwise we might analyze a node multiple times. The [EOGStarterHolder]s are only sorted as
  * follows: The [CatchClause]s come last in the order because they actually are executed after a
  * part of the `try` block and, more importantly, the code before it, which is not guaranteed by the
  * EOG.
  */
 object EOGStarterLeastTUImportCatchLastSorter : Sorter<Node>() {
->>>>>>> b75443ff
     override fun invoke(result: TranslationResult): List<Node> =
         LeastImportTranslationUnitSorter.invoke(result)
             .flatMap {
