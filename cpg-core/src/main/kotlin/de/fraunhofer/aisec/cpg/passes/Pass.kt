--- conflicted
+++ resolved
@@ -60,64 +60,35 @@
  * A [TranslationResultPass] is a pass that operates on a [TranslationResult]. If used with
  * [executePass], one [Pass] object is instantiated for the whole [TranslationResult].
  */
-<<<<<<< HEAD
-abstract class TranslationResultPass(ctx: TranslationContext) :
-    Pass<TranslationResult>(ctx, TranslationResultSorter)
-=======
 abstract class TranslationResultPass(
     ctx: TranslationContext,
     sort: Sorter<TranslationResult> = TranslationResultSorter,
 ) : Pass<TranslationResult>(ctx, sort)
->>>>>>> cc378514
 
 /**
  * A [ComponentPass] is a pass that operates on a [Component]. If used with [executePass], one
  * [Pass] object is instantiated for each [Component] in a [TranslationResult].
  */
-<<<<<<< HEAD
-abstract class ComponentPass(ctx: TranslationContext) : Pass<Component>(ctx, ComponentSorter)
-=======
 abstract class ComponentPass(
     ctx: TranslationContext,
     sort: Sorter<Component> = LeastImportComponentSorter,
 ) : Pass<Component>(ctx, sort)
->>>>>>> cc378514
 
 /**
  * A [TranslationUnitPass] is a pass that operates on a [TranslationUnitDeclaration]. If used with
  * [executePass], one [Pass] object is instantiated for each [TranslationUnitDeclaration] in a
  * [Component].
  */
-<<<<<<< HEAD
-abstract class TranslationUnitPass(ctx: TranslationContext) :
-    Pass<TranslationUnitDeclaration>(ctx, TranslationUnitSorter)
-=======
 abstract class TranslationUnitPass(
     ctx: TranslationContext,
     sort: Sorter<TranslationUnitDeclaration> = LeastImportTranslationUnitSorter,
 ) : Pass<TranslationUnitDeclaration>(ctx, sort)
->>>>>>> cc378514
 
 /**
  * A [EOGStarterPass] is a pass that operates on nodes that are contained in a [EOGStarterHolder].
  * If used with [executePass], one [Pass] object is instantiated for each [Node] in a
  * [EOGStarterHolder] in each [TranslationUnitDeclaration] in each [Component].
  */
-<<<<<<< HEAD
-abstract class EOGStarterPass(ctx: TranslationContext) : Pass<Node>(ctx, EOGStarterSorter)
-
-open class PassConfiguration
-
-abstract class Sorter<T : Node> : Function<TranslationResult, List<T>>
-
-object TranslationResultSorter : Sorter<TranslationResult>() {
-    override fun apply(result: TranslationResult): List<TranslationResult> = listOf(result)
-}
-
-/** Execute the [Component]s in the "sorted" order (if available). */
-object ComponentSorter : Sorter<Component>() {
-    override fun apply(result: TranslationResult): List<Component> =
-=======
 abstract class EOGStarterPass(
     ctx: TranslationContext,
     sort: Sorter<Node> = EOGStarterLeastTUImportSorter,
@@ -142,19 +113,10 @@
  */
 object LeastImportComponentSorter : Sorter<Component>() {
     override fun invoke(result: TranslationResult): List<Component> =
->>>>>>> cc378514
         (Strategy::COMPONENTS_LEAST_IMPORTS)(result).asSequence().toList()
 }
 
 /**
-<<<<<<< HEAD
- * Execute the [TranslationUnitDeclaration]s in the "sorted" order (if available). To do so, it
- * first sorts the [Component]s using the [ComponentSorter].
- */
-object TranslationUnitSorter : Sorter<TranslationUnitDeclaration>() {
-    override fun apply(result: TranslationResult): List<TranslationUnitDeclaration> =
-        ComponentSorter.apply(result)
-=======
  * Execute the [TranslationUnitDeclaration]s in the "sorted" order (if available) w.r.t. less import
  * dependencies. To do so, it first sorts the [Component]s using the [LeastImportComponentSorter]
  * and then decides on their [TranslationUnitDeclaration]s.
@@ -162,21 +124,11 @@
 object LeastImportTranslationUnitSorter : Sorter<TranslationUnitDeclaration>() {
     override fun invoke(result: TranslationResult): List<TranslationUnitDeclaration> =
         LeastImportComponentSorter.invoke(result)
->>>>>>> cc378514
             .flatMap { (Strategy::TRANSLATION_UNITS_LEAST_IMPORTS)(it).asSequence() }
             .toList()
 }
 
 /**
-<<<<<<< HEAD
- * First, sorts the [TranslationUnitDeclaration]s with the [TranslationUnitSorter] and then gathers
- * all resolution EOG starters; and make sure they really do not have a predecessor, otherwise we
- * might analyze a node multiple times.
- */
-object EOGStarterSorter : Sorter<Node>() {
-    override fun apply(result: TranslationResult): List<Node> =
-        TranslationUnitSorter.apply(result)
-=======
  * First, sorts the [TranslationUnitDeclaration]s with the [LeastImportTranslationUnitSorter] and
  * then gathers all resolution EOG starters; and make sure they really do not have a predecessor,
  * otherwise we might analyze a node multiple times. Note that the [EOGStarterHolder]s are not
@@ -185,7 +137,6 @@
 object EOGStarterLeastTUImportSorter : Sorter<Node>() {
     override fun invoke(result: TranslationResult): List<Node> =
         LeastImportTranslationUnitSorter.invoke(result)
->>>>>>> cc378514
             .flatMap { it.allEOGStarters.filter { it.prevEOGEdges.isEmpty() } }
             .toList()
 }
@@ -204,11 +155,7 @@
  *
  * [sort] can be used to specify the order in which the Pass will visit/process the nodes.
  */
-<<<<<<< HEAD
-sealed class Pass<T : Node>(final override val ctx: TranslationContext, val sorter: Sorter<T>) :
-=======
 sealed class Pass<T : Node>(final override val ctx: TranslationContext, val sort: Sorter<T>) :
->>>>>>> cc378514
     Consumer<T>, ContextProvider, RawNodeTypeProvider<Nothing>, ScopeProvider {
     var name: String
         protected set
@@ -380,22 +327,14 @@
             consumeTargets(
                 (prototype as TranslationResultPass)::class,
                 ctx,
-<<<<<<< HEAD
-                prototype.sorter.apply(result),
-=======
                 prototype.sort(result),
->>>>>>> cc378514
                 executedFrontends,
             )
         is ComponentPass ->
             consumeTargets(
                 (prototype as ComponentPass)::class,
                 ctx,
-<<<<<<< HEAD
-                prototype.sorter.apply(result),
-=======
                 prototype.sort(result),
->>>>>>> cc378514
                 executedFrontends,
             )
         is TranslationUnitPass ->
@@ -403,22 +342,14 @@
                 (prototype as TranslationUnitPass)::class,
                 ctx,
                 // Execute them in the "sorted" order (if available)
-<<<<<<< HEAD
-                prototype.sorter.apply(result),
-=======
                 prototype.sort(result),
->>>>>>> cc378514
                 executedFrontends,
             )
         is EOGStarterPass -> {
             consumeTargets(
                 (prototype as EOGStarterPass)::class,
                 ctx,
-<<<<<<< HEAD
-                prototype.sorter.apply(result),
-=======
                 prototype.sort(result),
->>>>>>> cc378514
                 executedFrontends,
             )
         }
