/*
 * Copyright (c) 2019, Fraunhofer AISEC. All rights reserved.
 *
 * Licensed under the Apache License, Version 2.0 (the "License");
 * you may not use this file except in compliance with the License.
 * You may obtain a copy of the License at
 *
 *      http://www.apache.org/licenses/LICENSE-2.0
 *
 * Unless required by applicable law or agreed to in writing, software
 * distributed under the License is distributed on an "AS IS" BASIS,
 * WITHOUT WARRANTIES OR CONDITIONS OF ANY KIND, either express or implied.
 * See the License for the specific language governing permissions and
 * limitations under the License.
 *
 *                    $$$$$$\  $$$$$$$\   $$$$$$\
 *                   $$  __$$\ $$  __$$\ $$  __$$\
 *                   $$ /  \__|$$ |  $$ |$$ /  \__|
 *                   $$ |      $$$$$$$  |$$ |$$$$\
 *                   $$ |      $$  ____/ $$ |\_$$ |
 *                   $$ |  $$\ $$ |      $$ |  $$ |
 *                   \$$$$$   |$$ |      \$$$$$   |
 *                    \______/ \__|       \______/
 *
 */
package de.fraunhofer.aisec.cpg.passes

import de.fraunhofer.aisec.cpg.TranslationContext
import de.fraunhofer.aisec.cpg.graph.Component
import de.fraunhofer.aisec.cpg.graph.Name
import de.fraunhofer.aisec.cpg.graph.Node
import de.fraunhofer.aisec.cpg.graph.declarations.EnumDeclaration
import de.fraunhofer.aisec.cpg.graph.declarations.FunctionDeclaration
import de.fraunhofer.aisec.cpg.graph.declarations.MethodDeclaration
import de.fraunhofer.aisec.cpg.graph.declarations.RecordDeclaration
import de.fraunhofer.aisec.cpg.graph.types.ObjectType
import de.fraunhofer.aisec.cpg.passes.order.DependsOn
import de.fraunhofer.aisec.cpg.processing.IVisitor
import de.fraunhofer.aisec.cpg.processing.strategy.Strategy
import java.util.*

/**
 * Transitively connect [RecordDeclaration] nodes with their supertypes' records.
 *
 * Supertypes are all interfaces a class implements and the superclass it inherits from (including
 * all of their respective supertypes). The JavaParser provides us with initial info about direct
 * ancestors' names. This pass then recursively maps those and their own supertypes to the correct
 * [RecordDeclaration] (if available).
 *
 * After determining the ancestors of a class, all inherited methods are scanned to find out which
 * of them are overridden/implemented in the current class. See
 * [FunctionDeclaration.getOverriddenBy]
 *
 * **Attention:** Needs to be run before other analysis passes, as it triggers a type refresh. This
 * is needed e.g. for [de.fraunhofer.aisec.cpg.graph.TypeManager.getCommonType] to be re-evaluated
 * at places where it is crucial to have parsed all [RecordDeclaration]s. Otherwise, type
 * information in the graph might not be fully correct
 */
@DependsOn(TypeResolver::class)
open class TypeHierarchyResolver(ctx: TranslationContext) : ComponentPass(ctx) {
    protected val recordMap = mutableMapOf<Name, RecordDeclaration>()
    protected val enums = mutableListOf<EnumDeclaration>()

    override fun accept(component: Component) {
        for (tu in component.translationUnits) {
            findRecordsAndEnums(tu)
        }
        for (recordDecl in recordMap.values) {
            val supertypeRecords = findSupertypeRecords(recordDecl)
            val allMethodsFromSupertypes = getAllMethodsFromSupertypes(supertypeRecords)
            analyzeOverridingMethods(recordDecl, allMethodsFromSupertypes)
        }
        for (enumDecl in enums) {
            val directSupertypeRecords =
                enumDecl.superTypes.mapNotNull { (it as? ObjectType)?.recordDeclaration }.toSet()
            val allSupertypes =
                directSupertypeRecords.map { findSupertypeRecords(it) }.flatten().toSet()
            enumDecl.superTypeDeclarations = allSupertypes
        }
    }

    protected fun findRecordsAndEnums(node: Node) {
        // Using a visitor to avoid loops in the AST
        node.accept(
            Strategy::AST_FORWARD,
            object : IVisitor<Node>() {
                override fun visit(t: Node) {
                    if (t is RecordDeclaration) {
                        recordMap.putIfAbsent(t.name, t)
                    } else if (t is EnumDeclaration) {
                        enums.add(t)
                    }
                }
            }
        )
    }

    protected fun getAllMethodsFromSupertypes(
        supertypeRecords: Set<RecordDeclaration>
    ): List<MethodDeclaration> {
        return supertypeRecords.map { it.methods }.flatten()
    }

    protected fun findSupertypeRecords(
        recordDeclaration: RecordDeclaration
    ): Set<RecordDeclaration> {
        val superTypeDeclarations =
<<<<<<< HEAD
            recordDeclaration.superTypes.mapNotNull { (it as ObjectType).recordDeclaration }.toSet()
        recordDeclaration.superTypeDeclarations = superTypeDeclarations
=======
            recordDecl.superTypes.mapNotNull { (it as? ObjectType)?.recordDeclaration }.toSet()
        recordDecl.superTypeDeclarations = superTypeDeclarations
>>>>>>> 2ec07591
        return superTypeDeclarations
    }

    protected fun analyzeOverridingMethods(
        declaration: RecordDeclaration,
        allMethodsFromSupertypes: List<MethodDeclaration>
    ) {
        for (superMethod in allMethodsFromSupertypes) {
            val overrideCandidates =
                declaration.methods.filter { superMethod.isOverrideCandidate(it) }
            superMethod.addOverriddenBy(overrideCandidates)
            overrideCandidates.forEach { it.addOverrides(superMethod) }
        }
    }

    override fun cleanup() {
        // nothing to do
    }
}<|MERGE_RESOLUTION|>--- conflicted
+++ resolved
@@ -105,13 +105,8 @@
         recordDeclaration: RecordDeclaration
     ): Set<RecordDeclaration> {
         val superTypeDeclarations =
-<<<<<<< HEAD
-            recordDeclaration.superTypes.mapNotNull { (it as ObjectType).recordDeclaration }.toSet()
+            recordDeclaration.superTypes.mapNotNull { (it as? ObjectType)?.recordDeclaration }.toSet()
         recordDeclaration.superTypeDeclarations = superTypeDeclarations
-=======
-            recordDecl.superTypes.mapNotNull { (it as? ObjectType)?.recordDeclaration }.toSet()
-        recordDecl.superTypeDeclarations = superTypeDeclarations
->>>>>>> 2ec07591
         return superTypeDeclarations
     }
 
