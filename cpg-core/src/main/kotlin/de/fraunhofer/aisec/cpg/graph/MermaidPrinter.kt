/*
 * Copyright (c) 2024, Fraunhofer AISEC. All rights reserved.
 *
 * Licensed under the Apache License, Version 2.0 (the "License");
 * you may not use this file except in compliance with the License.
 * You may obtain a copy of the License at
 *
 *      http://www.apache.org/licenses/LICENSE-2.0
 *
 * Unless required by applicable law or agreed to in writing, software
 * distributed under the License is distributed on an "AS IS" BASIS,
 * WITHOUT WARRANTIES OR CONDITIONS OF ANY KIND, either express or implied.
 * See the License for the specific language governing permissions and
 * limitations under the License.
 *
 *                    $$$$$$\  $$$$$$$\   $$$$$$\
 *                   $$  __$$\ $$  __$$\ $$  __$$\
 *                   $$ /  \__|$$ |  $$ |$$ /  \__|
 *                   $$ |      $$$$$$$  |$$ |$$$$\
 *                   $$ |      $$  ____/ $$ |\_$$ |
 *                   $$ |  $$\ $$ |      $$ |  $$ |
 *                   \$$$$$   |$$ |      \$$$$$   |
 *                    \______/ \__|       \______/
 *
 */
package de.fraunhofer.aisec.cpg.graph

<<<<<<< HEAD
import de.fraunhofer.aisec.cpg.graph.edge.Dataflow
import de.fraunhofer.aisec.cpg.graph.edge.PartialDataflowGranularity
import de.fraunhofer.aisec.cpg.graph.edge.PointerDataflowGranularity
import de.fraunhofer.aisec.cpg.graph.edge.PropertyEdge
=======
import de.fraunhofer.aisec.cpg.graph.edges.Edge
import de.fraunhofer.aisec.cpg.graph.edges.flows.Dataflow
import de.fraunhofer.aisec.cpg.graph.edges.flows.PartialDataflowGranularity
>>>>>>> 6cb9be50
import de.fraunhofer.aisec.cpg.helpers.identitySetOf
import kotlin.reflect.KProperty1

/** Utility function to print the DFG using [printGraph]. */
fun Node.printDFG(maxConnections: Int = 25): String {
    return this.printGraph(Node::nextDFGEdges, Node::prevDFGEdges, maxConnections)
}

/*
/** Utility function to print the EOG using [printGraph]. */
fun Node.printEOG(maxConnections: Int = 25): String {
    return this.printGraph(PropertyEdge::class, Node::nextEOGEdges, Node::prevEOGEdges, maxConnections)
}
*/

/**
 * This function prints a partial graph, limited to a particular set of edges, starting with the
 * current [Node] as Markdown, with an embedded [Mermaid](https://mermaid.js.org) graph. The output
 * can either be pasted into a Markdown document (and then rendered) or directly pasted into GitHub
 * issues, discussions or pull requests (see
 * https://github.blog/2022-02-14-include-diagrams-markdown-files-mermaid/).
 *
 * The edge type can be specified with the [nextEdgeGetter] and [prevEdgeGetter] functions, that
 * need to return a list of edges (as a [Edge]) beginning from this node.
 */
fun <T : Edge<Node>> Node.printGraph(
    nextEdgeGetter: KProperty1<Node, MutableCollection<T>>,
    prevEdgeGetter: KProperty1<Node, MutableCollection<T>>,
    maxConnections: Int = 25
): String {
    val builder = StringBuilder()

    builder.append("```mermaid\n")
    builder.append("flowchart TD\n")

    // We use a set with a defined ordering to hold our work-list to have a somewhat consistent
    // ordering of statements in the mermaid file.
    val worklist = LinkedHashSet<Edge<Node>>()
    val alreadySeen = identitySetOf<Edge<Node>>()
    var conns = 0

    worklist.addAll(nextEdgeGetter.get(this))

    while (worklist.isNotEmpty() && conns < maxConnections) {
        // Take one edge out of the work-list
        val edge = worklist.first()
        worklist.remove(edge)

        // Add it to the seen-list
        alreadySeen += edge

        val start = edge.start
        val end = edge.end
        builder.append(
            "${start.hashCode()}[\"${start.nodeLabel}\"]-->|${edge.label()}|${end.hashCode()}[\"${end.nodeLabel}\"]\n"
        )
        conns++

        // Add next and prev edges to the work-list (if not already seen). We sort the entries by
        // name to have this somewhat consistent across multiple invocations of this function
        var next = nextEdgeGetter.get(end).filter { it !in alreadySeen }.sortedBy { it.end.name }
        worklist += next

        var prev = prevEdgeGetter.get(end).filter { it !in alreadySeen }.sortedBy { it.start.name }
        worklist += prev

        next = nextEdgeGetter.get(start).filter { it !in alreadySeen }.sortedBy { it.end.name }
        worklist += next

        prev = prevEdgeGetter.get(start).filter { it !in alreadySeen }.sortedBy { it.start.name }
        worklist += prev
    }

    builder.append("```")

    return builder.toString()
}

private fun Edge<Node>.label(): String {
    val builder = StringBuilder()
    builder.append("\"")
    builder.append(this.label)

    if (this is Dataflow) {
<<<<<<< HEAD
        if (this.granularity is PartialDataflowGranularity) {
            builder.append(" (partial, ${this.granularity.partialTarget?.name})")
        } else if (this.granularity is PointerDataflowGranularity) {
            builder.append(" (pointer, ${this.granularity.pointerTarget.name})")
=======
        var granularity = this.granularity
        if (granularity is PartialDataflowGranularity) {
            builder.append(" (partial, ${granularity.partialTarget?.name})")
>>>>>>> 6cb9be50
        } else {
            builder.append(" (full)")
        }
    }

    builder.append("\"")
    return builder.toString()
}

private val Node.nodeLabel: String
    get() {
        return "${this.name}\n(${this::class.simpleName})\n${this.location}"
    }<|MERGE_RESOLUTION|>--- conflicted
+++ resolved
@@ -25,16 +25,10 @@
  */
 package de.fraunhofer.aisec.cpg.graph
 
-<<<<<<< HEAD
-import de.fraunhofer.aisec.cpg.graph.edge.Dataflow
-import de.fraunhofer.aisec.cpg.graph.edge.PartialDataflowGranularity
-import de.fraunhofer.aisec.cpg.graph.edge.PointerDataflowGranularity
-import de.fraunhofer.aisec.cpg.graph.edge.PropertyEdge
-=======
 import de.fraunhofer.aisec.cpg.graph.edges.Edge
 import de.fraunhofer.aisec.cpg.graph.edges.flows.Dataflow
 import de.fraunhofer.aisec.cpg.graph.edges.flows.PartialDataflowGranularity
->>>>>>> 6cb9be50
+import de.fraunhofer.aisec.cpg.graph.edges.flows.PointerDataflowGranularity
 import de.fraunhofer.aisec.cpg.helpers.identitySetOf
 import kotlin.reflect.KProperty1
 
@@ -119,16 +113,11 @@
     builder.append(this.label)
 
     if (this is Dataflow) {
-<<<<<<< HEAD
-        if (this.granularity is PartialDataflowGranularity) {
-            builder.append(" (partial, ${this.granularity.partialTarget?.name})")
-        } else if (this.granularity is PointerDataflowGranularity) {
-            builder.append(" (pointer, ${this.granularity.pointerTarget.name})")
-=======
         var granularity = this.granularity
         if (granularity is PartialDataflowGranularity) {
             builder.append(" (partial, ${granularity.partialTarget?.name})")
->>>>>>> 6cb9be50
+        } else if (granularity is PointerDataflowGranularity) {
+            builder.append(" (pointer, ${granularity.pointerTarget.name})")
         } else {
             builder.append(" (full)")
         }
