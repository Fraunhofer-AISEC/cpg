--- conflicted
+++ resolved
@@ -30,12 +30,8 @@
 import de.fraunhofer.aisec.cpg.graph.edges.ast.AstEdge
 import de.fraunhofer.aisec.cpg.graph.edges.flows.Dataflow
 import de.fraunhofer.aisec.cpg.graph.edges.flows.EvaluationOrder
-<<<<<<< HEAD
-import de.fraunhofer.aisec.cpg.graph.edges.flows.PartialDataflowGranularity
 import de.fraunhofer.aisec.cpg.graph.edges.flows.PointerDataflowGranularity
-=======
 import de.fraunhofer.aisec.cpg.graph.edges.flows.FieldDataflowGranularity
->>>>>>> 49f1fb77
 import de.fraunhofer.aisec.cpg.helpers.identitySetOf
 import de.fraunhofer.aisec.cpg.processing.strategy.Strategy
 
@@ -273,15 +269,10 @@
 
     if (this is Dataflow) {
         var granularity = this.granularity
-<<<<<<< HEAD
-        if (granularity is PartialDataflowGranularity) {
+        if (granularity is FieldDataflowGranularity) {
             builder.append(" (partial, ${granularity.partialTarget?.name})")
         } else if (granularity is PointerDataflowGranularity) {
             builder.append(" (pointer, ${granularity.pointerTarget.name})")
-=======
-        if (granularity is FieldDataflowGranularity) {
-            builder.append(" (partial, ${granularity.partialTarget.name})")
->>>>>>> 49f1fb77
         } else {
             builder.append(" (full)")
         }
