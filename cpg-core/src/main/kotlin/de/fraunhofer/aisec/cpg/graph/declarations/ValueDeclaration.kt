/*
 * Copyright (c) 2020, Fraunhofer AISEC. All rights reserved.
 *
 * Licensed under the Apache License, Version 2.0 (the "License");
 * you may not use this file except in compliance with the License.
 * You may obtain a copy of the License at
 *
 *      http://www.apache.org/licenses/LICENSE-2.0
 *
 * Unless required by applicable law or agreed to in writing, software
 * distributed under the License is distributed on an "AS IS" BASIS,
 * WITHOUT WARRANTIES OR CONDITIONS OF ANY KIND, either express or implied.
 * See the License for the specific language governing permissions and
 * limitations under the License.
 *
 *                    $$$$$$\  $$$$$$$\   $$$$$$\
 *                   $$  __$$\ $$  __$$\ $$  __$$\
 *                   $$ /  \__|$$ |  $$ |$$ /  \__|
 *                   $$ |      $$$$$$$  |$$ |$$$$\
 *                   $$ |      $$  ____/ $$ |\_$$ |
 *                   $$ |  $$\ $$ |      $$ |  $$ |
 *                   \$$$$$   |$$ |      \$$$$$   |
 *                    \______/ \__|       \______/
 *
 */
package de.fraunhofer.aisec.cpg.graph.declarations

import de.fraunhofer.aisec.cpg.PopulatedByPass
import de.fraunhofer.aisec.cpg.graph.*
import de.fraunhofer.aisec.cpg.graph.edge.Properties
import de.fraunhofer.aisec.cpg.graph.edge.PropertyEdge
import de.fraunhofer.aisec.cpg.graph.edge.PropertyEdge.Companion.unwrap
import de.fraunhofer.aisec.cpg.graph.statements.expressions.Reference
import de.fraunhofer.aisec.cpg.graph.types.*
import de.fraunhofer.aisec.cpg.helpers.identitySetOf
import de.fraunhofer.aisec.cpg.passes.SymbolResolver
import java.util.stream.Collectors
import org.apache.commons.lang3.builder.ToStringBuilder
import org.neo4j.ogm.annotation.NodeEntity
import org.neo4j.ogm.annotation.Relationship

/** A declaration who has a type. */
<<<<<<< HEAD
@NodeEntity
abstract class ValueDeclaration : Declaration(), HasType {
=======
abstract class ValueDeclaration : Declaration(), HasType, HasAliases {
>>>>>>> 25bca394
    override val typeObservers: MutableSet<HasType.TypeObserver> = identitySetOf()

    /** The type of this declaration. */
    override var type: Type = unknownType()
        set(value) {
            val old = field
            field = value

            // Only inform our observer if the type has changed. This should not trigger if we
            // "squash" types into one, because they should still be regarded as "equal", but not
            // the "same".
            if (old != value) {
                informObservers(HasType.TypeObserver.ChangeType.TYPE)
            }

            // We also want to add the definitive type (if known) to our assigned types
            if (value !is UnknownType && value !is AutoType) {
                addAssignedType(value)
            }
        }

    override var aliases = mutableSetOf<HasAliases>()

    override var assignedTypes: Set<Type> = mutableSetOf()
        set(value) {
            if (field == value) {
                return
            }

            field = value
            informObservers(HasType.TypeObserver.ChangeType.ASSIGNED_TYPE)
        }

    /**
     * Links to all the [Reference]s accessing the variable and the respective access value (read,
     * write, readwrite).
     */
    @PopulatedByPass(SymbolResolver::class)
    @Relationship(value = "USAGE")
    var usageEdges: MutableList<PropertyEdge<Reference>> = ArrayList()

    /** All usages of the variable/field. */
    @PopulatedByPass(SymbolResolver::class)
    var usages: List<Reference>
        get() = unwrap(usageEdges, true)
        /** Set all usages of the variable/field and assembles the access properties. */
        set(usages) {
            usageEdges =
                usages
                    .stream()
                    .map { ref: Reference ->
                        val edge = PropertyEdge(this, ref)
                        edge.addProperty(Properties.ACCESS, ref.access)
                        edge
                    }
                    .collect(Collectors.toList())
        }

    /** Adds a usage of the variable/field and assembles the access property. */
    fun addUsage(reference: Reference) {
        val usageEdge = PropertyEdge(this, reference)
        usageEdge.addProperty(Properties.ACCESS, reference.access)
        usageEdges.add(usageEdge)
    }

    override fun toString(): String {
        return ToStringBuilder(this, TO_STRING_STYLE).appendSuper(super.toString()).toString()
    }

    override fun equals(other: Any?): Boolean {
        if (this === other) {
            return true
        }
        if (other !is ValueDeclaration) {
            return false
        }
        return (super.equals(other) && type == other.type)
    }

    override fun hashCode(): Int {
        return super.hashCode()
    }
}<|MERGE_RESOLUTION|>--- conflicted
+++ resolved
@@ -40,12 +40,9 @@
 import org.neo4j.ogm.annotation.Relationship
 
 /** A declaration who has a type. */
-<<<<<<< HEAD
 @NodeEntity
-abstract class ValueDeclaration : Declaration(), HasType {
-=======
 abstract class ValueDeclaration : Declaration(), HasType, HasAliases {
->>>>>>> 25bca394
+
     override val typeObservers: MutableSet<HasType.TypeObserver> = identitySetOf()
 
     /** The type of this declaration. */
