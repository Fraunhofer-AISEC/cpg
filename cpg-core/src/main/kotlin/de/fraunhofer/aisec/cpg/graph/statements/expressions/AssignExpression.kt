--- conflicted
+++ resolved
@@ -73,7 +73,6 @@
                     base = base.base as? MemberExpression
                 }
 
-<<<<<<< HEAD
                 if (isSimpleAssignment) {
                     val unwrapped =
                         if (end is SubscriptExpression) end.arrayExpression
@@ -106,14 +105,12 @@
                         )
                     }
                 }
-=======
                 end.access =
                     if (isSimpleAssignment) {
                         AccessValues.WRITE
                     } else {
                         AccessValues.READWRITE
                     }
->>>>>>> 9ffd65eb
             }
         )
     var lhs by unwrapping(AssignExpression::lhsEdges)
