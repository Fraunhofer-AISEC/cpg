/*
 * Copyright (c) 2022, Fraunhofer AISEC. All rights reserved.
 *
 * Licensed under the Apache License, Version 2.0 (the "License");
 * you may not use this file except in compliance with the License.
 * You may obtain a copy of the License at
 *
 *      http://www.apache.org/licenses/LICENSE-2.0
 *
 * Unless required by applicable law or agreed to in writing, software
 * distributed under the License is distributed on an "AS IS" BASIS,
 * WITHOUT WARRANTIES OR CONDITIONS OF ANY KIND, either express or implied.
 * See the License for the specific language governing permissions and
 * limitations under the License.
 *
 *                    $$$$$$\  $$$$$$$\   $$$$$$\
 *                   $$  __$$\ $$  __$$\ $$  __$$\
 *                   $$ /  \__|$$ |  $$ |$$ /  \__|
 *                   $$ |      $$$$$$$  |$$ |$$$$\
 *                   $$ |      $$  ____/ $$ |\_$$ |
 *                   $$ |  $$\ $$ |      $$ |  $$ |
 *                   \$$$$$   |$$ |      \$$$$$   |
 *                    \______/ \__|       \______/
 *
 */
package de.fraunhofer.aisec.cpg.graph.builder

import de.fraunhofer.aisec.cpg.ScopeManager
import de.fraunhofer.aisec.cpg.TranslationConfiguration
import de.fraunhofer.aisec.cpg.TranslationManager
import de.fraunhofer.aisec.cpg.TranslationResult
import de.fraunhofer.aisec.cpg.frontends.LanguageFrontend
import de.fraunhofer.aisec.cpg.graph.*
import de.fraunhofer.aisec.cpg.graph.declarations.*
import de.fraunhofer.aisec.cpg.graph.scopes.RecordScope
import de.fraunhofer.aisec.cpg.graph.statements.*
import de.fraunhofer.aisec.cpg.graph.statements.expressions.*
import de.fraunhofer.aisec.cpg.graph.types.Type
import de.fraunhofer.aisec.cpg.graph.types.UnknownType

fun LanguageFrontend.translationResult(
    config: TranslationConfiguration,
    init: TranslationResult.() -> Unit
): TranslationResult {
    val node = TranslationResult(TranslationManager.builder().config(config).build(), scopeManager)
    val component = Component()
    node.addComponent(component)
    init(node)

    config.registeredPasses.forEach { it.accept(node) }

    return node
}

/**
 * Creates a new [TranslationUnitDeclaration] in the Fluent Node DSL with the given [name]. The
 * declaration will be set to the [ScopeManager.globalScope]. The [init] block can be used to create
 * further sub-nodes as well as configuring the created node itself.
 */
context(TranslationResult)

fun LanguageFrontend.translationUnit(
    name: CharSequence = Node.EMPTY_NAME,
    init: TranslationUnitDeclaration.() -> Unit
): TranslationUnitDeclaration {
    val node = (this@LanguageFrontend).newTranslationUnitDeclaration(name)

    scopeManager.resetToGlobal(node)
    init(node)
    this@TranslationResult.components.firstOrNull()?.translationUnits?.add(node)

    return node
}

/**
 * Creates a new [NamespaceDeclaration] in the Fluent Node DSL with the given [name]. The
 * declaration will be set to the [ScopeManager.globalScope]. The [init] block can be used to create
 * further sub-nodes as well as configuring the created node itself.
 */
context(DeclarationHolder)

fun LanguageFrontend.namespace(
    name: CharSequence,
    init: NamespaceDeclaration.() -> Unit
): NamespaceDeclaration {
    val node = (this@LanguageFrontend).newNamespaceDeclaration(name)

    scopeManager.enterScope(node)
    init(node)
    scopeManager.leaveScope(node)
    scopeManager.addDeclaration(node)
    return node
}

/**
 * Creates a new [RecordDeclaration] in the Fluent Node DSL with the given [name]. The declaration
 * will be set to the [ScopeManager.currentRecord]. The [init] block can be used to create further
 * sub-nodes as well as configuring the created node itself.
 */
context(DeclarationHolder)

fun LanguageFrontend.record(
    name: CharSequence,
    kind: String = "class",
    init: RecordDeclaration.() -> Unit
): RecordDeclaration {
    val node = (this@LanguageFrontend).newRecordDeclaration(name, kind)

    scopeManager.enterScope(node)
    init(node)
    scopeManager.leaveScope(node)
    scopeManager.addDeclaration(node)

    return node
}

/**
 * Creates a new [FieldDeclaration] in the Fluent Node DSL with the given [name] and optional
 * [type]. The [init] block can be used to create further sub-nodes as well as configuring the
 * created node itself.
 */
context(DeclarationHolder)

fun LanguageFrontend.field(
    name: CharSequence,
    type: Type = UnknownType.unknownType,
    init: FieldDeclaration.() -> Unit
): FieldDeclaration {
    val node = newFieldDeclaration(name)
    node.type = type

    init(node)

    scopeManager.addDeclaration(node)

    return node
}

/**
 * Creates a new [FunctionDeclaration] in the Fluent Node DSL with the given [name] and optional
 * [returnType]. The [init] block can be used to create further sub-nodes as well as configuring the
 * created node itself.
 */
context(DeclarationHolder)

fun LanguageFrontend.function(
    name: CharSequence,
<<<<<<< HEAD
    returnType: Type = UnknownType.unknownType,
    init: FunctionDeclaration.() -> Unit
=======
    returnType: Type = UnknownType.getUnknownType(),
    returnTypes: List<Type>? = null,
    init: (FunctionDeclaration.() -> Unit)? = null
>>>>>>> fee415e6
): FunctionDeclaration {
    val node = newFunctionDeclaration(name)

    if (returnTypes != null) {
        node.returnTypes = returnTypes
    } else {
        node.returnTypes = listOf(returnType)
    }

    scopeManager.enterScope(node)
    init?.let { it(node) }
    scopeManager.leaveScope(node)

    scopeManager.addDeclaration(node)

    return node
}

/**
 * Creates a new [MethodDeclaration] in the Fluent Node DSL with the given [name] and optional
 * [returnType]. The [init] block can be used to create further sub-nodes as well as configuring the
 * created node itself.
 */
context(RecordDeclaration)

fun LanguageFrontend.method(
    name: CharSequence,
    returnType: Type = UnknownType.unknownType,
    init: MethodDeclaration.() -> Unit
): MethodDeclaration {
    val node = newMethodDeclaration(name)
    node.returnTypes = listOf(returnType)

    scopeManager.enterScope(node)
    init(node)
    scopeManager.leaveScope(node)

    scopeManager.addDeclaration(node)
    (this@RecordDeclaration).addMethod(node)

    return node
}

/**
 * Creates a new [ConstructorDeclaration] in the Fluent Node DSL for the enclosing
 * [RecordDeclaration]. The [init] block can be used to create further sub-nodes as well as
 * configuring the created node itself.
 */
context(RecordDeclaration)

fun LanguageFrontend.constructor(init: ConstructorDeclaration.() -> Unit): ConstructorDeclaration {
    val recordDecl: RecordDeclaration = this@RecordDeclaration
    val node = newConstructorDeclaration(recordDecl.name, recordDeclaration = recordDecl)

    scopeManager.enterScope(node)
    init(node)
    scopeManager.leaveScope(node)

    scopeManager.addDeclaration(node)
    recordDecl.addConstructor(node)

    return node
}

/**
 * Creates a new [CompoundStatement] in the Fluent Node DSL and sets it to the
 * [FunctionDeclaration.body] of the nearest enclosing [FunctionDeclaration]. The [init] block can
 * be used to create further sub-nodes as well as configuring the created node itself.
 */
context(FunctionDeclaration)

fun LanguageFrontend.body(
    needsScope: Boolean = true,
    init: CompoundStatement.() -> Unit
): CompoundStatement {
    val node = newCompoundStatement()

    scopeIfNecessary(needsScope, node, init)
    body = node

    return node
}

/**
 * Creates a new [ParamVariableDeclaration] in the Fluent Node DSL and adds it to the
 * [FunctionDeclaration.parameters] of the nearest enclosing [FunctionDeclaration]. The [init] block
 * can be used to create further sub-nodes as well as configuring the created node itself.
 */
context(FunctionDeclaration)

fun LanguageFrontend.param(
    name: CharSequence,
    type: Type = UnknownType.unknownType,
    init: (ParamVariableDeclaration.() -> Unit)? = null
): ParamVariableDeclaration {
    val node =
        (this@LanguageFrontend).newParamVariableDeclaration(
            name,
            type,
        )
    init?.let { it(node) }

    scopeManager.addDeclaration(node)

    return node
}

/**
 * Creates a new [ReturnStatement] in the Fluent Node DSL and adds it to the
 * [StatementHolder.statements] of the nearest enclosing [StatementHolder]. The [init] block can be
 * used to create further sub-nodes as well as configuring the created node itself.
 */
context(StatementHolder)

fun LanguageFrontend.returnStmt(init: ReturnStatement.() -> Unit): ReturnStatement {
    val node = (this@LanguageFrontend).newReturnStatement()
    init(node)

    (this@StatementHolder) += node

    return node
}

/**
 * Creates a new [DeclarationStatement] in the Fluent Node DSL and adds it to the
 * [StatementHolder.statements] of the nearest enclosing [StatementHolder]. The [init] block can be
 * used to create further sub-nodes as well as configuring the created node itself.
 */
context(StatementHolder)

fun LanguageFrontend.declare(init: DeclarationStatement.() -> Unit): DeclarationStatement {
    val node = (this@LanguageFrontend).newDeclarationStatement()
    init(node)

    (this@StatementHolder) += node

    return node
}

/**
 * Creates a new [VariableDeclaration] in the Fluent Node DSL and adds it to the
 * [DeclarationStatement.declarations] of the nearest enclosing [DeclarationStatement]. The [init]
 * block can be used to create further sub-nodes as well as configuring the created node itself.
 */
context(DeclarationStatement)

fun LanguageFrontend.variable(
    name: String,
    type: Type = UnknownType.unknownType,
    init: (VariableDeclaration.() -> Unit)? = null
): VariableDeclaration {
    val node = newVariableDeclaration(name, type)
    if (init != null) init(node)

    addToPropertyEdgeDeclaration(node)

    scopeManager.addDeclaration(node)

    return node
}

/**
 * Creates a new [CallExpression] (or [MemberCallExpression]) in the Fluent Node DSL with the given
 * [name] and adds it to the nearest enclosing [Holder]. Depending on whether it is a
 * [StatementHolder] it is added to the list of [StatementHolder.statements] or in case of an
 * [ArgumentHolder], the function [ArgumentHolder.addArgument] is invoked.
 *
 * The type of expression is determined whether [name] is either a [Name] with a [Name.parent] or if
 * it can be parsed as a FQN in the given language. It also automatically creates either a
 * [DeclaredReferenceExpression] or [MemberExpression] and sets it as the [CallExpression.callee].
 * The [init] block can be used to create further sub-nodes as well as configuring the created node
 * itself.
 */
context(Holder<out Statement>)

fun LanguageFrontend.call(
    name: CharSequence,
    isStatic: Boolean = false,
    init: (CallExpression.() -> Unit)? = null
): CallExpression {
    // Try to parse the name
    val parsedName = parseName(name)
    val node =
        if (parsedName.parent != null) {
            newMemberCallExpression(
                newMemberExpression(parsedName.localName, memberOrRef(parsedName.parent)),
                isStatic
            )
        } else {
            newCallExpression(newDeclaredReferenceExpression(parsedName))
        }
    if (init != null) {
        init(node)
    }

    val holder = this@Holder
    if (holder is StatementHolder) {
        holder += node
    } else if (holder is ArgumentHolder) {
        holder += node
    }

    return node
}
/**
 * Creates a new [CallExpression] (or [MemberCallExpression]) in the Fluent Node DSL with the given
 * [localName] and adds it to the nearest enclosing [Holder]. Depending on whether it is a
 * [StatementHolder] it is added to the list of [StatementHolder.statements] or in case of an
 * [ArgumentHolder], the function [ArgumentHolder.addArgument] is invoked.
 *
 * The type of expression is determined whether [localName] is either a [Name] with a [Name.parent]
 * or if it can be parsed as a FQN in the given language. It also automatically creates either a
 * [DeclaredReferenceExpression] or [MemberExpression] and sets it as the [CallExpression.callee].
 * The [init] block can be used to create further sub-nodes as well as configuring the created node
 * itself.
 */
context(Holder<out Statement>)

fun LanguageFrontend.memberCall(
    localName: CharSequence,
    member: Expression,
    isStatic: Boolean = false,
    init: (CallExpression.() -> Unit)? = null
): MemberCallExpression {
    // Try to parse the name
    val node = newMemberCallExpression(newMemberExpression(localName, member), isStatic)
    if (init != null) {
        init(node)
    }

    val holder = this@Holder
    if (holder is StatementHolder) {
        holder += node
    } else if (holder is ArgumentHolder) {
        holder += node
    }

    return node
}

/**
 * Creates a new [ConstructExpression] in the Fluent Node DSL for the translation record/type with
 * the given [name] and adds it to the nearest enclosing [Holder]. Depending on whether it is a
 * [StatementHolder] it is added to the list of [StatementHolder.statements] or in case of an
 * [ArgumentHolder], the function [ArgumentHolder.addArgument] is invoked. The [init] block can be
 * used to create further sub-nodes as well as configuring the created node itself.
 */
context(Holder<out Statement>)

fun LanguageFrontend.construct(
    name: CharSequence,
    init: (ConstructExpression.() -> Unit)? = null
): ConstructExpression {
    val node = newConstructExpression(parseName(name))
    node.type = t(name)

    if (init != null) {
        init(node)
    }

    val holder = this@Holder
    if (holder is StatementHolder) {
        holder += node
    } else if (holder is ArgumentHolder) {
        holder += node
    }

    return node
}

context(Holder<out Statement>)

fun LanguageFrontend.new(init: (NewExpression.() -> Unit)? = null): NewExpression {
    val node = newNewExpression()
    if (init != null) init(node)

    val holder = this@Holder
    if (holder is StatementHolder) {
        holder += node
    } else if (holder is ArgumentHolder) {
        holder += node
    }
    return node
}

fun LanguageFrontend.memberOrRef(name: Name, type: Type = UnknownType.unknownType): Expression {
    val node =
        if (name.parent != null) {
            newMemberExpression(name.localName, memberOrRef(name.parent))
        } else {
            newDeclaredReferenceExpression(name.localName, parseType(name.localName))
        }
    node.type = type

    return node
}

/**
 * Creates a new [IfStatement] in the Fluent Node DSL and adds it to the
 * [StatementHolder.statements] of the nearest enclosing [StatementHolder]. The [init] block can be
 * used to create further sub-nodes as well as configuring the created node itself.
 */
context(StatementHolder)

fun LanguageFrontend.ifStmt(init: IfStatement.() -> Unit): IfStatement {
    val node = newIfStatement()
    init(node)

    (this@StatementHolder) += node

    return node
}

/**
 * Configures the [IfStatement.condition] in the Fluent Node DSL of the nearest enclosing
 * [IfStatement]. The [init] block can be used to create further sub-nodes as well as configuring
 * the created node itself.
 */
context(IfStatement)

fun LanguageFrontend.condition(init: IfStatement.() -> BinaryOperator): BinaryOperator {
    return init(this@IfStatement)
}

/**
 * Creates a new [CompoundStatement] in the Fluent Node DSL and sets it to the
 * [IfStatement.thenStatement] of the nearest enclosing [IfStatement]. The [init] block can be used
 * to create further sub-nodes as well as configuring the created node itself.
 */
context(IfStatement)

fun LanguageFrontend.thenStmt(
    needsScope: Boolean = true,
    init: CompoundStatement.() -> Unit
): CompoundStatement {
    val node = newCompoundStatement()
    scopeIfNecessary(needsScope, node, init)

    thenStatement = node

    return node
}

/**
 * Creates a new [IfStatement] in the Fluent Node DSL and sets it to the [IfStatement.elseStatement]
 * of the nearest enclosing [IfStatement]. This simulates an `else-if` scenario. The [init] block
 * can be used to create further sub-nodes as well as configuring the created node itself.
 */
context(IfStatement)

fun LanguageFrontend.elseIf(init: IfStatement.() -> Unit): IfStatement {
    val node = newIfStatement()
    init(node)

    elseStatement = node

    return node
}

/**
 * Creates a new [CompoundStatement] in the Fluent Node DSL and sets it to the
 * [IfStatement.elseStatement] of the nearest enclosing [IfStatement]. The [init] block can be used
 * to create further sub-nodes as well as configuring the created node itself.
 */
context(IfStatement)

fun LanguageFrontend.elseStmt(
    needsScope: Boolean = true,
    init: CompoundStatement.() -> Unit
): CompoundStatement {
    val node = newCompoundStatement()
    scopeIfNecessary(needsScope, node, init)

    elseStatement = node

    return node
}

/**
 * Creates a new [Literal] in the Fluent Node DSL and invokes [ArgumentHolder.addArgument] of the
 * nearest enclosing [Holder], but only if it is an [ArgumentHolder].
 */
context(Holder<out Statement>)

fun <N> LanguageFrontend.literal(value: N, type: Type = UnknownType.unknownType): Literal<N> {
    val node = newLiteral(value, type)

    // Only add this to an argument holder if the nearest holder is an argument holder
    val holder = this@Holder
    if (holder is ArgumentHolder) {
        holder += node
    }

    return node
}

/**
 * Creates a new [DeclaredReferenceExpression] in the Fluent Node DSL and invokes
 * [ArgumentHolder.addArgument] of the nearest enclosing [Holder], but only if it is an
 * [ArgumentHolder].
 */
context(Holder<out Statement>)

fun LanguageFrontend.ref(
    name: CharSequence,
    type: Type = UnknownType.unknownType,
    init: (DeclaredReferenceExpression.() -> Unit)? = null
): DeclaredReferenceExpression {
    val node = newDeclaredReferenceExpression(name)
    node.type = type

    if (init != null) {
        init(node)
    }

    // Only add this to an argument holder if the nearest holder is an argument holder
    val holder = this@Holder
    if (holder is ArgumentHolder) {
        holder += node
    }

    return node
}

/**
 * Creates a new [MemberExpression] in the Fluent Node DSL and invokes [ArgumentHolder.addArgument]
 * of the nearest enclosing [Holder], but only if it is an [ArgumentHolder]. If the [name] doesn't
 * already contain a fqn, we add an implicit "this" as base.
 */
context(Holder<out Statement>)

fun LanguageFrontend.member(name: CharSequence, base: Expression? = null): MemberExpression {
    val parsedName = parseName(name)
    val type =
        if (parsedName.parent != null) {
            UnknownType.unknownType
        } else {
            var scope = ((this@Holder) as? ScopeProvider)?.scope
            while (scope != null && scope !is RecordScope) {
                scope = scope.parent
            }
            val scopeType = scope?.name?.let { t(it) } ?: UnknownType.unknownType
            scopeType
        }
    val memberBase = base ?: memberOrRef(parsedName.parent ?: parseName("this"), type)

    val node = newMemberExpression(name, memberBase)

    // Only add this to an argument holder if the nearest holder is an argument holder
    val holder = this@Holder
    if (holder is ArgumentHolder) {
        holder += node
    }

    return node
}

/**
 * Creates a new [BinaryOperator] with a `+` [BinaryOperator.operatorCode] in the Fluent Node DSL
 * and invokes [ArgumentHolder.addArgument] of the nearest enclosing [ArgumentHolder].
 */
context(LanguageFrontend, ArgumentHolder)

operator fun Expression.plus(rhs: Expression): BinaryOperator {
    val node = (this@LanguageFrontend).newBinaryOperator("+")
    node.lhs = this
    node.rhs = rhs

    (this@ArgumentHolder) += node

    // We need to do a little trick here. Because of the evaluation order, lhs and rhs might also
    // been added to the argument holders arguments (and we do not want that). However, we cannot
    // prevent it, so we need to remove them again
    (this@ArgumentHolder) -= node.lhs
    (this@ArgumentHolder) -= node.rhs

    return node
}

/**
 * Creates a new [BinaryOperator] with a `-` [BinaryOperator.operatorCode] in the Fluent Node DSL
 * and invokes [ArgumentHolder.addArgument] of the nearest enclosing [ArgumentHolder].
 */
context(LanguageFrontend, ArgumentHolder)

operator fun Expression.minus(rhs: Expression): BinaryOperator {
    val node = (this@LanguageFrontend).newBinaryOperator("-")
    node.lhs = this
    node.rhs = rhs

    (this@ArgumentHolder) += node

    return node
}

/**
 * Creates a new [BinaryOperator] with a `==` [BinaryOperator.operatorCode] in the Fluent Node DSL
 * and invokes [ArgumentHolder.addArgument] of the nearest enclosing [ArgumentHolder].
 */
context(LanguageFrontend, ArgumentHolder)

infix fun Expression.eq(rhs: Expression): BinaryOperator {
    val node = (this@LanguageFrontend).newBinaryOperator("==")
    node.lhs = this
    node.rhs = rhs

    (this@ArgumentHolder) += node

    return node
}

/**
 * Creates a new [BinaryOperator] with a `>` [BinaryOperator.operatorCode] in the Fluent Node DSL
 * and invokes [ArgumentHolder.addArgument] of the nearest enclosing [ArgumentHolder].
 */
context(LanguageFrontend, ArgumentHolder)

infix fun Expression.gt(rhs: Expression): BinaryOperator {
    val node = (this@LanguageFrontend).newBinaryOperator(">")
    node.lhs = this
    node.rhs = rhs

    (this@ArgumentHolder) += node

    return node
}

/**
 * Creates a new [BinaryOperator] with a `=` [BinaryOperator.operatorCode] in the Fluent Node DSL
 * and invokes [ArgumentHolder.addArgument] of the nearest enclosing [StatementHolder].
 */
context(LanguageFrontend, StatementHolder)

infix fun Expression.assign(init: BinaryOperator.() -> Expression): BinaryOperator {
    val node = (this@LanguageFrontend).newBinaryOperator("=")
    node.lhs = this
    node.rhs = init(node)

    (this@StatementHolder) += node

    return node
}

/**
 * Creates a new [BinaryOperator] with a `=` [BinaryOperator.operatorCode] in the Fluent Node DSL
 * and invokes [ArgumentHolder.addArgument] of the nearest enclosing [StatementHolder].
 */
context(LanguageFrontend, StatementHolder)

infix fun Expression.assign(rhs: Expression): BinaryOperator {
    val node = (this@LanguageFrontend).newBinaryOperator("=")
    node.lhs = this
    node.rhs = rhs

    (this@StatementHolder) += node

    return node
}

/** Creates a new [Type] with the given [name] in the Fluent Node DSL. */
fun LanguageFrontend.t(name: CharSequence): Type {
    return parseType(name)
}

/**
 * Internally used to enter a new scope if [needsScope] is true before invoking [init] and leaving
 * it afterwards.
 */
private fun LanguageFrontend.scopeIfNecessary(
    needsScope: Boolean,
    node: CompoundStatement,
    init: CompoundStatement.() -> Unit
) {
    if (needsScope) {
        scopeManager.enterScope(node)
    }
    init(node)
    if (needsScope) {
        scopeManager.leaveScope(node)
    }
}<|MERGE_RESOLUTION|>--- conflicted
+++ resolved
@@ -145,14 +145,9 @@
 
 fun LanguageFrontend.function(
     name: CharSequence,
-<<<<<<< HEAD
-    returnType: Type = UnknownType.unknownType,
-    init: FunctionDeclaration.() -> Unit
-=======
-    returnType: Type = UnknownType.getUnknownType(),
+    returnType: Type = UnknownType.getUnknownType(this.language),
     returnTypes: List<Type>? = null,
     init: (FunctionDeclaration.() -> Unit)? = null
->>>>>>> fee415e6
 ): FunctionDeclaration {
     val node = newFunctionDeclaration(name)
 
