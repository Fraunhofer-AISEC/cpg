/*
 * Copyright (c) 2022, Fraunhofer AISEC. All rights reserved.
 *
 * Licensed under the Apache License, Version 2.0 (the "License");
 * you may not use this file except in compliance with the License.
 * You may obtain a copy of the License at
 *
 *      http://www.apache.org/licenses/LICENSE-2.0
 *
 * Unless required by applicable law or agreed to in writing, software
 * distributed under the License is distributed on an "AS IS" BASIS,
 * WITHOUT WARRANTIES OR CONDITIONS OF ANY KIND, either express or implied.
 * See the License for the specific language governing permissions and
 * limitations under the License.
 *
 *                    $$$$$$\  $$$$$$$\   $$$$$$\
 *                   $$  __$$\ $$  __$$\ $$  __$$\
 *                   $$ /  \__|$$ |  $$ |$$ /  \__|
 *                   $$ |      $$$$$$$  |$$ |$$$$\
 *                   $$ |      $$  ____/ $$ |\_$$ |
 *                   $$ |  $$\ $$ |      $$ |  $$ |
 *                   \$$$$$   |$$ |      \$$$$$   |
 *                    \______/ \__|       \______/
 *
 */
package de.fraunhofer.aisec.cpg.graph.builder

import de.fraunhofer.aisec.cpg.*
import de.fraunhofer.aisec.cpg.frontends.LanguageFrontend
import de.fraunhofer.aisec.cpg.graph.*
import de.fraunhofer.aisec.cpg.graph.declarations.*
import de.fraunhofer.aisec.cpg.graph.scopes.RecordScope
import de.fraunhofer.aisec.cpg.graph.statements.*
import de.fraunhofer.aisec.cpg.graph.statements.expressions.*
import de.fraunhofer.aisec.cpg.graph.types.Type
import de.fraunhofer.aisec.cpg.passes.executePassSequential

fun LanguageFrontend<*, *>.translationResult(
    init: TranslationResult.() -> Unit
): TranslationResult {
    val node =
        TranslationResult(
            TranslationManager.builder().config(ctx.config).build(),
            ctx,
        )
    val component = Component()
    node.addComponent(component)
    init(node)

    ctx.config.registeredPasses.forEach { executePassSequential(it, ctx, node, listOf()) }

    return node
}

/**
 * Creates a new [TranslationUnitDeclaration] in the Fluent Node DSL with the given [name]. The
 * declaration will be set to the [ScopeManager.globalScope]. The [init] block can be used to create
 * further sub-nodes as well as configuring the created node itself.
 */
context(TranslationResult)

fun LanguageFrontend<*, *>.translationUnit(
    name: CharSequence = Node.EMPTY_NAME,
    init: TranslationUnitDeclaration.() -> Unit
): TranslationUnitDeclaration {
    val node = (this@LanguageFrontend).newTranslationUnitDeclaration(name)

    scopeManager.resetToGlobal(node)
    init(node)
    this@TranslationResult.components.firstOrNull()?.translationUnits?.add(node)

    return node
}

/**
 * Creates a new [NamespaceDeclaration] in the Fluent Node DSL with the given [name]. The
 * declaration will be set to the [ScopeManager.globalScope]. The [init] block can be used to create
 * further sub-nodes as well as configuring the created node itself.
 */
context(DeclarationHolder)

fun LanguageFrontend<*, *>.namespace(
    name: CharSequence,
    init: NamespaceDeclaration.() -> Unit
): NamespaceDeclaration {
    val node = (this@LanguageFrontend).newNamespaceDeclaration(name)

    scopeManager.enterScope(node)
    init(node)
    scopeManager.leaveScope(node)
    scopeManager.addDeclaration(node)
    return node
}

/**
 * Creates a new [RecordDeclaration] in the Fluent Node DSL with the given [name]. The declaration
 * will be set to the [ScopeManager.currentRecord]. The [init] block can be used to create further
 * sub-nodes as well as configuring the created node itself.
 */
context(DeclarationHolder)

fun LanguageFrontend<*, *>.record(
    name: CharSequence,
    kind: String = "class",
    init: RecordDeclaration.() -> Unit
): RecordDeclaration {
    val node = (this@LanguageFrontend).newRecordDeclaration(name, kind)

    scopeManager.enterScope(node)
    init(node)
    scopeManager.leaveScope(node)
    scopeManager.addDeclaration(node)

    return node
}

/**
 * Creates a new [FieldDeclaration] in the Fluent Node DSL with the given [name] and optional
 * [type]. The [init] block can be used to create further sub-nodes as well as configuring the
 * created node itself.
 */
context(DeclarationHolder)

fun LanguageFrontend<*, *>.field(
    name: CharSequence,
    type: Type = unknownType(),
    init: FieldDeclaration.() -> Unit
): FieldDeclaration {
    val node = newFieldDeclaration(name)
    node.type = type

    init(node)

    scopeManager.addDeclaration(node)

    return node
}

/**
 * Creates a new [FunctionDeclaration] in the Fluent Node DSL with the given [name] and optional
 * [returnType]. The [init] block can be used to create further sub-nodes as well as configuring the
 * created node itself.
 */
context(DeclarationHolder)

fun LanguageFrontend<*, *>.function(
    name: CharSequence,
    returnType: Type = unknownType(),
    returnTypes: List<Type>? = null,
    init: (FunctionDeclaration.() -> Unit)? = null
): FunctionDeclaration {
    val node = newFunctionDeclaration(name)

    if (returnTypes != null) {
        node.returnTypes = returnTypes
    } else {
        node.returnTypes = listOf(returnType)
    }

    scopeManager.enterScope(node)
    init?.let { it(node) }
    scopeManager.leaveScope(node)

    scopeManager.addDeclaration(node)

    return node
}

/**
 * Creates a new [MethodDeclaration] in the Fluent Node DSL with the given [name] and optional
 * [returnType]. The [init] block can be used to create further sub-nodes as well as configuring the
 * created node itself.
 */
context(RecordDeclaration)

fun LanguageFrontend<*, *>.method(
    name: CharSequence,
    returnType: Type = unknownType(),
    init: MethodDeclaration.() -> Unit
): MethodDeclaration {
    val node = newMethodDeclaration(name)
    node.returnTypes = listOf(returnType)

    scopeManager.enterScope(node)
    init(node)
    scopeManager.leaveScope(node)

    scopeManager.addDeclaration(node)
    (this@RecordDeclaration).addMethod(node)

    return node
}

/**
 * Creates a new [ConstructorDeclaration] in the Fluent Node DSL for the enclosing
 * [RecordDeclaration]. The [init] block can be used to create further sub-nodes as well as
 * configuring the created node itself.
 */
context(RecordDeclaration)

fun LanguageFrontend<*, *>.constructor(
    init: ConstructorDeclaration.() -> Unit
): ConstructorDeclaration {
    val recordDecl: RecordDeclaration = this@RecordDeclaration
    val node = newConstructorDeclaration(recordDecl.name, recordDeclaration = recordDecl)

    scopeManager.enterScope(node)
    init(node)
    scopeManager.leaveScope(node)

    scopeManager.addDeclaration(node)
    recordDecl.addConstructor(node)

    return node
}

/**
 * Creates a new [CompoundStatement] in the Fluent Node DSL and sets it to the
 * [FunctionDeclaration.body] of the nearest enclosing [FunctionDeclaration]. The [init] block can
 * be used to create further sub-nodes as well as configuring the created node itself.
 */
context(FunctionDeclaration)

fun LanguageFrontend<*, *>.body(
    needsScope: Boolean = true,
    init: CompoundStatement.() -> Unit
): CompoundStatement {
    val node = newCompoundStatement()

    scopeIfNecessary(needsScope, node, init)
    body = node

    return node
}

/**
 * Creates a new [ParamVariableDeclaration] in the Fluent Node DSL and adds it to the
 * [FunctionDeclaration.parameters] of the nearest enclosing [FunctionDeclaration]. The [init] block
 * can be used to create further sub-nodes as well as configuring the created node itself.
 */
context(FunctionDeclaration)

fun LanguageFrontend<*, *>.param(
    name: CharSequence,
    type: Type = unknownType(),
    init: (ParamVariableDeclaration.() -> Unit)? = null
): ParamVariableDeclaration {
    val node =
        (this@LanguageFrontend).newParamVariableDeclaration(
            name,
            type,
        )
    init?.let { it(node) }

    scopeManager.addDeclaration(node)

    return node
}

/**
 * Creates a new [ReturnStatement] in the Fluent Node DSL and adds it to the
 * [StatementHolder.statements] of the nearest enclosing [StatementHolder]. The [init] block can be
 * used to create further sub-nodes as well as configuring the created node itself.
 */
context(StatementHolder)

fun LanguageFrontend<*, *>.returnStmt(init: ReturnStatement.() -> Unit): ReturnStatement {
    val node = (this@LanguageFrontend).newReturnStatement()
    init(node)

    (this@StatementHolder) += node

    return node
}

/**
 * Creates a new [DeclarationStatement] in the Fluent Node DSL and adds it to the
 * [StatementHolder.statements] of the nearest enclosing [StatementHolder]. The [init] block can be
 * used to create further sub-nodes as well as configuring the created node itself.
 */
context(StatementHolder)

fun LanguageFrontend<*, *>.declare(init: DeclarationStatement.() -> Unit): DeclarationStatement {
    val node = (this@LanguageFrontend).newDeclarationStatement()
    init(node)

    (this@StatementHolder) += node

    return node
}

/**
 * Creates a new [VariableDeclaration] in the Fluent Node DSL and adds it to the
 * [DeclarationStatement.declarations] of the nearest enclosing [DeclarationStatement]. The [init]
 * block can be used to create further sub-nodes as well as configuring the created node itself.
 */
context(DeclarationStatement)

fun LanguageFrontend<*, *>.variable(
    name: String,
    type: Type = unknownType(),
    init: (VariableDeclaration.() -> Unit)? = null
): VariableDeclaration {
    val node = newVariableDeclaration(name, type)
    if (init != null) init(node)

    addToPropertyEdgeDeclaration(node)

    scopeManager.addDeclaration(node)

    return node
}

/**
 * Creates a new [CallExpression] (or [MemberCallExpression]) in the Fluent Node DSL with the given
 * [name] and adds it to the nearest enclosing [Holder]. Depending on whether it is a
 * [StatementHolder] it is added to the list of [StatementHolder.statements] or in case of an
 * [ArgumentHolder], the function [ArgumentHolder.addArgument] is invoked.
 *
 * The type of expression is determined whether [name] is either a [Name] with a [Name.parent] or if
 * it can be parsed as a FQN in the given language. It also automatically creates either a
 * [DeclaredReferenceExpression] or [MemberExpression] and sets it as the [CallExpression.callee].
 * The [init] block can be used to create further sub-nodes as well as configuring the created node
 * itself.
 */
context(Holder<out Statement>)

fun LanguageFrontend<*, *>.call(
    name: CharSequence,
    isStatic: Boolean = false,
    init: (CallExpression.() -> Unit)? = null
): CallExpression {
    // Try to parse the name
    val parsedName = parseName(name)
    val node =
        if (parsedName.parent != null) {
            newMemberCallExpression(
                newMemberExpression(parsedName.localName, memberOrRef(parsedName.parent)),
                isStatic
            )
        } else {
            newCallExpression(newDeclaredReferenceExpression(parsedName))
        }
    if (init != null) {
        init(node)
    }

    val holder = this@Holder
    if (holder is StatementHolder) {
        holder += node
    } else if (holder is ArgumentHolder) {
        holder += node
    }

    return node
}
/**
 * Creates a new [CallExpression] (or [MemberCallExpression]) in the Fluent Node DSL with the given
 * [localName] and adds it to the nearest enclosing [Holder]. Depending on whether it is a
 * [StatementHolder] it is added to the list of [StatementHolder.statements] or in case of an
 * [ArgumentHolder], the function [ArgumentHolder.addArgument] is invoked.
 *
 * The type of expression is determined whether [localName] is either a [Name] with a [Name.parent]
 * or if it can be parsed as a FQN in the given language. It also automatically creates either a
 * [DeclaredReferenceExpression] or [MemberExpression] and sets it as the [CallExpression.callee].
 * The [init] block can be used to create further sub-nodes as well as configuring the created node
 * itself.
 */
context(Holder<out Statement>)

fun LanguageFrontend<*, *>.memberCall(
    localName: CharSequence,
    member: Expression,
    isStatic: Boolean = false,
    init: (CallExpression.() -> Unit)? = null
): MemberCallExpression {
    // Try to parse the name
    val node = newMemberCallExpression(newMemberExpression(localName, member), isStatic)
    if (init != null) {
        init(node)
    }

    val holder = this@Holder
    if (holder is StatementHolder) {
        holder += node
    } else if (holder is ArgumentHolder) {
        holder += node
    }

    return node
}

/**
 * Creates a new [ConstructExpression] in the Fluent Node DSL for the translation record/type with
 * the given [name] and adds it to the nearest enclosing [Holder]. Depending on whether it is a
 * [StatementHolder] it is added to the list of [StatementHolder.statements] or in case of an
 * [ArgumentHolder], the function [ArgumentHolder.addArgument] is invoked. The [init] block can be
 * used to create further sub-nodes as well as configuring the created node itself.
 */
context(Holder<out Statement>)

fun LanguageFrontend<*, *>.construct(
    name: CharSequence,
    init: (ConstructExpression.() -> Unit)? = null
): ConstructExpression {
    val node = newConstructExpression(parseName(name))
    node.type = t(name)

    if (init != null) {
        init(node)
    }

    val holder = this@Holder
    if (holder is StatementHolder) {
        holder += node
    } else if (holder is ArgumentHolder) {
        holder += node
    }

    return node
}

context(Holder<out Statement>)

fun LanguageFrontend<*, *>.new(init: (NewExpression.() -> Unit)? = null): NewExpression {
    val node = newNewExpression()
    if (init != null) init(node)

    val holder = this@Holder
    if (holder is StatementHolder) {
        holder += node
    } else if (holder is ArgumentHolder) {
        holder += node
    }
    return node
}

fun LanguageFrontend<*, *>.memberOrRef(name: Name, type: Type = unknownType()): Expression {
    val node =
        if (name.parent != null) {
            newMemberExpression(name.localName, memberOrRef(name.parent))
        } else {
            newDeclaredReferenceExpression(name.localName, objectType(name.localName))
        }
    node.type = type

    return node
}

/**
 * Creates a new [IfStatement] in the Fluent Node DSL and adds it to the
 * [StatementHolder.statements] of the nearest enclosing [StatementHolder]. The [init] block can be
 * used to create further sub-nodes as well as configuring the created node itself.
 */
context(StatementHolder)

fun LanguageFrontend<*, *>.ifStmt(init: IfStatement.() -> Unit): IfStatement {
    val node = newIfStatement()
    init(node)

    (this@StatementHolder) += node

    return node
}

/**
 * Creates a new [ForEachStatement] in the Fluent Node DSL and adds it to the
 * [StatementHolder.statements] of the nearest enclosing [StatementHolder]. The [init] block can be
 * used to create further sub-nodes as well as configuring the created node itself.
 */
context(StatementHolder)

<<<<<<< HEAD
fun LanguageFrontend.forEachStmt(init: ForEachStatement.() -> Unit): ForEachStatement {
=======
fun LanguageFrontend<*, *>.forEachStmt(init: ForEachStatement.() -> Unit): ForEachStatement {
>>>>>>> 7870db61
    val node = newForEachStatement()

    init(node)

    (this@StatementHolder) += node

    return node
}

/**
 * Creates a new [SwitchStatement] in the Fluent Node DSL and adds it to the
 * [StatementHolder.statements] of the nearest enclosing [StatementHolder]. The [init] block can be
 * used to create further sub-nodes as well as configuring the created node itself.
 */
context(StatementHolder)

fun LanguageFrontend<*, *>.switchStmt(
    selector: Expression,
    needsScope: Boolean = true,
    init: SwitchStatement.() -> Unit
): SwitchStatement {
    val node = newSwitchStatement()
    node.selector = selector
    scopeIfNecessary(needsScope, node, init)

    (this@StatementHolder) += node

    return node
}

/**
 * Creates a new [WhileStatement] in the Fluent Node DSL and adds it to the
 * [StatementHolder.statements] of the nearest enclosing [StatementHolder]. The [init] block can be
 * used to create further sub-nodes as well as configuring the created node itself.
 */
context(StatementHolder)

fun LanguageFrontend<*, *>.whileStmt(
    needsScope: Boolean = true,
    init: WhileStatement.() -> Unit
): WhileStatement {
    val node = newWhileStatement()
    scopeIfNecessary(needsScope, node, init)

    (this@StatementHolder) += node

    return node
}

// TODO: Combine the condition functions

/**
 * Configures the [IfStatement.condition] in the Fluent Node DSL of the nearest enclosing
 * [IfStatement]. The [init] block can be used to create further sub-nodes as well as configuring
 * the created node itself.
 */
context(IfStatement)

fun LanguageFrontend<*, *>.condition(init: IfStatement.() -> BinaryOperator): BinaryOperator {
    return init(this@IfStatement)
}

/**
 * Configures the [WhileStatement.condition] in the Fluent Node DSL of the nearest enclosing
 * [WhileStatement]. The [init] block can be used to create further sub-nodes as well as configuring
 * the created node itself.
 */
context(WhileStatement)

fun LanguageFrontend<*, *>.whileCondition(
    init: WhileStatement.() -> BinaryOperator
): BinaryOperator {
    return init(this@WhileStatement)
}

/**
 * Creates a new [CompoundStatement] in the Fluent Node DSL and sets it to the
 * [IfStatement.thenStatement] of the nearest enclosing [IfStatement]. The [init] block can be used
 * to create further sub-nodes as well as configuring the created node itself.
 */
context(IfStatement)

fun LanguageFrontend<*, *>.thenStmt(
    needsScope: Boolean = true,
    init: CompoundStatement.() -> Unit
): CompoundStatement {
    val node = newCompoundStatement()
    scopeIfNecessary(needsScope, node, init)

    thenStatement = node

    return node
}

/**
 * Creates a new [IfStatement] in the Fluent Node DSL and sets it to the [IfStatement.elseStatement]
 * of the nearest enclosing [IfStatement]. This simulates an `else-if` scenario. The [init] block
 * can be used to create further sub-nodes as well as configuring the created node itself.
 */
context(IfStatement)

fun LanguageFrontend<*, *>.elseIf(init: IfStatement.() -> Unit): IfStatement {
    val node = newIfStatement()
    init(node)

    elseStatement = node

    return node
}

// TODO: Merge the bodies together

/**
 * Creates a new [CompoundStatement] in the Fluent Node DSL and sets it to the
 * [WhileStatement.statement] of the nearest enclosing [WhileStatement]. The [init] block can be
 * used to create further sub-nodes as well as configuring the created node itself.
 */
context(WhileStatement)

fun LanguageFrontend<*, *>.loopBody(init: CompoundStatement.() -> Unit): CompoundStatement {
    val node = newCompoundStatement()
    init(node)
    statement = node

    return node
}
/**
 * Creates a new [CompoundStatement] in the Fluent Node DSL and sets it to the
 * [WhileStatement.statement] of the nearest enclosing [WhileStatement]. The [init] block can be
 * used to create further sub-nodes as well as configuring the created node itself.
 */
context(ForEachStatement)

fun LanguageFrontend<*, *>.loopBody(init: CompoundStatement.() -> Unit): CompoundStatement {
    val node = newCompoundStatement()
    init(node)
    statement = node

    return node
}
/**
 * Creates a new [CompoundStatement] in the Fluent Node DSL and sets it to the
 * [WhileStatement.statement] of the nearest enclosing [WhileStatement]. The [init] block can be
 * used to create further sub-nodes as well as configuring the created node itself.
 */
context(ForEachStatement)

fun LanguageFrontend.loopBody(init: CompoundStatement.() -> Unit): CompoundStatement {
    val node = newCompoundStatement()
    init(node)
    statement = node

    return node
}

/**
 * Creates a new [CompoundStatement] in the Fluent Node DSL and sets it to the
 * [SwitchStatement.statement] of the nearest enclosing [SwitchStatement]. The [init] block can be
 * used to create further sub-nodes as well as configuring the created node itself.
 */
context(SwitchStatement)

fun LanguageFrontend<*, *>.switchBody(init: CompoundStatement.() -> Unit): CompoundStatement {
    val node = newCompoundStatement()
    init(node)
    statement = node

    return node
}

/**
 * Creates a new [CompoundStatement] in the Fluent Node DSL and sets it to the
 * [IfStatement.elseStatement] of the nearest enclosing [IfStatement]. The [init] block can be used
 * to create further sub-nodes as well as configuring the created node itself.
 */
context(IfStatement)

fun LanguageFrontend<*, *>.elseStmt(
    needsScope: Boolean = true,
    init: CompoundStatement.() -> Unit
): CompoundStatement {
    val node = newCompoundStatement()
    scopeIfNecessary(needsScope, node, init)

    elseStatement = node

    return node
}

/**
 * Creates a new [LabelStatement] in the Fluent Node DSL and invokes [StatementHolder.addStatement]
 * of the nearest enclosing [Holder], but only if it is an [StatementHolder].
 */
context(Holder<out Statement>)

fun LanguageFrontend<*, *>.label(
    label: String,
    init: (LabelStatement.() -> Statement)? = null
): LabelStatement {
    val node = newLabelStatement()
    node.label = label
    if (init != null) {
        node.subStatement = init(node)
    }

    // Only add this to a statement holder if the nearest holder is a statement holder
    val holder = this@Holder
    if (holder is StatementHolder) {
        holder += node
    }

    return node
}

/**
 * Creates a new [ContinueStatement] in the Fluent Node DSL and invokes
 * [StatementHolder.addStatement] of the nearest enclosing [StatementHolder].
 */
context(StatementHolder)

fun LanguageFrontend<*, *>.continueStmt(label: String? = null): ContinueStatement {
    val node = newContinueStatement()
    node.label = label

    this@StatementHolder += node

    return node
}

/**
 * Creates a new [BreakStatement] in the Fluent Node DSL and invokes [StatementHolder.addStatement]
 * of the nearest enclosing [Holder], but only if it is an [StatementHolder].
 */
context(Holder<out Statement>)

fun LanguageFrontend<*, *>.breakStmt(label: String? = null): BreakStatement {
    val node = newBreakStatement()
    node.label = label

    // Only add this to a statement holder if the nearest holder is a statement holder
    val holder = this@Holder
    if (holder is StatementHolder) {
        holder += node
    }

    return node
}

/**
 * Creates a new [CaseStatement] in the Fluent Node DSL and invokes [StatementHolder.addStatement]
 * of the nearest enclosing [Holder], but only if it is an [StatementHolder].
 */
context(Holder<out Statement>)

fun LanguageFrontend<*, *>.case(caseExpr: Expression? = null): CaseStatement {
    val node = newCaseStatement()
    node.caseExpression = caseExpr

    // Only add this to a statement holder if the nearest holder is a statement holder
    val holder = this@Holder
    if (holder is StatementHolder) {
        holder += node
    }

    return node
}
/**
 * Creates a new [DefaultStatement] in the Fluent Node DSL and invokes
 * [StatementHolder.addStatement] of the nearest enclosing [Holder], but only if it is an
 * [StatementHolder].
 */
context(Holder<out Statement>)

fun LanguageFrontend<*, *>.default(): DefaultStatement {
    val node = newDefaultStatement()

    // Only add this to a statement holder if the nearest holder is a statement holder
    val holder = this@Holder
    if (holder is StatementHolder) {
        holder += node
    }

    return node
}

/**
 * Creates a new [Literal] in the Fluent Node DSL and invokes [ArgumentHolder.addArgument] of the
 * nearest enclosing [Holder], but only if it is an [ArgumentHolder].
 */
context(Holder<out Statement>)

fun <N> LanguageFrontend<*, *>.literal(value: N, type: Type = unknownType()): Literal<N> {
    val node = newLiteral(value, type)

    // Only add this to an argument holder if the nearest holder is an argument holder
    val holder = this@Holder
    if (holder is ArgumentHolder) {
        holder += node
    }

    return node
}

/**
 * Creates a new [DeclaredReferenceExpression] in the Fluent Node DSL and invokes
 * [ArgumentHolder.addArgument] of the nearest enclosing [Holder], but only if it is an
 * [ArgumentHolder].
 */
context(Holder<out Statement>)

fun LanguageFrontend<*, *>.ref(
    name: CharSequence,
    type: Type = unknownType(),
    init: (DeclaredReferenceExpression.() -> Unit)? = null
): DeclaredReferenceExpression {
    val node = newDeclaredReferenceExpression(name)
    node.type = type

    if (init != null) {
        init(node)
    }

    // Only add this to an argument holder if the nearest holder is an argument holder
    val holder = this@Holder
    if (holder is ArgumentHolder) {
        holder += node
    }

    return node
}

/**
 * Creates a new [MemberExpression] in the Fluent Node DSL and invokes [ArgumentHolder.addArgument]
 * of the nearest enclosing [Holder], but only if it is an [ArgumentHolder]. If the [name] doesn't
 * already contain a fqn, we add an implicit "this" as base.
 */
context(Holder<out Statement>)

fun LanguageFrontend<*, *>.member(
    name: CharSequence,
    base: Expression? = null,
    operatorCode: String = "."
): MemberExpression {
    val parsedName = parseName(name)
    val type =
        if (parsedName.parent != null) {
            unknownType()
        } else {
            var scope = ((this@Holder) as? ScopeProvider)?.scope
            while (scope != null && scope !is RecordScope) {
                scope = scope.parent
            }
            val scopeType = scope?.name?.let { t(it) } ?: unknownType()
            scopeType
        }
    val memberBase = base ?: memberOrRef(parsedName.parent ?: parseName("this"), type)

    val node = newMemberExpression(name, memberBase, operatorCode = operatorCode)

    // Only add this to an argument holder if the nearest holder is an argument holder
    val holder = this@Holder
    if (holder is ArgumentHolder) {
        holder += node
    }

    return node
}

/**
 * Creates a new [BinaryOperator] with a `*` [BinaryOperator.operatorCode] in the Fluent Node DSL
 * and invokes [ArgumentHolder.addArgument] of the nearest enclosing [ArgumentHolder].
 */
context(LanguageFrontend<*, *>, ArgumentHolder)

operator fun Expression.times(rhs: Expression): BinaryOperator {
    val node = (this@LanguageFrontend).newBinaryOperator("*")
    node.lhs = this
    node.rhs = rhs

    (this@ArgumentHolder) += node

    // We need to do a little trick here. Because of the evaluation order, lhs and rhs might also
    // been added to the argument holders arguments (and we do not want that). However, we cannot
    // prevent it, so we need to remove them again
    (this@ArgumentHolder) -= node.lhs
    (this@ArgumentHolder) -= node.rhs

    return node
}

/**
 * Creates a new [BinaryOperator] with a `+` [BinaryOperator.operatorCode] in the Fluent Node DSL
 * and invokes [ArgumentHolder.addArgument] of the nearest enclosing [ArgumentHolder].
 */
context(LanguageFrontend<*, *>, ArgumentHolder)

operator fun Expression.plus(rhs: Expression): BinaryOperator {
    val node = (this@LanguageFrontend).newBinaryOperator("+")
    node.lhs = this
    node.rhs = rhs

    (this@ArgumentHolder) += node

    // We need to do a little trick here. Because of the evaluation order, lhs and rhs might also
    // been added to the argument holders arguments (and we do not want that). However, we cannot
    // prevent it, so we need to remove them again
    (this@ArgumentHolder) -= node.lhs
    (this@ArgumentHolder) -= node.rhs

    return node
}

/**
 * Creates a new [BinaryOperator] with a `+` [BinaryOperator.operatorCode] in the Fluent Node DSL
 * and invokes [StatementHolder.addStatement] of the nearest enclosing [StatementHolder].
 */
context(LanguageFrontend<*, *>, StatementHolder)

operator fun Expression.plusAssign(rhs: Expression): Unit {
    val node = (this@LanguageFrontend).newBinaryOperator("+=")
    node.lhs = this
    node.rhs = rhs

    (this@StatementHolder) += node
}

/**
 * Creates a new [BinaryOperator] with a `+` [BinaryOperator.operatorCode] in the Fluent Node DSL
 * and invokes [ArgumentHolder.addArgument] of the nearest enclosing [ArgumentHolder].
 */
context(LanguageFrontend<*, *>, ArgumentHolder)

operator fun Expression.rem(rhs: Expression): BinaryOperator {
    val node = (this@LanguageFrontend).newBinaryOperator("%")
    node.lhs = this
    node.rhs = rhs

    (this@ArgumentHolder) += node

    // We need to do a little trick here. Because of the evaluation order, lhs and rhs might also
    // been added to the argument holders arguments (and we do not want that). However, we cannot
    // prevent it, so we need to remove them again
    (this@ArgumentHolder) -= node.lhs
    (this@ArgumentHolder) -= node.rhs

    return node
}

/**
 * Creates a new [BinaryOperator] with a `-` [BinaryOperator.operatorCode] in the Fluent Node DSL
 * and invokes [ArgumentHolder.addArgument] of the nearest enclosing [ArgumentHolder].
 */
context(LanguageFrontend<*, *>, ArgumentHolder)

operator fun Expression.minus(rhs: Expression): BinaryOperator {
    val node = (this@LanguageFrontend).newBinaryOperator("-")
    node.lhs = this
    node.rhs = rhs

    (this@ArgumentHolder) += node

    return node
}

/**
 * Creates a new [UnaryOperator] with a `&` [UnaryOperator.operatorCode] in the Fluent Node DSL and
 * invokes [ArgumentHolder.addArgument] of the nearest enclosing [ArgumentHolder].
 */
context(LanguageFrontend<*, *>, ArgumentHolder)

fun reference(input: Expression): UnaryOperator {
    val node = (this@LanguageFrontend).newUnaryOperator("&", false, false)
    node.input = input

    this@ArgumentHolder += node

    return node
}

/**
 * Creates a new [UnaryOperator] with a `--` [UnaryOperator.operatorCode] in the Fluent Node DSL and
 * invokes [StatementHolder.addStatement] of the nearest enclosing [StatementHolder].
 */
context(LanguageFrontend<*, *>, Holder<out Statement>)

operator fun Expression.dec(): UnaryOperator {
    val node = (this@LanguageFrontend).newUnaryOperator("--", true, false)
    node.input = this

    if (this@Holder is StatementHolder) {
        this@Holder += node
    }

    return node
}

/**
 * Creates a new [UnaryOperator] with a `++` [UnaryOperator.operatorCode] in the Fluent Node DSL and
 * invokes [ArgumentHolder.addArgument] of the nearest enclosing [ArgumentHolder].
 */
context(LanguageFrontend<*, *>, Holder<out Statement>)

operator fun Expression.inc(): UnaryOperator {
    val node = (this@LanguageFrontend).newUnaryOperator("++", true, false)
    node.input = this

    if (this@Holder is StatementHolder) {
        this@Holder += node
    }

    return node
}

/**
 * Creates a new [BinaryOperator] with a `==` [BinaryOperator.operatorCode] in the Fluent Node DSL
 * and invokes [ArgumentHolder.addArgument] of the nearest enclosing [ArgumentHolder].
 */
context(LanguageFrontend<*, *>, ArgumentHolder)

infix fun Expression.eq(rhs: Expression): BinaryOperator {
    val node = (this@LanguageFrontend).newBinaryOperator("==")
    node.lhs = this
    node.rhs = rhs

    (this@ArgumentHolder) += node

    return node
}

/**
 * Creates a new [BinaryOperator] with a `>` [BinaryOperator.operatorCode] in the Fluent Node DSL
 * and invokes [ArgumentHolder.addArgument] of the nearest enclosing [ArgumentHolder].
 */
context(LanguageFrontend<*, *>, ArgumentHolder)

infix fun Expression.gt(rhs: Expression): BinaryOperator {
    val node = (this@LanguageFrontend).newBinaryOperator(">")
    node.lhs = this
    node.rhs = rhs

    (this@ArgumentHolder) += node

    return node
}

/**
 * Creates a new [BinaryOperator] with a `<` [BinaryOperator.operatorCode] in the Fluent Node DSL
 * and invokes [ArgumentHolder.addArgument] of the nearest enclosing [ArgumentHolder].
 */
context(LanguageFrontend<*, *>, ArgumentHolder)

infix fun Expression.lt(rhs: Expression): BinaryOperator {
    val node = (this@LanguageFrontend).newBinaryOperator("<")
    node.lhs = this
    node.rhs = rhs

    (this@ArgumentHolder) += node

    return node
}

/**
 * Creates a new [ConditionalExpression] with a `=` [BinaryOperator.operatorCode] in the Fluent Node
 * DSL and invokes [StatementHolder.addStatement] of the nearest enclosing [StatementHolder].
 */
context(LanguageFrontend<*, *>, StatementHolder)

fun Expression.conditional(
    condition: Expression,
    thenExpr: Expression,
    elseExpr: Expression
): ConditionalExpression {
    val node = (this@LanguageFrontend).newConditionalExpression(condition, thenExpr, elseExpr)

    (this@StatementHolder) += node

    return node
}

/**
 * Creates a new [BinaryOperator] with a `=` [BinaryOperator.operatorCode] in the Fluent Node DSL
 * and invokes [StatementHolder.addStatement] of the nearest enclosing [StatementHolder].
 */
context(LanguageFrontend<*, *>, StatementHolder)

infix fun Expression.assign(init: BinaryOperator.() -> Expression): BinaryOperator {
    val node = (this@LanguageFrontend).newBinaryOperator("=")
    node.lhs = this
    node.rhs = init(node)

    (this@StatementHolder) += node

    return node
}

/**
 * Creates a new [BinaryOperator] with a `=` [BinaryOperator.operatorCode] in the Fluent Node DSL
 * and invokes [StatementHolder.addStatement] of the nearest enclosing [StatementHolder].
 */
context(LanguageFrontend<*, *>, Holder<out Node>)

infix fun Expression.assign(rhs: Expression): BinaryOperator {
    val node = (this@LanguageFrontend).newBinaryOperator("=")
    node.lhs = this
    node.rhs = rhs

    if (this@Holder is StatementHolder) {
        this@Holder += node
    }

    return node
}

/** Creates a new [Type] with the given [name] in the Fluent Node DSL. */
fun LanguageFrontend<*, *>.t(name: CharSequence, init: (Type.() -> Unit)? = null): Type {
    val type = objectType(name)
    if (init != null) {
        init(type)
    }
    return type
}

/**
 * Internally used to enter a new scope if [needsScope] is true before invoking [init] and leaving
 * it afterwards.
 */
private fun <T : Node> LanguageFrontend<*, *>.scopeIfNecessary(
    needsScope: Boolean,
    node: T,
    init: T.() -> Unit
) {
    if (needsScope) {
        scopeManager.enterScope(node)
    }
    init(node)
    if (needsScope) {
        scopeManager.leaveScope(node)
    }
}<|MERGE_RESOLUTION|>--- conflicted
+++ resolved
@@ -469,12 +469,7 @@
  * used to create further sub-nodes as well as configuring the created node itself.
  */
 context(StatementHolder)
-
-<<<<<<< HEAD
-fun LanguageFrontend.forEachStmt(init: ForEachStatement.() -> Unit): ForEachStatement {
-=======
 fun LanguageFrontend<*, *>.forEachStmt(init: ForEachStatement.() -> Unit): ForEachStatement {
->>>>>>> 7870db61
     val node = newForEachStatement()
 
     init(node)
