/*
 * Copyright (c) 2022, Fraunhofer AISEC. All rights reserved.
 *
 * Licensed under the Apache License, Version 2.0 (the "License");
 * you may not use this file except in compliance with the License.
 * You may obtain a copy of the License at
 *
 *      http://www.apache.org/licenses/LICENSE-2.0
 *
 * Unless required by applicable law or agreed to in writing, software
 * distributed under the License is distributed on an "AS IS" BASIS,
 * WITHOUT WARRANTIES OR CONDITIONS OF ANY KIND, either express or implied.
 * See the License for the specific language governing permissions and
 * limitations under the License.
 *
 *                    $$$$$$\  $$$$$$$\   $$$$$$\
 *                   $$  __$$\ $$  __$$\ $$  __$$\
 *                   $$ /  \__|$$ |  $$ |$$ /  \__|
 *                   $$ |      $$$$$$$  |$$ |$$$$\
 *                   $$ |      $$  ____/ $$ |\_$$ |
 *                   $$ |  $$\ $$ |      $$ |  $$ |
 *                   \$$$$$   |$$ |      \$$$$$   |
 *                    \______/ \__|       \______/
 *
 */
@file:Suppress("CONTEXT_RECEIVERS_DEPRECATED")

package de.fraunhofer.aisec.cpg.graph.builder

import de.fraunhofer.aisec.cpg.*
import de.fraunhofer.aisec.cpg.TranslationResult.Companion.DEFAULT_APPLICATION_NAME
import de.fraunhofer.aisec.cpg.frontends.LanguageFrontend
import de.fraunhofer.aisec.cpg.graph.*
import de.fraunhofer.aisec.cpg.graph.declarations.*
import de.fraunhofer.aisec.cpg.graph.scopes.RecordScope
import de.fraunhofer.aisec.cpg.graph.statements.*
import de.fraunhofer.aisec.cpg.graph.statements.expressions.*
import de.fraunhofer.aisec.cpg.graph.statements.expressions.CollectionComprehension
import de.fraunhofer.aisec.cpg.graph.types.FunctionType.Companion.computeType
import de.fraunhofer.aisec.cpg.graph.types.IncompleteType
import de.fraunhofer.aisec.cpg.graph.types.Type
import de.fraunhofer.aisec.cpg.graph.types.UnknownType
import de.fraunhofer.aisec.cpg.passes.executePassesInParallel
import de.fraunhofer.aisec.cpg.passes.executePassesSequentially
import de.fraunhofer.aisec.cpg.sarif.PhysicalLocation
import de.fraunhofer.aisec.cpg.sarif.Region
import java.net.URI

fun LanguageFrontend<*, *>.translationResult(
    init: TranslationResult.() -> Unit
): TranslationResult {
    val node = TranslationResult(TranslationManager.builder().config(ctx.config).build(), ctx)
    val component = Component()
    component.name = Name(DEFAULT_APPLICATION_NAME)
    node.addComponent(component)
    init(node)

    if (ctx.config.useParallelPasses) {
        for (list in ctx.config.registeredPasses) {
            executePassesInParallel(list, ctx, node, listOf())
        }
    } else {
        executePassesSequentially(ctx, node, mutableSetOf())
    }

    return node
}

/**
 * Creates a new [TranslationUnitDeclaration] in the Fluent Node DSL with the given [name]. The
 * declaration will be set to the [ScopeManager.globalScope]. The [init] block can be used to create
 * further sub-nodes as well as configuring the created node itself.
 */
context(result: TranslationResult)
fun LanguageFrontend<*, *>.translationUnit(
    name: CharSequence = Node.EMPTY_NAME,
    init: TranslationUnitDeclaration.() -> Unit,
): TranslationUnitDeclaration {
    val node = with(this) { newTranslationUnitDeclaration(name) }

    scopeManager.resetToGlobal(node)
    init(node)
    result.components.firstOrNull()?.translationUnits?.add(node)

    return node
}

/**
 * Creates a new [NamespaceDeclaration] in the Fluent Node DSL with the given [name]. The
 * declaration will be set to the [ScopeManager.globalScope]. The [init] block can be used to create
 * further sub-nodes as well as configuring the created node itself.
 */
context(holder: DeclarationHolder)
fun LanguageFrontend<*, *>.namespace(
    name: CharSequence,
    init: NamespaceDeclaration.() -> Unit,
): NamespaceDeclaration {
    val node = newNamespaceDeclaration(name)

    scopeManager.enterScope(node)
    init(node)
    scopeManager.leaveScope(node)
    scopeManager.addDeclaration(node)
    holder.addDeclaration(node)

    return node
}

/**
 * Creates a new [RecordDeclaration] in the Fluent Node DSL with the given [name]. The declaration
 * will be set to the [ScopeManager.currentRecord]. The [init] block can be used to create further
 * sub-nodes as well as configuring the created node itself.
 */
context(holder: DeclarationHolder)
fun LanguageFrontend<*, *>.record(
    name: CharSequence,
    kind: String = "class",
    init: RecordDeclaration.() -> Unit,
): RecordDeclaration {
    val node = newRecordDeclaration(name, kind)

    scopeManager.enterScope(node)
    init(node)
    scopeManager.leaveScope(node)
    scopeManager.addDeclaration(node)
    holder.addDeclaration(node)

    return node
}

/**
 * Creates a new [FieldDeclaration] in the Fluent Node DSL with the given [name] and optional
 * [type]. The [init] block can be used to create further sub-nodes as well as configuring the
 * created node itself.
 */
context(holder: DeclarationHolder)
fun LanguageFrontend<*, *>.field(
    name: CharSequence,
    type: Type = unknownType(),
    init: (FieldDeclaration.() -> Unit)? = null,
): FieldDeclaration {
    val node = newFieldDeclaration(name)
    node.type = type

    if (init != null) {
        init(node)
    }

    scopeManager.addDeclaration(node)
    holder.addDeclaration(node)

    return node
}

/**
 * Creates a new [IncludeDeclaration] and adds it to the surrounding [TranslationUnitDeclaration].
 */
context(tu: TranslationUnitDeclaration)
fun LanguageFrontend<*, *>.import(name: CharSequence): IncludeDeclaration {
    val node = newIncludeDeclaration(name)
    (tu).addDeclaration(node)
    return node
}

/**
 * Creates a new [FunctionDeclaration] in the Fluent Node DSL with the given [name] and optional
 * [returnType]. The [init] block can be used to create further sub-nodes as well as configuring the
 * created node itself.
 */
context(holder: DeclarationHolder)
fun LanguageFrontend<*, *>.function(
    name: CharSequence,
    returnType: Type = unknownType(),
    returnTypes: List<Type>? = null,
    init: (FunctionDeclaration.() -> Unit)? = null,
): FunctionDeclaration {
    val node = newFunctionDeclaration(name)

    if (returnTypes != null) {
        node.returnTypes = returnTypes
    } else {
        node.returnTypes = listOf(returnType)
    }

    // Make sure that our function has the correct type
    node.type = with(node) { computeType(node) }

    scopeManager.enterScope(node)
    init?.let { it(node) }
    scopeManager.leaveScope(node)

    scopeManager.addDeclaration(node)
    holder.addDeclaration(node)

    return node
}

/**
 * Creates a new [MethodDeclaration] in the Fluent Node DSL with the given [name] and optional
 * [returnType]. The [init] block can be used to create further sub-nodes as well as configuring the
 * created node itself.
 */
context(record: RecordDeclaration)
fun LanguageFrontend<*, *>.method(
    name: CharSequence,
    returnType: Type = unknownType(),
    init: (MethodDeclaration.() -> Unit)? = null,
): MethodDeclaration {
    val node = newMethodDeclaration(name)
    node.returnTypes = listOf(returnType)
    node.type = with(node) { computeType(node) }

    scopeManager.enterScope(node)
    if (init != null) {
        init(node)
    }
    scopeManager.leaveScope(node)

    scopeManager.addDeclaration(node)
    record.methods += node

    return node
}

/**
 * Creates a new [ConstructorDeclaration] in the Fluent Node DSL for the enclosing
 * [RecordDeclaration]. The [init] block can be used to create further sub-nodes as well as
 * configuring the created node itself.
 */
context(recordDeclaration: RecordDeclaration)
fun LanguageFrontend<*, *>.constructor(
    init: ConstructorDeclaration.() -> Unit
): ConstructorDeclaration {
    val node =
        newConstructorDeclaration(recordDeclaration.name, recordDeclaration = recordDeclaration)

    scopeManager.enterScope(node)
    init(node)
    scopeManager.leaveScope(node)

    scopeManager.addDeclaration(node)
    recordDeclaration.constructors += node

    return node
}

/**
 * Creates a new [Block] in the Fluent Node DSL and sets it to the [FunctionDeclaration.body] of the
 * nearest enclosing [FunctionDeclaration]. The [init] block can be used to create further sub-nodes
 * as well as configuring the created node itself.
 */
context(func: FunctionDeclaration)
fun LanguageFrontend<*, *>.body(needsScope: Boolean = true, init: Block.() -> Unit): Block {
    val node = newBlock()

    scopeIfNecessary(needsScope, node, init)
    func.body = node

    return node
}

/**
 * Creates a new [Block] in the Fluent Node DSL and sets it to the [FunctionDeclaration.body] of the
 * nearest enclosing [FunctionDeclaration]. The [init] block can be used to create further sub-nodes
 * as well as configuring the created node itself.
 */
context(holder: StatementHolder)
fun LanguageFrontend<*, *>.block(needsScope: Boolean = true, init: Block.() -> Unit): Block {
    val node = newBlock()

    scopeIfNecessary(needsScope, node, init)
    holder.statementEdges += node

    return node
}

/**
 * Creates a new [ParameterDeclaration] in the Fluent Node DSL and adds it to the
 * [FunctionDeclaration.parameters] of the nearest enclosing [FunctionDeclaration]. The [init] block
 * can be used to create further sub-nodes as well as configuring the created node itself.
 */
context(func: FunctionDeclaration)
fun LanguageFrontend<*, *>.param(
    name: CharSequence,
    type: Type = unknownType(),
    init: (ParameterDeclaration.() -> Unit)? = null,
): ParameterDeclaration {
    val node = newParameterDeclaration(name, type)
    init?.let { it(node) }

    scopeManager.addDeclaration(node)
    func.parameters += node

    return node
}

/**
 * Creates a new [ReturnStatement] in the Fluent Node DSL and adds it to the
 * [StatementHolder.statements] of the nearest enclosing [StatementHolder]. The [init] block can be
 * used to create further sub-nodes as well as configuring the created node itself.
 */
context(holder: StatementHolder)
fun LanguageFrontend<*, *>.returnStmt(init: ReturnStatement.() -> Unit): ReturnStatement {
    val node = newReturnStatement()
    init(node)

    holder += node

    return node
}

context(holder: Holder<out Statement>)
fun LanguageFrontend<*, *>.subscriptExpr(
    init: (SubscriptExpression.() -> Unit)? = null
): SubscriptExpression {
    val node = newSubscriptExpression()

    if (init != null) {
        init(node)
    }

    // Only add this to an argument holder if the nearest holder is an argument holder
    if (holder is ArgumentHolder) {
        holder += node
    }

    return node
}

context(holder: Holder<out Statement>)
fun LanguageFrontend<*, *>.listComp(
    init: (CollectionComprehension.() -> Unit)? = null
): CollectionComprehension {
    val node = newCollectionComprehension()

    if (init != null) {
        init(node)
    }

    // Only add this to an argument holder if the nearest holder is an argument holder
    if (holder is StatementHolder) {
        holder += node
    } else if (holder is ArgumentHolder) {
        holder += node
    }

    return node
}

context(holder: Holder<out Statement>)
fun LanguageFrontend<*, *>.compExpr(
    init: (ComprehensionExpression.() -> Unit)? = null
): ComprehensionExpression {
    val node = newComprehensionExpression()

    if (init != null) {
        init(node)
    }

    // Only add this to an argument holder if the nearest holder is an argument holder
    if (holder is ArgumentHolder) {
        holder += node
    }

    return node
}

/**
 * Creates a new [DeclarationStatement] in the Fluent Node DSL and adds it to the
 * [StatementHolder.statements] of the nearest enclosing [StatementHolder]. The [init] block can be
 * used to create further sub-nodes as well as configuring the created node itself.
 */
context(holder: StatementHolder)
fun LanguageFrontend<*, *>.declare(init: DeclarationStatement.() -> Unit): DeclarationStatement {
    val node = newDeclarationStatement()
    init(node)

    holder += node

    return node
}

/**
 * Creates a new [DeclarationStatement] in the Fluent Node DSL. The [init] block can be used to
 * create further sub-nodes as well as configuring the created node itself.
 */
fun LanguageFrontend<*, *>.declareVar(
    name: String,
    type: Type,
    init: (VariableDeclaration.() -> Unit)? = null,
): DeclarationStatement {
    val node = newDeclarationStatement()
    val variableDecl = newVariableDeclaration(name, type)

    if (init != null) {
        init(variableDecl)
    }

    node.singleDeclaration = variableDecl

    return node
}

/**
 * Creates a new [VariableDeclaration] in the Fluent Node DSL and adds it to the
 * [DeclarationStatement.declarations] of the nearest enclosing [DeclarationStatement]. The [init]
 * block can be used to create further sub-nodes as well as configuring the created node itself.
 */
context(stmt: DeclarationStatement)
fun LanguageFrontend<*, *>.variable(
    name: String,
    type: Type = unknownType(),
    init: (VariableDeclaration.() -> Unit)? = null,
): VariableDeclaration {
    val node = newVariableDeclaration(name, type)
    if (init != null) init(node)

    stmt.declarations += node
    scopeManager.addDeclaration(node)

    return node
}

/**
 * Creates a new [ProblemDeclaration] in the Fluent Node DSL and adds it to the
 * [DeclarationStatement.declarations] of the nearest enclosing [DeclarationStatement]. The [init]
 * block can be used to create further sub-nodes as well as configuring the created node itself.
 */
context(stmt: DeclarationStatement)
fun LanguageFrontend<*, *>.problemDecl(
    description: String,
    type: ProblemNode.ProblemType = ProblemNode.ProblemType.TRANSLATION,
    init: (ProblemDeclaration.() -> Unit)? = null,
): ProblemDeclaration {
    val node = newProblemDeclaration(problem = description, problemType = type)
    if (init != null) init(node)

    stmt.declarations += node
    scopeManager.addDeclaration(node)

    return node
}

/**
 * Creates a new [CallExpression] (or [MemberCallExpression]) in the Fluent Node DSL with the given
 * [name] and adds it to the nearest enclosing [Holder]. Depending on whether it is a
 * [StatementHolder] it is added to the list of [StatementHolder.statements] or in case of an
 * [ArgumentHolder], the function [ArgumentHolder.addArgument] is invoked.
 *
 * The type of expression is determined whether [name] is either a [Name] with a [Name.parent] or if
 * it can be parsed as a FQN in the given language. It also automatically creates either a
 * [Reference] or [MemberExpression] and sets it as the [CallExpression.callee]. The [init] block
 * can be used to create further sub-nodes as well as configuring the created node itself.
 */
context(holder: Holder<out Statement>)
fun LanguageFrontend<*, *>.call(
    name: CharSequence,
    isStatic: Boolean = false,
    init: (CallExpression.() -> Unit)? = null,
): CallExpression {
    // Try to parse the name
    val parsedName = parseName(name, ".")
    val node =
        if (parsedName.parent != null) {
            newMemberCallExpression(
                newMemberExpression(parsedName.localName, memberOrRef(parsedName.parent)),
                isStatic,
            )
        } else {
            newCallExpression(newReference(parsedName))
        }
    if (init != null) {
        init(node)
    }

    if (holder is StatementHolder) {
        holder += node
    } else if (holder is ArgumentHolder) {
        holder += node
    }

    return node
}

/**
 * Creates a new [CallExpression] (or [MemberCallExpression]) in the Fluent Node DSL with the given
 * [localName] and adds it to the nearest enclosing [Holder]. Depending on whether it is a
 * [StatementHolder] it is added to the list of [StatementHolder.statements] or in case of an
 * [ArgumentHolder], the function [ArgumentHolder.addArgument] is invoked.
 *
 * The type of expression is determined whether [localName] is either a [Name] with a [Name.parent]
 * or if it can be parsed as a FQN in the given language. It also automatically creates either a
 * [Reference] or [MemberExpression] and sets it as the [CallExpression.callee]. The [init] block
 * can be used to create further sub-nodes as well as configuring the created node itself.
 */
context(holder: Holder<out Statement>)
fun LanguageFrontend<*, *>.memberCall(
    localName: CharSequence,
    base: Expression,
    isStatic: Boolean = false,
    init: (MemberCallExpression.() -> Unit)? = null,
): MemberCallExpression {
    // Try to parse the name
    val node = newMemberCallExpression(newMemberExpression(localName, base), isStatic)
    if (init != null) {
        init(node)
    }

    if (holder is StatementHolder) {
        holder += node
    } else if (holder is ArgumentHolder) {
        holder += node
    }

    return node
}

/**
 * Creates a new [ConstructExpression] in the Fluent Node DSL for the translation record/type with
 * the given [name] and adds it to the nearest enclosing [Holder]. Depending on whether it is a
 * [StatementHolder] it is added to the list of [StatementHolder.statements] or in case of an
 * [ArgumentHolder], the function [ArgumentHolder.addArgument] is invoked. The [init] block can be
 * used to create further sub-nodes as well as configuring the created node itself.
 */
context(holder: Holder<out Statement>)
fun LanguageFrontend<*, *>.construct(
    name: CharSequence,
    init: (ConstructExpression.() -> Unit)? = null,
): ConstructExpression {
    val node = newConstructExpression(parseName(name))
    node.type = t(name)

    if (init != null) {
        init(node)
    }

    if (holder is StatementHolder) {
        holder += node
    } else if (holder is ArgumentHolder) {
        holder += node
    }

    return node
}

context(holder: Holder<out Statement>)
fun LanguageFrontend<*, *>.cast(
    castType: Type,
    init: (CastExpression.() -> Unit)? = null,
): CastExpression {
    val node = newCastExpression()
    node.castType = castType
    if (init != null) init(node)

    if (holder is StatementHolder) {
        holder += node
    } else if (holder is ArgumentHolder) {
        holder += node
    }

    return node
}

context(holder: Holder<out Statement>)
fun LanguageFrontend<*, *>.new(init: (NewExpression.() -> Unit)? = null): NewExpression {
    val node = newNewExpression()
    if (init != null) init(node)

    if (holder is StatementHolder) {
        holder += node
    } else if (holder is ArgumentHolder) {
        holder += node
    }

    return node
}

fun LanguageFrontend<*, *>.memberOrRef(name: Name, type: Type = unknownType()): Expression {
    val node =
        if (name.parent != null) {
            newMemberExpression(name.localName, memberOrRef(name.parent))
        } else {
            newReference(name.localName)
        }
    if (type !is UnknownType) {
        node.type = type
    }

    return node
}

/**
 * Creates a new [IfStatement] in the Fluent Node DSL and adds it to the
 * [StatementHolder.statements] of the nearest enclosing [StatementHolder]. The [init] block can be
 * used to create further sub-nodes as well as configuring the created node itself.
 */
context(holder: StatementHolder)
fun LanguageFrontend<*, *>.ifStmt(init: IfStatement.() -> Unit): IfStatement {
    val node = newIfStatement()
    init(node)

    holder += node

    return node
}

/**
 * Creates a new [ForEachStatement] in the Fluent Node DSL and adds it to the
 * [StatementHolder.statements] of the nearest enclosing [StatementHolder]. The [init] block can be
 * used to create further sub-nodes as well as configuring the created node itself.
 */
context(holder: StatementHolder)
fun LanguageFrontend<*, *>.forEachStmt(init: ForEachStatement.() -> Unit): ForEachStatement {
    val node = newForEachStatement()

    init(node)

    holder += node

    return node
}

/**
 * Creates a new [ForStatement] in the Fluent Node DSL and adds it to the
 * [StatementHolder.statements] of the nearest enclosing [StatementHolder]. The [init] block can be
 * used to create further sub-nodes as well as configuring the created node itself.
 */
context(holder: StatementHolder)
fun LanguageFrontend<*, *>.forStmt(init: ForStatement.() -> Unit): ForStatement {

    val node = newForStatement()

    init(node)

    holder += node

    return node
}

/**
 * Configures the [ForStatement.condition] in the Fluent Node DSL of the nearest enclosing
 * [ForStatement]. The [init] block can be used to create further sub-nodes as well as configuring
 * the created node itself.
 */
context(stmt: ForStatement)
fun LanguageFrontend<*, *>.forCondition(init: ForStatement.() -> Expression): Expression {

    var node = init(stmt)
    stmt.condition = node

    return node
}

/**
 * Configures the [ForStatement.condition] in the Fluent Node DSL of the nearest enclosing
 * [ForStatement]. The [init] block can be used to create further sub-nodes as well as configuring
 * the created node itself.
 */
context(stmt: ForStatement)
fun LanguageFrontend<*, *>.forInitializerExpr(init: ForStatement.() -> Statement): Statement {
    val node = init(stmt)
    stmt.initializerStatement = node
    return node
}

/**
 * Configures the [ForStatement.condition] in the Fluent Node DSL of the nearest enclosing
 * [ForStatement]. The [init] block can be used to create further sub-nodes as well as configuring
 * the created node itself.
 */
context(stmt: ForStatement)
fun LanguageFrontend<*, *>.forInitializer(
    init: ForStatement.() -> DeclarationStatement
): DeclarationStatement {
    val node = init(stmt)
    stmt.initializerStatement = node

    val single = node.singleDeclaration
    if (single != null) {
        scopeManager.addDeclaration(single)
    }

    return node
}

/**
 * Configures the [ForStatement.iterationStatement] in the Fluent Node DSL of the nearest enclosing
 * [ForStatement]. The [init] block can be used to create further sub-nodes as well as configuring
 * the created node itself.
 */
context(stmt: ForStatement)
fun LanguageFrontend<*, *>.forIteration(init: ForStatement.() -> Statement): Statement {
    val node = init(stmt)
    stmt.iterationStatement = node

    return node
}

/**
 * Creates a new [SwitchStatement] in the Fluent Node DSL and adds it to the
 * [StatementHolder.statements] of the nearest enclosing [StatementHolder]. The [init] block can be
 * used to create further sub-nodes as well as configuring the created node itself.
 */
context(holder: StatementHolder)
fun LanguageFrontend<*, *>.switchStmt(
    selector: Expression,
    needsScope: Boolean = true,
    init: SwitchStatement.() -> Unit,
): SwitchStatement {
    val node = newSwitchStatement()
    node.selector = selector
    scopeIfNecessary(needsScope, node, init)

    holder += node

    return node
}

/**
 * Creates a new [WhileStatement] in the Fluent Node DSL and adds it to the
 * [StatementHolder.statements] of the nearest enclosing [StatementHolder]. The [init] block can be
 * used to create further sub-nodes as well as configuring the created node itself.
 */
context(holder: StatementHolder)
fun LanguageFrontend<*, *>.whileStmt(
    needsScope: Boolean = true,
    init: WhileStatement.() -> Unit,
): WhileStatement {
    val node = newWhileStatement()
    scopeIfNecessary(needsScope, node, init)

    holder += node

    return node
}

/**
 * Creates a new [DoStatement] in the Fluent Node DSL and adds it to the
 * [StatementHolder.statements] of the nearest enclosing [StatementHolder]. The [init] block can be
 * used to create further sub-nodes as well as configuring the created node itself.
 */
context(holder: StatementHolder)
fun LanguageFrontend<*, *>.doStmt(
    needsScope: Boolean = true,
    init: DoStatement.() -> Unit,
): DoStatement {
    val node = newDoStatement()
    scopeIfNecessary(needsScope, node, init)

    holder += node

    return node
}

// TODO: Combine the condition functions

/**
 * Configures the [IfStatement.condition] in the Fluent Node DSL of the nearest enclosing
 * [IfStatement]. The [init] block can be used to create further sub-nodes as well as configuring
 * the created node itself.
 */
context(stmt: IfStatement)
fun LanguageFrontend<*, *>.condition(init: IfStatement.() -> Expression): Expression {
    return init(stmt)
}

/**
 * Configures the [WhileStatement.condition] in the Fluent Node DSL of the nearest enclosing
 * [WhileStatement]. The [init] block can be used to create further sub-nodes as well as configuring
 * the created node itself.
 */
context(stmt: WhileStatement)
fun LanguageFrontend<*, *>.whileCondition(init: WhileStatement.() -> Expression): Expression {
    return init(stmt)
}

/**
 * Configures the [DoStatement.condition] in the Fluent Node DSL of the nearest enclosing
 * [DoStatement]. The [init] block can be used to create further sub-nodes as well as configuring
 * the created node itself.
 */
context(stmt: DoStatement)
fun LanguageFrontend<*, *>.doCondition(init: DoStatement.() -> Expression): Expression {
    return init(stmt)
}

/**
 * Creates a new [Block] in the Fluent Node DSL and sets it to the [IfStatement.thenStatement] of
 * the nearest enclosing [IfStatement]. The [init] block can be used to create further sub-nodes as
 * well as configuring the created node itself.
 */
context(stmt: IfStatement)
fun LanguageFrontend<*, *>.thenStmt(needsScope: Boolean = true, init: Block.() -> Unit): Block {
    val node = newBlock()
    scopeIfNecessary(needsScope, node, init)

    stmt.thenStatement = node

    return node
}

/**
 * Creates a new [IfStatement] in the Fluent Node DSL and sets it to the [IfStatement.elseStatement]
 * of the nearest enclosing [IfStatement]. This simulates an `else-if` scenario. The [init] block
 * can be used to create further sub-nodes as well as configuring the created node itself.
 */
context(stmt: IfStatement)
fun LanguageFrontend<*, *>.elseIf(init: IfStatement.() -> Unit): IfStatement {
    val node = newIfStatement()
    init(node)

    stmt.elseStatement = node

    return node
}

/**
 * Creates a new [Block] in the Fluent Node DSL and sets it to the [LoopStatement.statement] of the
 * nearest enclosing [LoopStatement]. The [init] block can be used to create further sub-nodes as
 * well as configuring the created node itself.
 */
context(stmt: LoopStatement)
fun LanguageFrontend<*, *>.loopBody(init: Block.() -> Unit): Block {
    val node = newBlock()
    init(node)
    stmt.statement = node

    return node
}

/**
 * Configures the [ForEachStatement.variable] in the Fluent Node DSL of the nearest enclosing
 * [ForEachStatement]. The [init] block can be used to create further sub-nodes as well as
 * configuring the created node itself.
 */
context(stmt: ForEachStatement)
fun LanguageFrontend<*, *>.variable(init: ForEachStatement.() -> Statement): Statement {
    val variable = init(stmt)
    stmt.variable = variable
    return variable
}

/**
 * Configures the [ForEachStatement.iterable] in the Fluent Node DSL of the nearest enclosing
 * [ForEachStatement]. The [init] block can be used to create further sub-nodes as well as
 * configuring the created node itself.
 */
context(stmt: ForEachStatement)
fun LanguageFrontend<*, *>.iterable(init: ForEachStatement.() -> Statement): Statement {
    val iterable = init(stmt)
    stmt.iterable = iterable
    return iterable
}

/**
 * Configures the [ForStatement.initializerStatement] in the Fluent Node DSL of the nearest
 * enclosing [ForStatement]. The [init] block can be used to create further sub-nodes as well as
 * configuring the created node itself.
 */
context(stmt: ForStatement)
fun LanguageFrontend<*, *>.initializer(init: ForStatement.() -> Expression): Expression {
    return init(stmt)
}

/**
 * Creates a new [Block] in the Fluent Node DSL and sets it to the [SwitchStatement.statement] of
 * the nearest enclosing [SwitchStatement]. The [init] block can be used to create further sub-nodes
 * as well as configuring the created node itself.
 */
context(stmt: SwitchStatement)
fun LanguageFrontend<*, *>.switchBody(init: Block.() -> Unit): Block {
    val node = newBlock()
    init(node)
    stmt.statement = node

    return node
}

/**
 * Creates a new [Block] in the Fluent Node DSL and sets it to the [IfStatement.elseStatement] of
 * the nearest enclosing [IfStatement]. The [init] block can be used to create further sub-nodes as
 * well as configuring the created node itself.
 */
context(stmt: IfStatement)
fun LanguageFrontend<*, *>.elseStmt(needsScope: Boolean = true, init: Block.() -> Unit): Block {
    val node = newBlock()
    scopeIfNecessary(needsScope, node, init)

    stmt.elseStatement = node

    return node
}

/**
 * Creates a new [Block] in the Fluent Node DSL and sets it to the [LoopStatement.elseStatement] of
 * the nearest enclosing [LoopStatement]. The [init] block can be used to create further sub-nodes
 * as well as configuring the created node itself.
 */
context(stmt: LoopStatement)
fun LanguageFrontend<*, *>.loopElseStmt(needsScope: Boolean = true, init: Block.() -> Unit): Block {
    val node = newBlock()
    scopeIfNecessary(needsScope, node, init)

    stmt.elseStatement = node

    return node
}

/**
 * Creates a new [LabelStatement] in the Fluent Node DSL and adds it to the nearest enclosing
 * [StatementHolder].
 */
context(holder: Holder<out Statement>)
fun LanguageFrontend<*, *>.label(
    label: String,
    init: (LabelStatement.() -> Statement)? = null,
): LabelStatement {
    val node = newLabelStatement()
    node.label = label
    if (init != null) {
        node.subStatement = init(node)
    }

    // Only add this to a statement holder if the nearest holder is a statement holder
    if (holder is StatementHolder) {
        holder += node
    }

    return node
}

/**
 * Creates a new [ContinueStatement] in the Fluent Node DSL and adds it to the nearest enclosing
 * [StatementHolder].
 */
context(holder: StatementHolder)
fun LanguageFrontend<*, *>.continueStmt(label: String? = null): ContinueStatement {
    val node = newContinueStatement()
    node.label = label

    holder += node

    return node
}

/**
 * Creates a new [BreakStatement] in the Fluent Node DSL and adds it to the nearest enclosing
 * [Holder], but only if it is an [StatementHolder].
 */
context(holder: Holder<out Statement>)
fun LanguageFrontend<*, *>.breakStmt(label: String? = null): BreakStatement {
    val node = newBreakStatement()
    node.label = label

    // Only add this to a statement holder if the nearest holder is a statement holder
    if (holder is StatementHolder) {
        holder += node
    }

    return node
}

/**
 * Creates a new [CaseStatement] in the Fluent Node DSL and adds it to the nearest enclosing
 * [Holder], but only if it is an [StatementHolder].
 */
context(holder: Holder<out Statement>)
fun LanguageFrontend<*, *>.case(caseExpression: Expression? = null): CaseStatement {
    val node = newCaseStatement()
    node.caseExpression = caseExpression

    // Only add this to a statement holder if the nearest holder is a statement holder
    if (holder is StatementHolder) {
        holder += node
    }

    return node
}

/**
 * Creates a new [DefaultStatement] in the Fluent Node DSL and adds it to the nearest enclosing
 * [StatementHolder].
 */
context(holder: Holder<out Statement>)
fun LanguageFrontend<*, *>.default(): DefaultStatement {
    val node = newDefaultStatement()

    // Only add this to a statement holder if the nearest holder is a statement holder
    if (holder is StatementHolder) {
        holder += node
    }

    return node
}

/**
 * Creates a new [Literal] in the Fluent Node DSL and invokes [ArgumentHolder.addArgument] of the
 * nearest enclosing [Holder], but only if it is an [ArgumentHolder].
 */
context(holder: Holder<out Statement>)
fun <N> LanguageFrontend<*, *>.literal(value: N, type: Type = unknownType()): Literal<N> {
    val node = newLiteral(value, type)

    // Only add this to an argument holder if the nearest holder is an argument holder
    if (holder is ArgumentHolder) {
        holder += node
    }

    return node
}

/**
 * Creates a new [InitializerListExpression] in the Fluent Node DSL and invokes
 * [ArgumentHolder.addArgument] of the nearest enclosing [Holder], but only if it is an
 * [ArgumentHolder].
 */
context(holder: Holder<out Statement>)
fun LanguageFrontend<*, *>.ile(
    targetType: Type = unknownType(),
    init: (InitializerListExpression.() -> Unit)? = null,
): InitializerListExpression {
    val node = newInitializerListExpression(targetType)

    if (init != null) {
        init(node)
    }

    // Only add this to an argument holder if the nearest holder is an argument holder
    if (holder is ArgumentHolder) {
        holder += node
    }

    return node
}

/**
 * Creates a new [Reference] in the Fluent Node DSL and invokes [ArgumentHolder.addArgument] of the
 * nearest enclosing [Holder], but only if it is an [ArgumentHolder].
 */
context(holder: Holder<out Statement>)
fun LanguageFrontend<*, *>.ref(
    name: CharSequence,
    type: Type = unknownType(),
    makeMagic: Boolean = true,
    init: (Reference.() -> Unit)? = null,
): Reference {
    val node = newReference(name)
    node.type = type
    node.code = name.toString()

    if (init != null) {
        init(node)
    }

    if (makeMagic) {
        // Only add this to an argument holder if the nearest holder is an argument holder
        if (holder is ArgumentHolder) {
            holder += node
        }
    }

    return node
}

/**
 * This utility function tries to create a fake [PhysicalLocation] in order to somewhat
 * differentiate the different nodes. This is primarily needed for the mermaid graph printer, which
 * relies on [Node.hashCode], which in turn relies on [Node.location].
 */
context(tu: TranslationUnitDeclaration)
fun Expression.line(i: Int): Expression {
    // We just stupidly assume that the name of node is also its code
    val code = this.name

    // This is really fake, but it is ok-ish for now
    val region = Region(i, 0, i, code.length)

    this.location = PhysicalLocation(URI((tu).name.toString()), region)

    return this
}

/**
 * Creates a new [MemberExpression] in the Fluent Node DSL and invokes [ArgumentHolder.addArgument]
 * of the nearest enclosing [Holder], but only if it is an [ArgumentHolder]. If the [name] doesn't
 * already contain a fqn, we add an implicit "this" as base.
 */
context(holder: Holder<out Statement>)
fun LanguageFrontend<*, *>.member(
    name: CharSequence,
    base: Expression? = null,
    operatorCode: String = ".",
): MemberExpression {
    val parsedName = parseName(name)
    val type =
        if (parsedName.parent != null) {
            unknownType()
        } else {
            var scope = (holder as? ScopeProvider)?.scope
            while (scope != null && scope !is RecordScope) {
                scope = scope.parent
            }
            val scopeType = scope?.name?.let { this.t(it) } ?: unknownType()
            scopeType
        }
    val memberBase = base ?: this.memberOrRef(parsedName.parent ?: this.parseName("this"), type)

    val node = newMemberExpression(name, memberBase, operatorCode = operatorCode)

    // Only add this to an argument holder if the nearest holder is an argument holder
    if (holder is ArgumentHolder) {
        holder += node
    }

    return node
}

/**
 * Creates a new [BinaryOperator] with a `*` [BinaryOperator.operatorCode] in the Fluent Node DSL
 * and invokes [ArgumentHolder.addArgument] of the nearest enclosing [ArgumentHolder].
 */
context(frontend: LanguageFrontend<*, *>, holder: ArgumentHolder)
operator fun Expression.times(rhs: Expression): BinaryOperator {
    val node = frontend.newBinaryOperator("*")
    node.lhs = this
    node.rhs = rhs

    holder += node

    // We need to do a little trick here. Because of the evaluation order, lhs and rhs might also
    // been added to the argument holders arguments (and we do not want that). However, we cannot
    // prevent it, so we need to remove them again
    holder -= node.lhs
    holder -= node.rhs

    return node
}

/**
 * Creates a new [UnaryOperator] with a `-` [UnaryOperator.operatorCode] in the Fluent Node DSL and
 * invokes [ArgumentHolder.addArgument] of the nearest enclosing [ArgumentHolder].
 */
context(frontend: LanguageFrontend<*, *>, holder: ArgumentHolder)
operator fun Expression.unaryMinus(): UnaryOperator {
    val node = frontend.newUnaryOperator("-", false, false)
    node.input = this

    holder += node

    // We need to do a little trick here. Because of the evaluation order, lhs and rhs might also
    // been added to the argument holders arguments (and we do not want that). However, we cannot
    // prevent it, so we need to remove them again
    holder -= node.input
<<<<<<< HEAD

    return node
}

/**
 * Creates a new [PointerReference] in the Fluent Node DSL and invokes [ArgumentHolder.addArgument]
 * of the nearest enclosing [ArgumentHolder].
 */
context(frontend: LanguageFrontend<*, *>, argHolder: ArgumentHolder)
fun Expression.pointerReference(): PointerReference {
    val node = frontend.newPointerReference(this.name.localName)
    node.input = this

    argHolder += node

    // We need to do a little trick here. Because of the evaluation order, lhs and rhs might also
    // been added to the argument holders arguments (and we do not want that). However, we cannot
    // prevent it, so we need to remove them again
    argHolder -= node.input
=======
>>>>>>> e9c53ebe

    return node
}

/**
 * Creates a new [BinaryOperator] with a `/` [BinaryOperator.operatorCode] in the Fluent Node DSL
 * and invokes [ArgumentHolder.addArgument] of the nearest enclosing [ArgumentHolder].
 */
context(frontend: LanguageFrontend<*, *>, holder: ArgumentHolder)
operator fun Expression.div(rhs: Expression): BinaryOperator {
    val node = frontend.newBinaryOperator("/")
    node.lhs = this
    node.rhs = rhs

    holder += node

    // We need to do a little trick here. Because of the evaluation order, lhs and rhs might also
    // been added to the argument holders arguments (and we do not want that). However, we cannot
    // prevent it, so we need to remove them again
    holder -= node.lhs
    holder -= node.rhs

    return node
}

/**
 * Creates a new [BinaryOperator] with a `+` [BinaryOperator.operatorCode] in the Fluent Node DSL
 * and invokes [ArgumentHolder.addArgument] of the nearest enclosing [ArgumentHolder].
 */
context(frontend: LanguageFrontend<*, *>, holder: ArgumentHolder)
operator fun Expression.plus(rhs: Expression): BinaryOperator {
    val node = frontend.newBinaryOperator("+")
    node.lhs = this
    node.rhs = rhs

    holder += node

    // We need to do a little trick here. Because of the evaluation order, lhs and rhs might also
    // been added to the argument holders arguments (and we do not want that). However, we cannot
    // prevent it, so we need to remove them again
    holder -= node.lhs
    holder -= node.rhs

    return node
}

/**
 * Creates a new [BinaryOperator] with a `+` [BinaryOperator.operatorCode] in the Fluent Node DSL
 * and adds it to the nearest enclosing [StatementHolder].
 */
context(frontend: LanguageFrontend<*, *>, holder: StatementHolder)
operator fun Expression.plusAssign(rhs: Expression) {
    val node = frontend.newAssignExpression("+=", listOf(this), listOf(rhs))

    holder += node
}

/**
 * Creates a new [BinaryOperator] with a `+` [BinaryOperator.operatorCode] in the Fluent Node DSL
 * and invokes [ArgumentHolder.addArgument] of the nearest enclosing [ArgumentHolder].
 */
context(frontend: LanguageFrontend<*, *>, holder: ArgumentHolder)
operator fun Expression.rem(rhs: Expression): BinaryOperator {
    val node = frontend.newBinaryOperator("%")
    node.lhs = this
    node.rhs = rhs

    holder += node

    // We need to do a little trick here. Because of the evaluation order, lhs and rhs might also
    // been added to the argument holders arguments (and we do not want that). However, we cannot
    // prevent it, so we need to remove them again
    holder -= node.lhs
    holder -= node.rhs

    return node
}

/**
 * Creates a new [BinaryOperator] with a `-` [BinaryOperator.operatorCode] in the Fluent Node DSL
 * and invokes [ArgumentHolder.addArgument] of the nearest enclosing [ArgumentHolder].
 */
context(frontend: LanguageFrontend<*, *>, holder: ArgumentHolder)
operator fun Expression.minus(rhs: Expression): BinaryOperator {
    val node = frontend.newBinaryOperator("-")
    node.lhs = this
    node.rhs = rhs

    holder += node

    return node
}

/**
 * Creates a new [UnaryOperator] with a `&` [UnaryOperator.operatorCode] in the Fluent Node DSL and
 * invokes [ArgumentHolder.addArgument] of the nearest enclosing [ArgumentHolder].
 */
context(frontend: LanguageFrontend<*, *>, holder: ArgumentHolder)
fun reference(input: Expression): UnaryOperator {
    val node = frontend.newUnaryOperator("&", false, false)
    node.input = input

    holder += node

    return node
}

/**
 * Creates a new [UnaryOperator] with a `--` postfix [UnaryOperator.operatorCode] in the Fluent Node
 * DSL and adds it to the nearest enclosing [StatementHolder].
 */
context(frontend: LanguageFrontend<*, *>, holder: Holder<out Statement>)
operator fun Expression.dec(): UnaryOperator {
    val node = frontend.newUnaryOperator("--", true, false)
    node.input = this

    if (holder is StatementHolder) {
        holder += node
    }

    return node
}

/**
 * Creates a new [UnaryOperator] with a `++` postfix [UnaryOperator.operatorCode] in the Fluent Node
 * DSL and invokes [ArgumentHolder.addArgument] of the nearest enclosing [ArgumentHolder].
 */
context(frontend: LanguageFrontend<*, *>, holder: Holder<out Statement>)
operator fun Expression.inc(): UnaryOperator {
    val node = frontend.newUnaryOperator("++", true, false)
    node.input = this

    if (holder is StatementHolder) {
        holder += node
    }

    return node
}

/**
 * Creates a new [UnaryOperator] with a `--` prefix [UnaryOperator.operatorCode] in the Fluent Node
 * DSL and adds it to the nearest enclosing [StatementHolder].
 */
context(frontend: LanguageFrontend<*, *>, holder: Holder<out Statement>)
fun Expression.decPrefix(): UnaryOperator {
    val node = frontend.newUnaryOperator("--", false, true)
    node.input = this

    if (holder is StatementHolder) {
        holder += node
    }

    return node
}

/**
 * Creates a new [UnaryOperator] with a `++` prefix [UnaryOperator.operatorCode] in the Fluent Node
 * DSL and invokes [ArgumentHolder.addArgument] of the nearest enclosing [ArgumentHolder].
 */
context(frontend: LanguageFrontend<*, *>, holder: Holder<out Statement>)
fun Expression.incPrefix(): UnaryOperator {
    val node = frontend.newUnaryOperator("++", false, true)
    node.input = this

    if (holder is StatementHolder) {
        holder += node
    }

    return node
}

/**
 * Creates a new [UnaryOperator] with a `++` [UnaryOperator.operatorCode] in the Fluent Node DSL and
 * invokes [ArgumentHolder.addArgument] of the nearest enclosing [ArgumentHolder].
 */
context(frontend: LanguageFrontend<*, *>)
fun Expression.incNoContext(): UnaryOperator {
    val node = frontend.newUnaryOperator("++", true, false)
    node.input = this

    return node
}

/**
 * Creates a new [BinaryOperator] with a `==` [BinaryOperator.operatorCode] in the Fluent Node DSL
 * and invokes [ArgumentHolder.addArgument] of the nearest enclosing [ArgumentHolder].
 */
context(frontend: LanguageFrontend<*, *>, holder: ArgumentHolder)
infix fun Expression.eq(rhs: Expression): BinaryOperator {
    val node = frontend.newBinaryOperator("==")
    node.lhs = this
    node.rhs = rhs

    holder += node

    return node
}

/**
 * Creates a new [BinaryOperator] with a `>` [BinaryOperator.operatorCode] in the Fluent Node DSL
 * and invokes [ArgumentHolder.addArgument] of the nearest enclosing [ArgumentHolder].
 */
context(frontend: LanguageFrontend<*, *>, holder: ArgumentHolder)
infix fun Expression.gt(rhs: Expression): BinaryOperator {
    val node = frontend.newBinaryOperator(">")
    node.lhs = this
    node.rhs = rhs

    holder += node

    return node
}

/**
 * Creates a new [BinaryOperator] with a `>=` [BinaryOperator.operatorCode] in the Fluent Node DSL
 * and invokes [ArgumentHolder.addArgument] of the nearest enclosing [ArgumentHolder].
 */
context(frontend: LanguageFrontend<*, *>, holder: ArgumentHolder)
infix fun Expression.ge(rhs: Expression): BinaryOperator {
    val node = frontend.newBinaryOperator(">=")
    node.lhs = this
    node.rhs = rhs

    holder += node

    return node
}

/**
 * Creates a new [BinaryOperator] with a `<` [BinaryOperator.operatorCode] in the Fluent Node DSL
 * and invokes [ArgumentHolder.addArgument] of the nearest enclosing [ArgumentHolder].
 */
context(frontend: LanguageFrontend<*, *>)
infix fun Expression.lt(rhs: Expression): BinaryOperator {
    val node = frontend.newBinaryOperator("<")
    node.lhs = this
    node.rhs = rhs

    return node
}

/**
 * Creates a new [BinaryOperator] with a `<=` [BinaryOperator.operatorCode] in the Fluent Node DSL
 * and invokes [ArgumentHolder.addArgument] of the nearest enclosing [ArgumentHolder].
 */
context(frontend: LanguageFrontend<*, *>, holder: ArgumentHolder)
infix fun Expression.le(rhs: Expression): BinaryOperator {
    val node = frontend.newBinaryOperator("<=")
    node.lhs = this
    node.rhs = rhs

    holder += node

    return node
}

/**
 * Creates a new [ConditionalExpression] with a `=` [BinaryOperator.operatorCode] in the Fluent Node
 * DSL and adds it to the nearest enclosing [StatementHolder].
 */
context(frontend: LanguageFrontend<*, *>, holder: Holder<out Node>)
fun Expression.conditional(
    condition: Expression,
    thenExpression: Expression,
    elseExpression: Expression,
): ConditionalExpression {
    val node = frontend.newConditionalExpression(condition, thenExpression, elseExpression)

    if (holder is StatementHolder) {
        holder += node
    } else if (holder is ArgumentHolder) {
        holder += node
    }

    return node
}

/**
 * Creates a new [BinaryOperator] with a `=` [BinaryOperator.operatorCode] in the Fluent Node DSL
 * and adds it to the nearest enclosing [StatementHolder].
 */
context(frontend: LanguageFrontend<*, *>, holder: StatementHolder)
infix fun Expression.assign(init: AssignExpression.() -> Expression): AssignExpression {
    val node = frontend.newAssignExpression("=")
    node.lhs = mutableListOf(this)
    init(node)
    // node.rhs = listOf(init(node))

    holder += node

    return node
}

/**
 * Creates a new [AssignExpression] with a `=` [AssignExpression.operatorCode] in the Fluent Node
 * DSL and adds it to the nearest enclosing [StatementHolder].
 */
context(frontend: LanguageFrontend<*, *>, holder: Holder<out Node>)
infix fun Expression.assign(rhs: Expression): AssignExpression {
    val node = frontend.newAssignExpression("=", listOf(this), listOf(rhs))

    if (holder is StatementHolder) {
        holder += node
    }

    return node
}

/**
 * Creates a new [AssignExpression] with a `+=` [AssignExpression.operatorCode] in the Fluent Node
 * DSL and adds it to the nearest enclosing [StatementHolder].
 */
context(frontend: LanguageFrontend<*, *>, holder: Holder<out Node>)
infix fun Expression.assignPlus(rhs: Expression): AssignExpression {
    val node = frontend.newAssignExpression("+=", listOf(this), listOf(rhs))

    if (holder is StatementHolder) {
        holder += node
    }

    return node
}

/**
 * Creates a new [AssignExpression] with a `-=` [AssignExpression.operatorCode] in the Fluent Node
 * DSL and adds it to the nearest enclosing [StatementHolder].
 */
context(frontend: LanguageFrontend<*, *>, holder: Holder<out Node>)
infix fun Expression.assignMinus(rhs: Expression): AssignExpression {
    val node = frontend.newAssignExpression("-=", listOf(this), listOf(rhs))

    if (holder is StatementHolder) {
        holder += node
    }

    return node
}

/**
 * Creates a new [AssignExpression] with a `*=` [AssignExpression.operatorCode] in the Fluent Node
 * DSL and adds it to the nearest enclosing [StatementHolder].
 */
context(frontend: LanguageFrontend<*, *>, holder: Holder<out Node>)
infix fun Expression.assignMult(rhs: Expression): AssignExpression {
    val node = frontend.newAssignExpression("*=", listOf(this), listOf(rhs))

    if (holder is StatementHolder) {
        holder += node
    }

    return node
}

/**
 * Creates a new [AssignExpression] with a `/=` [AssignExpression.operatorCode] in the Fluent Node
 * DSL and adds it to the nearest enclosing [StatementHolder].
 */
context(frontend: LanguageFrontend<*, *>, holder: Holder<out Node>)
infix fun Expression.assignDiv(rhs: Expression): AssignExpression {
    val node = frontend.newAssignExpression("/=", listOf(this), listOf(rhs))

    if (holder is StatementHolder) {
        holder += node
    }

    return node
}

/**
 * Creates a new [AssignExpression] with a `%=` [AssignExpression.operatorCode] in the Fluent Node
 * DSL and adds it to the nearest enclosing [StatementHolder].
 */
context(frontend: LanguageFrontend<*, *>, holder: Holder<out Node>)
infix fun Expression.assignMod(rhs: Expression): AssignExpression {
    val node = frontend.newAssignExpression("%=", listOf(this), listOf(rhs))

    if (holder is StatementHolder) {
        holder += node
    }

    return node
}

/**
 * Creates a new [AssignExpression] with a `=` [AssignExpression.operatorCode] in the Fluent Node
 * DSL and adds it to the nearest enclosing [StatementHolder].
 */
context(frontend: LanguageFrontend<*, *>, holder: Holder<out Node>)
infix fun Expression.assignAsExpr(rhs: Expression): AssignExpression {
    val node = frontend.newAssignExpression("=", listOf(this), listOf(rhs))

    node.usedAsExpression = true

    return node
}

/**
 * Creates a new [AssignExpression] with a `=` [AssignExpression.operatorCode] in the Fluent Node
 * DSL and adds it to the nearest enclosing [StatementHolder].
 */
context(frontend: LanguageFrontend<*, *>, holder: Holder<out Node>)
infix fun Expression.assignAsExpr(rhs: AssignExpression.() -> Unit): AssignExpression {
    val node = frontend.newAssignExpression("=", listOf(this))
    rhs(node)

    node.usedAsExpression = true

    return node
}

/**
 * Creates a new [ThrowExpression] in the Fluent Node DSL and adds it to the nearest enclosing
 * [StatementHolder].
 */
context(frontend: LanguageFrontend<*, *>, holder: Holder<out Node>)
infix fun Expression.`throw`(init: (ThrowExpression.() -> Unit)?): ThrowExpression {
    val node = frontend.newThrowExpression()
    if (init != null) init(node)

    val holder = holder
    if (holder is StatementHolder) {
        holder += node
    }

    return node
}

/** Creates a new [Type] with the given [name] in the Fluent Node DSL. */
fun LanguageFrontend<*, *>.t(name: CharSequence, generics: List<Type> = listOf()) =
    objectType(name, generics)

/** Creates a new [IncompleteType] in the Fluent Node DSL. */
fun LanguageFrontend<*, *>.void() = incompleteType()

/**
 * Internally used to enter a new scope if [needsScope] is true before invoking [init] and leaving
 * it afterwards.
 */
private fun <T : Node> LanguageFrontend<*, *>.scopeIfNecessary(
    needsScope: Boolean,
    node: T,
    init: T.() -> Unit,
) {
    if (needsScope) {
        scopeManager.enterScope(node)
    }
    init(node)
    if (needsScope) {
        scopeManager.leaveScope(node)
    }
}

context(method: MethodDeclaration)
fun LanguageFrontend<*, *>.receiver(name: String, type: Type): VariableDeclaration {
    val node = newVariableDeclaration(name, type)

    method.receiver = node
    scopeManager.addDeclaration(node)

    return node
}<|MERGE_RESOLUTION|>--- conflicted
+++ resolved
@@ -1151,7 +1151,6 @@
     // been added to the argument holders arguments (and we do not want that). However, we cannot
     // prevent it, so we need to remove them again
     holder -= node.input
-<<<<<<< HEAD
 
     return node
 }
@@ -1171,8 +1170,6 @@
     // been added to the argument holders arguments (and we do not want that). However, we cannot
     // prevent it, so we need to remove them again
     argHolder -= node.input
-=======
->>>>>>> e9c53ebe
 
     return node
 }
