--- conflicted
+++ resolved
@@ -169,11 +169,7 @@
  */
 context(tu: TranslationUnitDeclaration)
 fun LanguageFrontend<*, *>.import(name: CharSequence): IncludeDeclaration {
-<<<<<<< HEAD
-    val node = newIncludeDeclaration(name).apply { this.location = getCallerFileAndLine() }
-=======
-    val node = this.newIncludeDeclaration(name)
->>>>>>> e0c6a626
+    val node = this.newIncludeDeclaration(name).apply { this.location = getCallerFileAndLine() }
     (tu).addDeclaration(node)
     return node
 }
@@ -222,11 +218,8 @@
     returnType: Type = this.unknownType(),
     init: (MethodDeclaration.() -> Unit)? = null,
 ): MethodDeclaration {
-<<<<<<< HEAD
-    val node = newMethodDeclaration(name).apply { this.location = getCallerFileAndLine() }
-=======
-    val node = this.newMethodDeclaration(name)
->>>>>>> e0c6a626
+    val node = this.newMethodDeclaration(name).apply { this.location = getCallerFileAndLine() }
+
     node.returnTypes = listOf(returnType)
     node.type = with(node) { computeType(node) }
 
@@ -252,15 +245,10 @@
     init: ConstructorDeclaration.() -> Unit
 ): ConstructorDeclaration {
     val node =
-<<<<<<< HEAD
-        newConstructorDeclaration(recordDeclaration.name, recordDeclaration = recordDeclaration)
-            .apply { this.location = getCallerFileAndLine() }
-=======
         this.newConstructorDeclaration(
             recordDeclaration.name,
             recordDeclaration = recordDeclaration,
-        )
->>>>>>> e0c6a626
+        ).apply { this.location = getCallerFileAndLine() }
 
     scopeManager.enterScope(node)
     init(node)
@@ -279,11 +267,7 @@
  */
 context(func: FunctionDeclaration)
 fun LanguageFrontend<*, *>.body(needsScope: Boolean = true, init: Block.() -> Unit): Block {
-<<<<<<< HEAD
-    val node = newBlock().apply { this.location = getCallerFileAndLine() }
-=======
-    val node = this.newBlock()
->>>>>>> e0c6a626
+    val node = this.newBlock().apply { this.location = getCallerFileAndLine() }
 
     scopeIfNecessary(needsScope, node, init)
     func.body = node
@@ -317,11 +301,7 @@
     type: Type = this.unknownType(),
     init: (ParameterDeclaration.() -> Unit)? = null,
 ): ParameterDeclaration {
-<<<<<<< HEAD
-    val node = newParameterDeclaration(name, type).apply { this.location = getCallerFileAndLine() }
-=======
-    val node = this.newParameterDeclaration(name, type)
->>>>>>> e0c6a626
+    val node = this.newParameterDeclaration(name, type).apply { this.location = getCallerFileAndLine() }
     init?.let { it(node) }
 
     scopeManager.addDeclaration(node)
@@ -449,11 +429,7 @@
     type: Type = this.unknownType(),
     init: (VariableDeclaration.() -> Unit)? = null,
 ): VariableDeclaration {
-<<<<<<< HEAD
-    val node = newVariableDeclaration(name, type).apply { this.location = getCallerFileAndLine() }
-=======
-    val node = this.newVariableDeclaration(name, type)
->>>>>>> e0c6a626
+    val node = this.newVariableDeclaration(name, type).apply { this.location = getCallerFileAndLine() }
     if (init != null) init(node)
 
     stmt.declarations += node
@@ -473,14 +449,9 @@
     type: ProblemNode.ProblemType = ProblemNode.ProblemType.TRANSLATION,
     init: (ProblemDeclaration.() -> Unit)? = null,
 ): ProblemDeclaration {
-<<<<<<< HEAD
-    val node =
-        newProblemDeclaration(problem = description, problemType = type).apply {
-            this.location = getCallerFileAndLine()
-        }
-=======
-    val node = this.newProblemDeclaration(problem = description, problemType = type)
->>>>>>> e0c6a626
+    val node = this.newProblemDeclaration(problem = description, problemType = type).apply {
+            this.location = getCallerFileAndLine()
+        }
     if (init != null) init(node)
 
     stmt.declarations += node
@@ -862,11 +833,7 @@
  */
 context(stmt: IfStatement)
 fun LanguageFrontend<*, *>.thenStmt(needsScope: Boolean = true, init: Block.() -> Unit): Block {
-<<<<<<< HEAD
-    val node = newBlock().apply { this.location = getCallerFileAndLine() }
-=======
-    val node = this.newBlock()
->>>>>>> e0c6a626
+    val node = this.newBlock().apply { this.location = getCallerFileAndLine() }
     scopeIfNecessary(needsScope, node, init)
 
     stmt.thenStatement = node
@@ -881,11 +848,7 @@
  */
 context(stmt: IfStatement)
 fun LanguageFrontend<*, *>.elseIf(init: IfStatement.() -> Unit): IfStatement {
-<<<<<<< HEAD
-    val node = newIfStatement().apply { this.location = getCallerFileAndLine() }
-=======
-    val node = this.newIfStatement()
->>>>>>> e0c6a626
+    val node = this.newIfStatement().apply { this.location = getCallerFileAndLine() }
     init(node)
 
     stmt.elseStatement = node
@@ -900,11 +863,7 @@
  */
 context(stmt: LoopStatement)
 fun LanguageFrontend<*, *>.loopBody(init: Block.() -> Unit): Block {
-<<<<<<< HEAD
-    val node = newBlock().apply { this.location = getCallerFileAndLine() }
-=======
-    val node = this.newBlock()
->>>>>>> e0c6a626
+    val node = this.newBlock().apply { this.location = getCallerFileAndLine() }
     init(node)
     stmt.statement = node
 
@@ -952,11 +911,7 @@
  */
 context(stmt: SwitchStatement)
 fun LanguageFrontend<*, *>.switchBody(init: Block.() -> Unit): Block {
-<<<<<<< HEAD
-    val node = newBlock().apply { this.location = getCallerFileAndLine() }
-=======
-    val node = this.newBlock()
->>>>>>> e0c6a626
+    val node = this.newBlock().apply { this.location = getCallerFileAndLine() }
     init(node)
     stmt.statement = node
 
@@ -970,11 +925,7 @@
  */
 context(stmt: IfStatement)
 fun LanguageFrontend<*, *>.elseStmt(needsScope: Boolean = true, init: Block.() -> Unit): Block {
-<<<<<<< HEAD
-    val node = newBlock().apply { this.location = getCallerFileAndLine() }
-=======
-    val node = this.newBlock()
->>>>>>> e0c6a626
+    val node = this.newBlock().apply { this.location = getCallerFileAndLine() }
     scopeIfNecessary(needsScope, node, init)
 
     stmt.elseStatement = node
@@ -989,11 +940,7 @@
  */
 context(stmt: LoopStatement)
 fun LanguageFrontend<*, *>.loopElseStmt(needsScope: Boolean = true, init: Block.() -> Unit): Block {
-<<<<<<< HEAD
-    val node = newBlock().apply { this.location = getCallerFileAndLine() }
-=======
-    val node = this.newBlock()
->>>>>>> e0c6a626
+    val node = this.newBlock().apply { this.location = getCallerFileAndLine() }
     scopeIfNecessary(needsScope, node, init)
 
     stmt.elseStatement = node
@@ -1827,11 +1774,7 @@
 
 context(method: MethodDeclaration)
 fun LanguageFrontend<*, *>.receiver(name: String, type: Type): VariableDeclaration {
-<<<<<<< HEAD
-    val node = newVariableDeclaration(name, type).apply { this.location = getCallerFileAndLine() }
-=======
-    val node = this.newVariableDeclaration(name, type)
->>>>>>> e0c6a626
+    val node = this.newVariableDeclaration(name, type).apply { this.location = getCallerFileAndLine() }
 
     method.receiver = node
     scopeManager.addDeclaration(node)
