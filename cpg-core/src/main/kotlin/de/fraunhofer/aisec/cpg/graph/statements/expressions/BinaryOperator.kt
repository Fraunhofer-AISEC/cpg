/*
 * Copyright (c) 2020, Fraunhofer AISEC. All rights reserved.
 *
 * Licensed under the Apache License, Version 2.0 (the "License");
 * you may not use this file except in compliance with the License.
 * You may obtain a copy of the License at
 *
 *      http://www.apache.org/licenses/LICENSE-2.0
 *
 * Unless required by applicable law or agreed to in writing, software
 * distributed under the License is distributed on an "AS IS" BASIS,
 * WITHOUT WARRANTIES OR CONDITIONS OF ANY KIND, either express or implied.
 * See the License for the specific language governing permissions and
 * limitations under the License.
 *
 *                    $$$$$$\  $$$$$$$\   $$$$$$\
 *                   $$  __$$\ $$  __$$\ $$  __$$\
 *                   $$ /  \__|$$ |  $$ |$$ /  \__|
 *                   $$ |      $$$$$$$  |$$ |$$$$\
 *                   $$ |      $$  ____/ $$ |\_$$ |
 *                   $$ |  $$\ $$ |      $$ |  $$ |
 *                   \$$$$$   |$$ |      \$$$$$   |
 *                    \______/ \__|       \______/
 *
 */
package de.fraunhofer.aisec.cpg.graph.statements.expressions

import de.fraunhofer.aisec.cpg.graph.*
import de.fraunhofer.aisec.cpg.graph.types.Type
import de.fraunhofer.aisec.cpg.graph.types.TypeParser
import java.util.Objects
import org.apache.commons.lang3.builder.ToStringBuilder
import org.neo4j.ogm.annotation.Transient

/**
 * A binary operation expression, such as "a + b". It consists of a left hand expression (lhs), a
 * right hand expression (rhs) and an operatorCode.
 */
class BinaryOperator : Expression(), HasType.TypeListener, Assignment, HasBase, ArgumentHolder {
    /** The left-hand expression. */
    @field:SubGraph("AST")
    var lhs: Expression = ProblemExpression("could not parse lhs")
        set(value) {
            disconnectOldLhs()
            field = value
            connectNewLhs(value)
        }

    /** The right-hand expression. */
    @field:SubGraph("AST")
    var rhs: Expression = ProblemExpression("could not parse rhs")
        set(value) {
            disconnectOldRhs()
            field = value
            connectNewRhs(value)
        }
    /** The operator code. */
    override var operatorCode: String? = null

    fun <T : Expression?> getLhsAs(clazz: Class<T>): T? {
        return if (clazz.isInstance(lhs)) clazz.cast(lhs) else null
    }

    private fun connectNewLhs(lhs: Expression) {
        lhs.registerTypeListener(this)
        if ("=" == operatorCode) {
            if (lhs is DeclaredReferenceExpression) {
                // declared reference expr is the left-hand side of an assignment -> writing to the
                // var
                lhs.access = AccessValues.WRITE
            }
            if (lhs is HasType.TypeListener) {
                registerTypeListener((lhs as HasType.TypeListener))
                registerTypeListener((this.lhs as HasType.TypeListener?)!!)
            }
        } else if (compoundOperators.contains(operatorCode)) {
            if (lhs is DeclaredReferenceExpression) {
                // declared reference expr is the left-hand side of an assignment -> writing to the
                // var
                lhs.access = AccessValues.READWRITE
            }
            if (lhs is HasType.TypeListener) {
                registerTypeListener((lhs as HasType.TypeListener))
                registerTypeListener((this.lhs as HasType.TypeListener?)!!)
            }
        }
    }

    private fun disconnectOldLhs() {
        lhs.unregisterTypeListener(this)
        if ("=" == operatorCode && lhs is HasType.TypeListener) {
            unregisterTypeListener((lhs as HasType.TypeListener?)!!)
        }
    }

    fun <T : Expression?> getRhsAs(clazz: Class<T>): T? {
        return if (clazz.isInstance(rhs)) clazz.cast(rhs) else null
    }

    private fun connectNewRhs(rhs: Expression) {
        rhs.registerTypeListener(this)
        if ("=" == operatorCode && rhs is HasType.TypeListener) {
            registerTypeListener((rhs as HasType.TypeListener))
        }
    }

    private fun disconnectOldRhs() {
        rhs.unregisterTypeListener(this)
        if ("=" == operatorCode && rhs is HasType.TypeListener) {
            unregisterTypeListener((rhs as HasType.TypeListener?)!!)
        }
    }

    override fun typeChanged(src: HasType, root: MutableList<HasType>, oldType: Type) {
        if (!TypeManager.isTypeSystemActive()) {
            return
        }
        val previous = type
        if (operatorCode == "=") {
            setType(src.propagationType, root)
        } else if (
            "java.lang.String" == lhs.type.toString() || "java.lang.String" == rhs.type.toString()
        ) {
            // String + any other type results in a String
            _possibleSubTypes.clear()
            setType(TypeParser.createFrom("java.lang.String", language), root)
        } else if (operatorCode == ".*" || operatorCode == "->*" && src === rhs) {
            // Propagate the function pointer type to the expression itself. This helps us later in
            // the call resolver, when trying to determine, whether this is a regular call or a
            // function
            // pointer call.
            setType(src.propagationType, root)
        }
        if (previous != type) {
            type.typeOrigin = Type.Origin.DATAFLOW
        }
    }

    override fun possibleSubTypesChanged(src: HasType, root: MutableList<HasType>) {
        if (!TypeManager.isTypeSystemActive()) {
            return
        }
        val subTypes: MutableList<Type> = ArrayList(possibleSubTypes)
        subTypes.addAll(src.possibleSubTypes)
        setPossibleSubTypes(subTypes, root)
    }

    override fun toString(): String {
        return ToStringBuilder(this, TO_STRING_STYLE)
            .append("lhs", lhs.name)
            .append("rhs", rhs.name)
            .append("operatorCode", operatorCode)
            .toString()
    }

    override fun equals(other: Any?): Boolean {
        if (this === other) {
            return true
        }
        if (other !is BinaryOperator) {
            return false
        }
        return super.equals(other) &&
            lhs == other.lhs &&
            rhs == other.rhs &&
            operatorCode == other.operatorCode
    }

    override fun hashCode() = Objects.hash(super.hashCode(), lhs, rhs, operatorCode)

    // We only want to supply a target if this is an assignment
    override val target: AssignmentTarget?
        get() = // We only want to supply a target if this is an assignment
        if (isAssignment) (if (lhs is AssignmentTarget) lhs as AssignmentTarget? else null)
            else null

    override val value: Expression?
        get() = if (isAssignment) rhs else null

    private val isAssignment: Boolean
        get() {
            // TODO(oxisto): We need to discuss, if the other operators are also assignments and if
            // we really want them
            return this.operatorCode.equals("=")
            /*||this.operatorCode.equals("+=") ||this.operatorCode.equals("-=")
            ||this.operatorCode.equals("/=")  ||this.operatorCode.equals("*=")*/
        }

    override fun addArgument(expression: Expression) {
        if (lhs is ProblemExpression) {
            lhs = expression
        } else {
            rhs = expression
        }
    }

    override val base: Expression?
        get() {
            return if (operatorCode == ".*" || operatorCode == "->*") {
                lhs
            } else {
                null
            }
        }

    companion object {
        /** Required for compound BinaryOperators. This should not be stored in the graph */
        @Transient
<<<<<<< HEAD
        val compoundOperators = listOf("*=", "/=", "%=", "+=", "-=", "<<=", ">>=", "&=", "^=", "|=")
=======
        val compoundOperators: MutableList<String> =
            List.of("*=", "/=", "%=", "+=", "-=", "<<=", ">>=", "&=", "^=", "|=")
>>>>>>> 27275d21
    }
}<|MERGE_RESOLUTION|>--- conflicted
+++ resolved
@@ -206,11 +206,6 @@
     companion object {
         /** Required for compound BinaryOperators. This should not be stored in the graph */
         @Transient
-<<<<<<< HEAD
         val compoundOperators = listOf("*=", "/=", "%=", "+=", "-=", "<<=", ">>=", "&=", "^=", "|=")
-=======
-        val compoundOperators: MutableList<String> =
-            List.of("*=", "/=", "%=", "+=", "-=", "<<=", ">>=", "&=", "^=", "|=")
->>>>>>> 27275d21
     }
 }