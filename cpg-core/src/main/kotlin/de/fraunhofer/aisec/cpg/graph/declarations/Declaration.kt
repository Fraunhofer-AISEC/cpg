--- conflicted
+++ resolved
@@ -55,7 +55,6 @@
             return this.name.localName
         }
 
-<<<<<<< HEAD
     /**
      * Each Declaration allocates new memory, AKA a new address, so we create a new MemoryAddress
      * node. Should only be a single address!
@@ -90,7 +89,7 @@
             outgoing = false,
         )
     override var memoryValues by unwrapping(Declaration::memoryValueEdges)
-=======
+
     override fun getExitNextEOG(): Collection<Node> {
         return setOf()
     }
@@ -98,5 +97,4 @@
     override fun getStartingPrevEOG(): Collection<Node> {
         return setOf()
     }
->>>>>>> dde1438f
 }