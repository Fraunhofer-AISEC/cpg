/*
 * Copyright (c) 2022, Fraunhofer AISEC. All rights reserved.
 *
 * Licensed under the Apache License, Version 2.0 (the "License");
 * you may not use this file except in compliance with the License.
 * You may obtain a copy of the License at
 *
 *      http://www.apache.org/licenses/LICENSE-2.0
 *
 * Unless required by applicable law or agreed to in writing, software
 * distributed under the License is distributed on an "AS IS" BASIS,
 * WITHOUT WARRANTIES OR CONDITIONS OF ANY KIND, either express or implied.
 * See the License for the specific language governing permissions and
 * limitations under the License.
 *
 *                    $$$$$$\  $$$$$$$\   $$$$$$\
 *                   $$  __$$\ $$  __$$\ $$  __$$\
 *                   $$ /  \__|$$ |  $$ |$$ /  \__|
 *                   $$ |      $$$$$$$  |$$ |$$$$\
 *                   $$ |      $$  ____/ $$ |\_$$ |
 *                   $$ |  $$\ $$ |      $$ |  $$ |
 *                   \$$$$$   |$$ |      \$$$$$   |
 *                    \______/ \__|       \______/
 *
 */
package de.fraunhofer.aisec.cpg.passes

import de.fraunhofer.aisec.cpg.TranslationContext
import de.fraunhofer.aisec.cpg.graph.*
import de.fraunhofer.aisec.cpg.graph.declarations.*
import de.fraunhofer.aisec.cpg.graph.edges.Edge
import de.fraunhofer.aisec.cpg.graph.edges.flows.CallingContext
import de.fraunhofer.aisec.cpg.graph.edges.flows.CallingContextOut
import de.fraunhofer.aisec.cpg.graph.edges.flows.Dataflow
import de.fraunhofer.aisec.cpg.graph.edges.flows.PointerDataflowGranularity
import de.fraunhofer.aisec.cpg.graph.edges.flows.partial
import de.fraunhofer.aisec.cpg.graph.statements.*
import de.fraunhofer.aisec.cpg.graph.statements.expressions.*
import de.fraunhofer.aisec.cpg.helpers.*
import de.fraunhofer.aisec.cpg.helpers.LatticeElement
import de.fraunhofer.aisec.cpg.helpers.PowersetLattice
import de.fraunhofer.aisec.cpg.passes.configuration.DependsOn
import kotlin.collections.set
import kotlin.contracts.ExperimentalContracts
import kotlin.contracts.contract

/**
 * This pass determines the data flows of References which refer to a VariableDeclaration (not a
 * field) while considering the control flow of a function. After this path, only such data flows
 * are left which can occur when following the control flow (in terms of the EOG) of the program.
 */
@OptIn(ExperimentalContracts::class)
@DependsOn(EvaluationOrderGraphPass::class)
@DependsOn(DFGPass::class)
open class ControlFlowSensitiveDFGPass(ctx: TranslationContext) : EOGStarterPass(ctx) {

    class Configuration(
        /**
         * This specifies the maximum complexity (as calculated per
         * [Statement.cyclomaticComplexity]) a [FunctionDeclaration] must have in order to be
         * considered.
         */
        var maxComplexity: Int? = null,
        val parallel: Boolean = true
    ) : PassConfiguration()

    override fun cleanup() {
        // Nothing to do
    }

    /** We perform the actions for each [FunctionDeclaration]. */
    override fun accept(node: Node) {
        // For now, we only execute this for function declarations, we will support all EOG starters
        // in the future.
        if (node !is FunctionDeclaration) {
            return
        }

        // Skip empty functions
        if (node.body == null) {
            return
        }

        // Calculate the complexity of the function and see, if it exceeds our threshold
        val max = passConfig<Configuration>()?.maxComplexity
        val c = node.body?.cyclomaticComplexity ?: 0
        if (max != null && c > max) {
            log.info(
                "Ignoring function ${node.name} because its complexity (${c}) is greater than the configured maximum (${max})"
            )
            return
        }

        log.trace("Handling {} (complexity: {})", node.name, c)

        // clearFlowsOfVariableDeclarations(node)
        val startState = DFGPassState<Set<Node>>()

        startState.declarationsState.push(node, PowersetLattice(identitySetOf()))
        node.parameters.forEach {
            startState.declarationsState.push(it, PowersetLattice(identitySetOf(it)))
        }
        val finalState =
            iterateEOG(node.nextEOGEdges, startState, ::transfer) as? DFGPassState ?: return

        removeUnreachableImplicitReturnStatement(
            node,
            finalState.returnStatements.values.flatMap {
                it.elements.filterIsInstance<ReturnStatement>()
            }
        )

        for ((key, value) in finalState.generalState) {
            if (key is TupleDeclaration) {
                // We need a little hack for tuple statements to set the index. We have the
                // outer part (i.e., the tuple) here, but we generate the DFG edges to the
                // elements. We have the indices here, so it's amazingly easy to find the partial
                // target.
                key.elements.forEach { element ->
                    element.prevDFGEdges.addAll(
                        value.elements.filterNot {
                            (it is VariableDeclaration || it is ParameterDeclaration) && key == it
                        }
                    ) {
                        granularity = partial(element)
                    }
                }
            } else {
                value.elements.forEach {
                    val edgePropertyMapElement = edgePropertiesMap[Triple(it, key, true)]
                    if ((it is VariableDeclaration || it is ParameterDeclaration) && key == it) {
                        // Nothing to do
                    } else if (edgePropertyMapElement is CallingContext) {
                        key.prevDFGEdges.addContextSensitive(
                            it,
                            callingContext = edgePropertyMapElement
                        )
                    } else if (edgePropertyMapElement is PointerDataflowGranularity) {
                        key.prevDFGEdges +=
                            Dataflow(start = it, end = key, granularity = edgePropertyMapElement)
                    } else {
                        key.prevDFGEdges +=
                            Dataflow(
                                start = it,
                                end = key,
                            ) // TODO: seriously think about this and re-write the api
                    }
                }
            }
        }
    }

    /**
     * Checks if there's an entry in [edgePropertiesMap] with key `(x, null, <any>)` where `x` is in
     * [from] and, if so, adds an entry with key `(x, to, true)` and the same value
     */
    protected fun findAndSetProperties(from: Set<Node>, to: Node) {
        edgePropertiesMap
            .filter { entry ->
                entry.key.first in from && (to as HasAliases).aliases.any { it == entry.key.second }
            }
            .forEach { edgePropertiesMap[Triple(it.key.first, to, true)] = it.value }
    }

    /**
     * Removes all the incoming and outgoing DFG edges for each variable declaration in the block of
     * code [node].
     */
    protected fun clearFlowsOfVariableDeclarations(node: Node) {
        for (varDecl in node.variables /*.filter { it !is FieldDeclaration }*/) {
            varDecl.prevDFGEdges.clear()
            varDecl.nextDFGEdges.clear()
        }
        val allChildrenOfFunction = node.allChildren<Node>()
        for (varDecl in node.parameters) {
            // Clear only prev and next inside this function!
            varDecl.nextDFGEdges
                .filter { it.end in allChildrenOfFunction }
                .forEach { varDecl.nextDFGEdges.remove(it) }
            varDecl.prevDFGEdges
                .filter { it.start in allChildrenOfFunction }
                .forEach { varDecl.prevDFGEdges.remove(it) }
        }
    }

    /**
     * Computes the previous write access of [currentEdge].end if it is a [Reference] or
     * [ValueDeclaration] based on the given [state] (which maps all variables to its last write
     * instruction). It also updates the [state] if [currentEdge].end performs a write-operation to
     * a variable.
     *
     * It further determines unnecessary implicit return statement which are added by some frontends
     * even if every path reaching this point already contains a return statement.
     */
    protected open fun transfer(
        currentEdge: Edge<Node>,
        state: State<Node, Set<Node>>,
        worklist: Worklist<Edge<Node>, Node, Set<Node>>
    ): State<Node, Set<Node>> {
        log.debug("In transfer")
        // We will set this if we write to a variable
        val writtenDeclaration: Declaration?
        val currentNode = currentEdge.end

        val doubleState = state as DFGPassState

        if (currentNode is VariableDeclaration) {
            val initializer = currentNode.initializer
            if (initializer != null) {
                // A variable declaration with an initializer => The initializer flows to the
                // declaration. This also affects tuples. We split it up later.
                state.push(currentNode, PowersetLattice(identitySetOf(initializer)))
            }

            if (currentNode is TupleDeclaration) {
                // For a tuple declaration, we write the elements in this statement. We do not
                // really care about the tuple when using the elements subsequently.
                currentNode.elements.forEach {
                    doubleState.pushToDeclarationsState(it, PowersetLattice(identitySetOf(it)))
                }
            } else {
                // We also wrote something to this variable declaration here.
                doubleState.pushToDeclarationsState(
                    currentNode,
                    PowersetLattice(identitySetOf(currentNode))
                )
            }
        } else if (currentNode is MemberExpression && currentNode.access == AccessValues.WRITE) {
            // already set in DFG pass, because otherwise we cannot set the field property
            // state.push(currentNode.base, PowersetLattice(identitySetOf(currentNode)))

            writtenDeclaration = (currentNode.base as? Reference)?.refersTo

            if (writtenDeclaration != null) {
                // we also want to set the last write to our base here.
                doubleState.declarationsState[writtenDeclaration] =
                    PowersetLattice(identitySetOf(currentNode.base))

                // Update the state identifier of this node, so that the data flows to later member
                // expressions accessing the same object/field combination.
                doubleState.declarationsState[currentNode.objectIdentifier()] =
                    PowersetLattice(identitySetOf(currentNode))
            }
        } else if (currentNode is MemberExpression && currentNode.access == AccessValues.READ) {
            writtenDeclaration = (currentNode.base as? Reference)?.refersTo
            val fieldDeclaration = currentNode.refersTo

            if (writtenDeclaration != null && fieldDeclaration != null) {
                // We do an ugly hack here: We store a (unique) hash out of field declaration and
                // the variable declaration in the declaration state so that we can retrieve it
                // later for READ accesses.
                val declState = doubleState.declarationsState[currentNode.objectIdentifier()]
                if (declState != null) {
                    // We check if we have something relevant for this node (because there was an
                    // entry for the incoming edge) in the edgePropertiesMap and, if so, we generate
                    // a dedicated entry for the edge between declState and currentNode.
                    findAndSetProperties(declState.elements, currentNode)
                    state.push(currentNode, declState)
                } else {
                    // If we do not have a stored state of our object+field, we can use the field
                    // declaration. This will help us follow a data flow from field initializers (if
                    // they exist in the language)
                    state.push(currentNode, PowersetLattice(identitySetOf(fieldDeclaration)))
                }
            }
        } else if (
            currentNode is MemberExpression && currentNode.access == AccessValues.READWRITE
        ) {
            writtenDeclaration = (currentNode.base as? Reference)?.refersTo
            val fieldDeclaration = currentNode.refersTo

            if (writtenDeclaration != null && fieldDeclaration != null) {
                // We do an ugly hack here: We store a (unique) hash out of field declaration and
                // the variable declaration in the declaration state so that we can retrieve it
                // later for READ accesses.
                val declState = doubleState.declarationsState[currentNode.objectIdentifier()]
                if (declState != null) {
                    // We check if we have something relevant for this node (because there was an
                    // entry for the incoming edge) in the edgePropertiesMap and, if so, we generate
                    // a dedicated entry for the edge between declState and currentNode.
                    findAndSetProperties(declState.elements, currentNode)
                    state.push(currentNode, declState)
                } else {
                    // If we do not have a stored state of our object+field, we can use the field
                    // declaration. This will help us follow a data flow from field initializers (if
                    // they exist in the language)
                    state.push(currentNode, PowersetLattice(identitySetOf(fieldDeclaration)))
                }
            }

            if (writtenDeclaration != null) {
                // we also want to set the last write to our base here.
                doubleState.declarationsState[writtenDeclaration] =
                    PowersetLattice(identitySetOf(currentNode.base))

                // Update the state identifier of this node, so that the data flows to later member
                // expressions accessing the same object/field combination.
                doubleState.declarationsState[currentNode.objectIdentifier()] =
                    PowersetLattice(identitySetOf(currentNode))
            }
        } else if (isSimpleAssignment(currentNode)) {
            // It's an assignment which can have one or multiple things on the lhs and on the
            // rhs. The lhs could be a declaration or a reference (or multiple of these things).
            // The rhs can be anything. The rhs flows to the respective lhs. To identify the
            // correct mapping, we use the "assignments" property which already searches for us.
            currentNode.assignments.forEach { assignment ->
                // This was the last write to the respective declaration.
                val declPair: Pair<Declaration, Node?>? =
                    if (assignment.target is Declaration)
                        Pair(assignment.target as Declaration, assignment.target)
                    else {
                        val unwrappedTarget = (assignment.target as? Expression).unwrapReference()
                        if (unwrappedTarget is Reference) {
                            if (assignment.target is SubscriptExpression) {
                                val subscriptExpression = assignment.target as? SubscriptExpression
                                val unwrappedBufTarget =
                                    subscriptExpression?.arrayExpression?.unwrapReference()
                                if (unwrappedBufTarget is Reference) {
                                    unwrappedBufTarget.refersTo?.let { Pair(it, assignment.target) }
                                } else null
                            } else if (unwrappedTarget?.refersTo == null) {
                                null
                            } else {
                                Pair(unwrappedTarget.refersTo!!, unwrappedTarget)
                            }
                        } else null
                    }
                declPair?.let { (decl, target) ->
                    if (target != null) {
                        doubleState.declarationsState[decl] = PowersetLattice(identitySetOf(target))
                    }
                }
            }
        } else if (isIncOrDec(currentNode)) {
            // Increment or decrement => Add the prevWrite of the input to the input. After the
            // operation, the prevWrite of the input's variable is this node.
            val input = (currentNode as UnaryOperator).input as Reference
            // We write to the variable in the input
            writtenDeclaration = input.refersTo

            if (writtenDeclaration != null) {
                val prev = doubleState.declarationsState[writtenDeclaration]
                // We check if we have something relevant for this node (because there was an entry
                // for the incoming edge) in the edgePropertiesMap and, if so, we generate a
                // dedicated entry for the edge between declState and currentNode.
                findAndSetProperties(prev?.elements ?: setOf(), currentNode)
                state.push(input, prev)
                doubleState.declarationsState[writtenDeclaration] =
                    PowersetLattice(identitySetOf(input))
            }
        } else if (isCompoundAssignment(currentNode)) {
            // We write to the lhs, but it also serves as an input => We first get all previous
            // writes to the lhs and then add the flow from lhs and rhs to the current node.

            // The write operation goes to the variable in the lhs
            val lhs = currentNode.lhs.singleOrNull()
            val lhsref = lhs.unwrapReference()
            if (lhsref is Reference) {
                writtenDeclaration = lhsref.refersTo

                if (writtenDeclaration != null && lhs != null) {
                    val prev = doubleState.declarationsState[writtenDeclaration]
                    findAndSetProperties(prev?.elements ?: setOf(), currentNode)
                    // Data flows from the last writes to the lhs variable to this node
                    state.push(lhs, prev)

                    // The whole current node is the place of the last update, not (only) the lhs!
                    doubleState.declarationsState[writtenDeclaration] =
                        PowersetLattice(identitySetOf(lhs))
                }
            }
        } else if (
            (currentNode as? Reference)?.access == AccessValues.READ &&
                (currentNode.refersTo is VariableDeclaration ||
                    currentNode.refersTo is ParameterDeclaration) &&
                currentNode.refersTo !is FieldDeclaration &&
                (currentNode.refersTo as? VariableDeclaration)?.isGlobal != true
        ) {
            // We can only find a change if there's a state for the variable
            doubleState.declarationsState[currentNode.refersTo]?.let {
                // We only read the variable => Get previous write which have been collected in
                // the other steps
                // We check if we have something relevant for this node (because there was an entry
                // for the incoming edge) in the edgePropertiesMap and, if so, we generate a
                // dedicated entry for the edge between declState and currentNode.
                findAndSetProperties(it.elements, currentNode)
                state.push(currentNode, it)
            }
        } else if (
            (currentNode as? Reference)?.access == AccessValues.READWRITE &&
                (currentNode.refersTo is VariableDeclaration ||
                    currentNode.refersTo is ParameterDeclaration) &&
                currentNode.refersTo !is FieldDeclaration
        ) {
            // We can only find a change if there's a state for the variable
            doubleState.declarationsState[currentNode.refersTo]?.let {
                // We only read the variable => Get previous write which have been collected in
                // the other steps
                state.push(currentNode, it)
            }
<<<<<<< HEAD
        } else if (
            (currentNode as? Reference)?.access == AccessValues.READWRITE &&
                !currentNode.dfgHandlerHint
        ) {
            /* This branch collects all READWRITE accesses which are not handled separately as compoundAssignment or inc/dec unary operation. This could for example be a pointer passed to an unknown function which is modified in this function but other things are also possible. */
            // We can only find a change if there's a state for the variable
            doubleState.declarationsState[currentNode.refersTo]?.let {
                // We only read the variable => Get previous write which have been collected in
                // the other steps
                state.push(currentNode, it)
            }
            // We read and write to the variable => Update the declarationState accordingly because
            // there was probably some other kind of DFG edge into the reference
            doubleState.declarationsState[currentNode.refersTo] =
                PowersetLattice(identitySetOf(currentNode))
        } else if (
            (currentNode as? Reference)?.access == AccessValues.WRITE && !currentNode.dfgHandlerHint
        ) {
            /* Also here, we want/have to filter out variables in ForEachStatements because this must be handled separately.  */
            // We write to the variable => Update the declarationState accordingly because
            // there was probably some other kind of DFG edge into the reference
            doubleState.declarationsState[currentNode.refersTo] =
                PowersetLattice(identitySetOf(currentNode))
=======
        } else if (currentNode is ComprehensionExpression) {
            val writtenTo =
                when (val variable = currentNode.variable) {
                    is DeclarationStatement -> {
                        if (variable.isSingleDeclaration()) {
                            variable.singleDeclaration
                        } else {
                            log.error(
                                "Cannot handle multiple declarations in the ComprehensionExpresdsion: Node $currentNode"
                            )
                            null
                        }
                    }
                    else -> currentNode.variable
                }
            // We wrote something to this variable declaration
            writtenTo?.let {
                writtenDeclaration =
                    when (writtenTo) {
                        is Declaration -> writtenTo
                        is Reference -> writtenTo.refersTo
                        else -> {
                            log.error(
                                "The variable of type ${writtenTo.javaClass} is not yet supported in the ComprehensionExpression"
                            )
                            null
                        }
                    }

                state.push(writtenTo, PowersetLattice(identitySetOf(currentNode.iterable)))
                // Add the variable declaration (or the reference) to the list of previous
                // write nodes in this path
                state.declarationsState[writtenDeclaration] =
                    PowersetLattice(identitySetOf(writtenTo))
            }
>>>>>>> 1cad7a4b
        } else if (currentNode is ForEachStatement && currentNode.variable != null) {
            // The VariableDeclaration in the ForEachStatement doesn't have an initializer, so
            // the "normal" case won't work. We handle this case separately here...
            // This is what we write to the declaration
            val iterable = currentNode.iterable as? Expression
            val writtenTo =
                when (val variable = currentNode.variable) {
                    is DeclarationStatement -> {
                        if (variable.isSingleDeclaration()) {
                            variable.singleDeclaration
                        } else if (variable.variables.size == 2) {
                            // If there are two variables, we just blindly assume that the order is
                            // (key, value), so we return the second one
                            variable.declarations[1]
                        } else {
                            null
                        }
                    }
                    else -> variable
                }

            // We wrote something to this variable declaration
            writtenDeclaration =
                when (writtenTo) {
                    is Declaration -> writtenTo
                    is Reference -> writtenTo.refersTo
                    else -> {
                        log.error(
                            "The variable of type ${writtenTo?.javaClass} is not yet supported in the foreach loop"
                        )
                        null
                    }
                }

            if (writtenTo is Reference) {
                // This is a special case: We add the nextEOGEdge which goes out of the loop but
                // with the old previousWrites map.
                val nodesOutsideTheLoop =
                    currentNode.nextEOGEdges.filter {
                        it.unreachable != true &&
                            it.end != currentNode.statement &&
                            it.end !in currentNode.statement.allChildren<Node>()
                    }
                nodesOutsideTheLoop.forEach { worklist.push(it, state.duplicate()) }
            }

            iterable?.let {
                writtenTo?.let {
                    state.push(writtenTo, PowersetLattice(identitySetOf(iterable)))
                    // Add the variable declaration (or the reference) to the list of previous
                    // write nodes in this path
                    state.declarationsState[writtenDeclaration] =
                        PowersetLattice(identitySetOf(writtenTo))
                }
            }
        } else if (currentNode is FunctionDeclaration) {
            // We have to add the parameters
            currentNode.parameters.forEach {
                doubleState.pushToDeclarationsState(it, PowersetLattice(identitySetOf(it)))
            }
        } else if (currentNode is ReturnStatement) {
            doubleState.returnStatements.push(
                currentNode,
                PowersetLattice(identitySetOf(currentNode))
            )
        } else if (currentNode is CallExpression) {
            // If the CallExpression invokes a function for which we have a function summary, we use
            // the summary to identify the last write to a parameter (or receiver) and match it to
            // the respective argument or the base.
            // Since this Reference r is manipulated inside the invoked function, the next
            // read-access of a Reference r' with r'.refersTo == r.refersTo will be affected by the
            // node that has been stored inside the function summary for this particular
            // parameter/receiver, and we store this last write-access in the state.
            // As the node is in another function, we also store the CallingContext of the call
            // expression in the edgePropertiesMap.
            val functionsWithSummaries =
                currentNode.invokes.filter { ctx.config.functionSummaries.hasSummary(it) }
            if (functionsWithSummaries.isNotEmpty()) {
                for (invoked in functionsWithSummaries) {
                    val changedParams = ctx.config.functionSummaries.getLastWrites(invoked)
                    for ((param, _) in changedParams) {
                        val arg =
                            when (param) {
                                (invoked as? MethodDeclaration)?.receiver ->
                                    (currentNode as? MemberCallExpression)?.base as? Reference
                                is ParameterDeclaration ->
                                    currentNode.arguments[param.argumentIndex] as? Reference
                                else -> null
                            }
                        doubleState.declarationsState[arg?.refersTo] =
                            PowersetLattice(identitySetOf(param))
                        /*edgePropertiesMap[Triple(param, arg?.refersTo, false)] =
                        CallingContextOut(currentNode)*/
                        if (arg != null) {
                            for (alias in arg.aliases) {
                                edgePropertiesMap[Triple(param, alias as Node?, false)] =
                                    CallingContextOut(currentNode)
                            }
                        }
                    }
                }
            } else {
                // The default behavior so we continue with the next EOG thing.
                doubleState.declarationsState.push(
                    currentNode,
                    doubleState.declarationsState[currentEdge.start]
                )
            }
        } else {
            doubleState.declarationsState.push(
                currentNode,
                doubleState.declarationsState[currentEdge.start]
            )
        }
        return state
    }

    /**
     * We use this map to store additional information on the DFG edges which we cannot keep in the
     * state. This is for example the case to identify if the resulting edge will receive a
     * context-sensitivity label (i.e., if the node used as key is somehow inside the called
     * function and the next usage happens inside the function under analysis right now). The key of
     * an entry works as follows: The 1st item in the triple is the prevDFG of the 2nd item. If the
     * 2nd item is null, it's obviously not relevant. Ultimately, it will be 2nd -prevDFG-> 1st. If
     * the third item is false, we also don't consider it.
     */
    val edgePropertiesMap = mutableMapOf<Triple<Node, Node?, Boolean>, Any>()

    /**
     * Checks if the node performs an operation and an assignment at the same time e.g. with the
     * operators +=, -=, *=, ...
     */
    protected fun isCompoundAssignment(currentNode: Node): Boolean {
        contract { returns(true) implies (currentNode is AssignExpression) }
        return currentNode is AssignExpression &&
            currentNode.operatorCode in
                (currentNode.language?.compoundAssignmentOperators ?: setOf()) &&
            (currentNode.lhs.singleOrNull() as? Reference)?.refersTo != null
    }

    protected fun isSimpleAssignment(currentNode: Node): Boolean {
        contract { returns(true) implies (currentNode is AssignExpression) }
        return currentNode is AssignExpression && currentNode.isSimpleAssignment
    }

    /** Checks if the node is an increment or decrement operator (e.g. i++, i--, ++i, --i) */
    protected fun isIncOrDec(currentNode: Node) =
        currentNode is UnaryOperator &&
            (currentNode.operatorCode == "++" || currentNode.operatorCode == "--") &&
            (currentNode.input as? Reference)?.refersTo != null

    /**
     * Removes the DFG edges for a potential implicit return statement if it is not in
     * [reachableReturnStatements].
     */
    protected fun removeUnreachableImplicitReturnStatement(
        node: Node,
        reachableReturnStatements: Collection<ReturnStatement>
    ) {
        val lastStatement =
            ((node as? FunctionDeclaration)?.body as? Block)?.statements?.lastOrNull()
        if (
            lastStatement is ReturnStatement &&
                lastStatement.isImplicit &&
                lastStatement !in reachableReturnStatements
        )
            lastStatement.nextDFGEdges.remove(node)
    }

    /**
     * A state which actually holds a state for all nodes, one only for declarations and one for
     * ReturnStatements.
     */
    protected class DFGPassState<V>(
        /**
         * A mapping of a [Node] to its [de.fraunhofer.aisec.cpg.helpers.functional.LatticeElement].
         * The keys of this state will later get the DFG edges from the value!
         */
        var generalState: State<Node, V> = State(),
        /**
         * It's main purpose is to store the most recent mapping of a [Declaration] to its
         * [de.fraunhofer.aisec.cpg.helpers.functional.LatticeElement]. However, it is also used to
         * figure out if we have to continue with the iteration (something in the declarationState
         * has changed) which is why we store all nodes here. However, since we never use them
         * except from determining if we changed something, it won't affect the result.
         */
        var declarationsState: State<Any?, V> = State(),

        /** The [returnStatements] which are reachable. */
        var returnStatements: State<Node, V> = State()
    ) : State<Node, V>() {
        override fun duplicate(): DFGPassState<V> {
            return DFGPassState(generalState.duplicate(), declarationsState.duplicate())
        }

        override fun get(key: Node): LatticeElement<V>? {
            return generalState[key] ?: declarationsState[key]
        }

        override fun lub(other: State<Node, V>): Pair<State<Node, V>, Boolean> {
            return if (other is DFGPassState) {
                val (_, generalUpdate) = generalState.lub(other.generalState)
                val (_, declUpdate) = declarationsState.lub(other.declarationsState)
                Pair(this, generalUpdate || declUpdate)
            } else {
                val (_, generalUpdate) = generalState.lub(other)
                Pair(this, generalUpdate)
            }
        }

        override fun needsUpdate(other: State<de.fraunhofer.aisec.cpg.graph.Node, V>): Boolean {
            return if (other is DFGPassState) {
                generalState.needsUpdate(other.generalState) ||
                    declarationsState.needsUpdate(other.declarationsState)
            } else {
                generalState.needsUpdate(other)
            }
        }

        override fun push(
            newNode: de.fraunhofer.aisec.cpg.graph.Node,
            newLatticeElement: LatticeElement<V>?
        ): Boolean {
            return generalState.push(newNode, newLatticeElement)
        }

        /** Pushes the [newNode] and its [newLatticeElement] to the [declarationsState]. */
        fun pushToDeclarationsState(newNode: Node, newLatticeElement: LatticeElement<V>?): Boolean {
            return declarationsState.push(newNode, newLatticeElement)
        }
    }
}

/**
 * The "object identifier" of a node can be used to differentiate different "objects" that a node
 * (most likely a [Reference]) refers to.
 *
 * In the most basic use-case the [objectIdentifier] of a simple variable reference is the hash-code
 * of its [VariableDeclaration]. Consider the following code:
 * ```c
 * int a = 1;
 * printf(a);
 * ```
 *
 * In this case, the "object identifier" of the [Reference] `a` in the second line is the hash-code
 * of the [VariableDeclaration] `a` in the first line.
 *
 * However, we also need to differentiate between different objects that are used as fields as well
 * as different instances of the fields. Consider the second example:
 * ```c
 * struct myStruct {
 *   int field;
 * };
 *
 * struct myStruct a;
 * a.field = 1;
 *
 * struct myStruct b;
 * b.field = 2;
 * ```
 *
 * In this case, the [objectIdentifier] of the [MemberExpression] `a` is a combination of the
 * hash-code of the [VariableDeclaration] `a` as well as the [FieldDeclaration] of `field`. The same
 * applies for `b`. If we would only rely on the [VariableDeclaration], we would not be sensitive to
 * fields, if we would only rely on the [FieldDeclaration], we would not be sensitive to different
 * object instances. Therefore, we consider both.
 *
 * Please note however, that this current, very basic implementation does not consider perform any
 * kind of pointer or alias analysis. This means that even though the "contents" of two variables
 * that are the same (for example, because one is assigned into the other), they will be considered
 * different "objects".
 */
fun Node.objectIdentifier(): Int? {
    return when (this) {
        is MemberExpression -> this.objectIdentifier()
        is Reference -> this.objectIdentifier()
        is UnaryOperator -> this.objectIdentifier()
        is Declaration -> this.hashCode()
        else -> null
    }
}

/** Implements [Node.objectIdentifier] for a [MemberExpression]. */
fun MemberExpression.objectIdentifier(): Int? {
    val ref = this.refersTo
    return if (ref == null) {
        null
    } else {
        val baseIdentifier = base.objectIdentifier()
        if (baseIdentifier != null) {
            ref.hashCode() + baseIdentifier
        } else {
            null
        }
    }
}

/** Implements [Node.objectIdentifier] for a [Reference]. */
fun Reference.objectIdentifier(): Int? {
    return this.refersTo?.hashCode()
}

/** Implements [Node.objectIdentifier] for a [UnaryOperator]. */
fun UnaryOperator.objectIdentifier(): Int? {
    val op = this.operatorCode
    return if (op == null) {
        null
    } else {
        val inputIdentifier = input.objectIdentifier()
        if (inputIdentifier != null) {
            op.hashCode() + inputIdentifier
        } else {
            null
        }
    }
}<|MERGE_RESOLUTION|>--- conflicted
+++ resolved
@@ -398,7 +398,6 @@
                 // the other steps
                 state.push(currentNode, it)
             }
-<<<<<<< HEAD
         } else if (
             (currentNode as? Reference)?.access == AccessValues.READWRITE &&
                 !currentNode.dfgHandlerHint
@@ -422,7 +421,6 @@
             // there was probably some other kind of DFG edge into the reference
             doubleState.declarationsState[currentNode.refersTo] =
                 PowersetLattice(identitySetOf(currentNode))
-=======
         } else if (currentNode is ComprehensionExpression) {
             val writtenTo =
                 when (val variable = currentNode.variable) {
@@ -458,7 +456,6 @@
                 state.declarationsState[writtenDeclaration] =
                     PowersetLattice(identitySetOf(writtenTo))
             }
->>>>>>> 1cad7a4b
         } else if (currentNode is ForEachStatement && currentNode.variable != null) {
             // The VariableDeclaration in the ForEachStatement doesn't have an initializer, so
             // the "normal" case won't work. We handle this case separately here...
