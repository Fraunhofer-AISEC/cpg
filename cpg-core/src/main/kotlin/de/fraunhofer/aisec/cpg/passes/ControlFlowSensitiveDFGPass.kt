--- conflicted
+++ resolved
@@ -91,257 +91,7 @@
             varDecl.clearNextDFG()
         }
     }
-}
-
-<<<<<<< HEAD
-/**
- * Computes the previous write access of [currentEdge].end if it is a [DeclaredReferenceExpression]
- * or [ValueDeclaration] based on the given [state] (which maps all variables to its last write
- * instruction). It also updates the [state] if [currentEdge].end performs a write-operation to a
- * variable.
- *
- * It further determines unnecessary implicit return statement which are added by some frontends
- * even if every path reaching this point already contains a return statement.
- */
-fun transfer(
-    currentEdge: PropertyEdge<Node>,
-    state: State<Node, Set<Node>>,
-    worklist: Worklist<PropertyEdge<Node>, Node, Set<Node>>
-): State<Node, Set<Node>> {
-    // We will set this if we write to a variable
-    val writtenDecl: Declaration?
-    val currentNode = currentEdge.end
-
-    val doubleState = state as DFGPassState
-
-    val initializer = (currentNode as? VariableDeclaration)?.initializer
-    if (initializer != null) {
-        // A variable declaration with an initializer => The initializer flows to the
-        // declaration.
-        // We also wrote something to this variable declaration
-        state.push(currentNode, PowersetLattice(setOf(initializer)))
-
-        doubleState.pushToDeclarationsState(currentNode, PowersetLattice(setOf(currentNode)))
-    } else if (currentNode is AssignExpression) {
-        // It's an assignment which can have one or multiple things on the lhs and on the
-        // rhs. The lhs could be a declaration or a reference (or multiple of these things).
-        // The rhs can be anything. The rhs flows to the respective lhs. To identify the
-        // correct mapping, we use the "assignments" property which already searches for us.
-        currentNode.assignments.forEach { assignment ->
-            // This was the last write to the respective declaration.
-            (assignment.target as? Declaration
-                    ?: (assignment.target as? DeclaredReferenceExpression)?.refersTo)
-                ?.let {
-                    doubleState.declarationsState[it] =
-                        PowersetLattice(setOf(assignment.target as Node))
-                }
-        }
-    } else if (isIncOrDec(currentNode)) {
-        // Increment or decrement => Add the prevWrite of the input to the input. After the
-        // operation, the prevWrite of the input's variable is this node.
-        val input = (currentNode as UnaryOperator).input as DeclaredReferenceExpression
-        // We write to the variable in the input
-        writtenDecl = input.refersTo
-
-        if (writtenDecl != null) {
-            state.push(input, doubleState.declarationsState[writtenDecl])
-            doubleState.declarationsState[writtenDecl] = PowersetLattice(setOf(input))
-        }
-    } else if (isSimpleAssignment(currentNode)) {
-        // Only the lhs is the last write statement here and the variable which is written
-        // to.
-        writtenDecl = ((currentNode as BinaryOperator).lhs as DeclaredReferenceExpression).refersTo
-
-        if (writtenDecl != null) {
-            doubleState.declarationsState[writtenDecl] = PowersetLattice(setOf(currentNode.lhs))
-        }
-    } else if (isCompoundAssignment(currentNode)) {
-        // We write to the lhs, but it also serves as an input => We first get all previous
-        // writes to the lhs and then add the flow from lhs and rhs to the current node.
-
-        // The write operation goes to the variable in the lhs
-        writtenDecl =
-            ((currentNode as BinaryOperator).lhs as? DeclaredReferenceExpression)?.refersTo
-
-        if (writtenDecl != null) {
-            // Data flows from the last writes to the lhs variable to this node
-            state.push(currentNode.lhs, doubleState.declarationsState[writtenDecl])
-
-            // The whole current node is the place of the last update, not (only) the lhs!
-            doubleState.declarationsState[writtenDecl] = PowersetLattice(setOf(currentNode.lhs))
-        }
-    } else if (
-        (currentNode as? DeclaredReferenceExpression)?.access == AccessValues.READ &&
-            currentNode.refersTo is VariableDeclaration
-    ) {
-        // We can only find a change if there's a state for the variable
-        doubleState.declarationsState[currentNode.refersTo]?.let {
-            // We only read the variable => Get previous write which have been collected in
-            // the other steps
-            state.push(currentNode, it)
-        }
-    } else if (currentNode is ForEachStatement && currentNode.variable != null) {
-        // The VariableDeclaration in the ForEachStatement doesn't have an initializer, so
-        // the "normal" case won't work. We handle this case separately here...
-        // This is what we write to the declaration
-        val iterable = currentNode.iterable as? Expression
-
-        val writtenTo =
-            when (currentNode.variable) {
-                is DeclarationStatement ->
-                    (currentNode.variable as DeclarationStatement).singleDeclaration
-                else -> currentNode.variable
-            }
-
-        // We wrote something to this variable declaration
-        writtenDecl =
-            when (writtenTo) {
-                is Declaration -> writtenTo
-                is DeclaredReferenceExpression -> writtenTo.refersTo
-                else -> {
-                    Pass.log.error(
-                        "The variable of type ${writtenTo?.javaClass} is not yet supported in the foreach loop"
-                    )
-                    null
-                }
-            }
-
-        if (writtenTo is DeclaredReferenceExpression) {
-            // This is a special case: We add the nextEOGEdge which goes out of the loop but
-            // with the old previousWrites map.
-            val nodesOutsideTheLoop =
-                currentNode.nextEOGEdges.filter {
-                    it.getProperty(Properties.UNREACHABLE) != true &&
-                        it.end != currentNode.statement &&
-                        it.end !in currentNode.statement.allChildren<Node>()
-                }
-            nodesOutsideTheLoop.forEach { worklist.push(it, state.duplicate()) }
-        }
-
-        iterable?.let {
-            writtenTo?.let {
-                state.push(writtenTo, PowersetLattice(setOf(iterable)))
-                // Add the variable declaration (or the reference) to the list of previous
-                // write nodes in this path
-                state.declarationsState[writtenDecl] = PowersetLattice(setOf(writtenTo))
-            }
-        }
-    } else if (currentNode is FunctionDeclaration) {
-        // We have to add the parameters
-        currentNode.parameters.forEach {
-            doubleState.pushToDeclarationsState(it, PowersetLattice(setOf(it)))
-        }
-    } else if (currentNode is ReturnStatement) {
-        doubleState.returnStatements.push(currentNode, PowersetLattice(setOf(currentNode)))
-    } else {
-        doubleState.declarationsState.push(
-            currentNode,
-            doubleState.declarationsState[currentEdge.start]
-        )
-    }
-    return state
-}
-
-/**
- * Checks if the node performs an operation and an assignment at the same time e.g. with the
- * operators +=, -=, *=, ...
- */
-private fun isCompoundAssignment(currentNode: Node) =
-    currentNode is BinaryOperator &&
-        currentNode.operatorCode in
-            (currentNode.language?.compoundAssignmentOperators ?: setOf()) &&
-        (currentNode.lhs as? DeclaredReferenceExpression)?.refersTo != null
-
-/** Checks if the node is a simple assignment of the form `var = ...` */
-private fun isSimpleAssignment(currentNode: Node) =
-    currentNode is BinaryOperator &&
-        currentNode.operatorCode == "=" &&
-        (currentNode.lhs as? DeclaredReferenceExpression)?.refersTo != null
-
-/** Checks if the node is an increment or decrement operator (e.g. i++, i--, ++i, --i) */
-private fun isIncOrDec(currentNode: Node) =
-    currentNode is UnaryOperator &&
-        (currentNode.operatorCode == "++" || currentNode.operatorCode == "--") &&
-        (currentNode.input as? DeclaredReferenceExpression)?.refersTo != null
-
-/**
- * Removes the DFG edges for a potential implicit return statement if it is not in
- * [reachableReturnStatements].
- */
-private fun removeUnreachableImplicitReturnStatement(
-    node: Node,
-    reachableReturnStatements: Collection<ReturnStatement>
-) {
-    val lastStatement =
-        ((node as? FunctionDeclaration)?.body as? CompoundStatement)?.statements?.lastOrNull()
-    if (
-        lastStatement is ReturnStatement &&
-            lastStatement.isImplicit &&
-            lastStatement !in reachableReturnStatements
-    )
-        lastStatement.removeNextDFG(node)
-}
-
-/**
- * A state which actually holds a state for all nodes, one only for declarations and one for
- * ReturnStatements.
- */
-class DFGPassState<V>(
-    /**
-     * A mapping of a [Node] to its [LatticeElement]. The keys of this state will later get the DFG
-     * edges from the value!
-     */
-    var generalState: State<Node, V> = State(),
-    /**
-     * It's main purpose is to store the most recent mapping of a [Declaration] to its
-     * [LatticeElement]. However, it is also used to figure out if we have to continue with the
-     * iteration (something in the declarationState has changed) which is why we store all nodes
-     * here. However, since we never use them except from determining if we changed something, it
-     * won't affect the result.
-     */
-    var declarationsState: State<Node, V> = State(),
-    /** The [returnStatements] which are reachable. */
-    var returnStatements: State<Node, V> = State()
-) : State<Node, V>() {
-    override fun duplicate(): DFGPassState<V> {
-        return DFGPassState(generalState.duplicate(), declarationsState.duplicate())
-    }
-
-    override fun get(key: Node?): LatticeElement<V>? {
-        return generalState[key] ?: declarationsState[key]
-    }
-
-    override fun lub(other: State<Node, V>): Pair<State<Node, V>, Boolean> {
-        return if (other is DFGPassState) {
-            val (_, generalUpdate) = generalState.lub(other.generalState)
-            val (_, declUpdate) = declarationsState.lub(other.declarationsState)
-            Pair(this, generalUpdate || declUpdate)
-        } else {
-            val (_, generalUpdate) = generalState.lub(other)
-            Pair(this, generalUpdate)
-        }
-    }
-
-    override fun needsUpdate(other: State<Node, V>): Boolean {
-        return if (other is DFGPassState) {
-            generalState.needsUpdate(other.generalState) ||
-                declarationsState.needsUpdate(other.declarationsState)
-        } else {
-            generalState.needsUpdate(other)
-        }
-    }
-
-    override fun push(newNode: Node, newLatticeElement: LatticeElement<V>?): Boolean {
-        return generalState.push(newNode, newLatticeElement)
-    }
-
-    /** Pushes the [newNode] and its [newLatticeElement] to the [declarationsState]. */
-    fun pushToDeclarationsState(
-        newNode: Declaration,
-        newLatticeElement: LatticeElement<V>?
-    ): Boolean {
-        return declarationsState.push(newNode, newLatticeElement)
-=======
+
     /**
      * Computes the previous write access of [currentEdge].end if it is a
      * [DeclaredReferenceExpression] or [ValueDeclaration] based on the given [state] (which maps
@@ -591,6 +341,5 @@
         ): Boolean {
             return declarationsState.push(newNode, newLatticeElement)
         }
->>>>>>> 7870db61
     }
 }