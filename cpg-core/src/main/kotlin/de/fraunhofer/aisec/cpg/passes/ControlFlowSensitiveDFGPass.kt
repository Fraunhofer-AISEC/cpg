--- conflicted
+++ resolved
@@ -31,6 +31,9 @@
 import de.fraunhofer.aisec.cpg.graph.edges.Edge
 import de.fraunhofer.aisec.cpg.graph.edges.flows.CallingContext
 import de.fraunhofer.aisec.cpg.graph.edges.flows.CallingContextOut
+import de.fraunhofer.aisec.cpg.graph.edges.flows.Dataflow
+import de.fraunhofer.aisec.cpg.graph.edges.flows.PointerDataflowGranularity
+import de.fraunhofer.aisec.cpg.graph.edges.flows.default
 import de.fraunhofer.aisec.cpg.graph.edges.flows.partial
 import de.fraunhofer.aisec.cpg.graph.statements.*
 import de.fraunhofer.aisec.cpg.graph.statements.expressions.*
@@ -116,13 +119,8 @@
                     element.prevDFGEdges.addAll(
                         value.elements.filterNot {
                             (it is VariableDeclaration || it is ParameterDeclaration) && key == it
-<<<<<<< HEAD
-                        },
-                        // mutableMapOf(Properties.INDEX to i)
-=======
                         }
                     ) {
->>>>>>> 6cb9be50
                         granularity = partial(element)
                     }
                 }
@@ -137,27 +135,23 @@
                         else if (key is PointerDereference)
                             PointerDataflowGranularity(PointerAccess.VALUE)
                         else default()
+
+                    val edgePropertyMapElement = edgePropertiesMap[Triple(it, key, true)]
                     if ((it is VariableDeclaration || it is ParameterDeclaration) && key == it) {
                         // Nothing to do
-                    } else if (
-                        Triple(it, key, true) in edgePropertiesMap &&
-                            edgePropertiesMap[Triple(it, key, true)] is CallingContext
-                    ) {
+                    } else if (edgePropertyMapElement is CallingContext) {
                         key.prevDFGEdges.addContextSensitive(
                             it,
-<<<<<<< HEAD
                             granularity,
-                            callingContext =
-                                (edgePropertiesMap[Triple(it, key, true)] as? CallingContext)
+                            callingContext = edgePropertyMapElement
                         )
                     } else {
-                        key.addPrevDFG(it, granularity)
-=======
-                            callingContext = (edgePropertiesMap[Pair(it, key)] as CallingContext)
-                        )
-                    } else {
-                        key.prevDFGEdges += it
->>>>>>> 6cb9be50
+                        key.prevDFGEdges +=
+                            Dataflow(
+                                start = it,
+                                end = key,
+                                granularity = granularity
+                            ) // TODO: seriously think about this and re-write the api
                     }
                 }
             }
@@ -181,7 +175,6 @@
      * code [node].
      */
     protected fun clearFlowsOfVariableDeclarations(node: Node) {
-        // for (varDecl in node.variables.filter { it !is FieldDeclaration && !it.isGlobal }) {
         for (varDecl in node.variables /*.filter { it !is FieldDeclaration }*/) {
             varDecl.prevDFGEdges.clear()
             varDecl.nextDFGEdges.clear()
@@ -212,7 +205,7 @@
         state: State<Node, Set<Node>>,
         worklist: Worklist<Edge<Node>, Node, Set<Node>>
     ): State<Node, Set<Node>> {
-        println("In transfer")
+        log.debug("In transfer")
         // We will set this if we write to a variable
         val writtenDeclaration: Declaration?
         val currentNode = currentEdge.end
@@ -663,10 +656,7 @@
         }
 
         /** Pushes the [newNode] and its [newLatticeElement] to the [declarationsState]. */
-        fun pushToDeclarationsState(
-            newNode: de.fraunhofer.aisec.cpg.graph.Node,
-            newLatticeElement: LatticeElement<V>?
-        ): Boolean {
+        fun pushToDeclarationsState(newNode: Node, newLatticeElement: LatticeElement<V>?): Boolean {
             return declarationsState.push(newNode, newLatticeElement)
         }
     }
