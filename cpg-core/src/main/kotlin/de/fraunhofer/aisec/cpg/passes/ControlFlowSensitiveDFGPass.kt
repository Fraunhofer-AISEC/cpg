--- conflicted
+++ resolved
@@ -258,7 +258,8 @@
          */
         private fun isCompoundAssignment(currentNode: Node) =
             currentNode is BinaryOperator &&
-                currentNode.operatorCode in BinaryOperator.compoundOperators &&
+                currentNode.operatorCode in
+                    (currentNode.language?.compoundAssignmentOperators ?: setOf()) &&
                 (currentNode.lhs as? DeclaredReferenceExpression)?.refersTo != null
 
         /** Checks if the node is a simple assignment of the form `var = ...` */
@@ -320,75 +321,12 @@
         }
     }
 
-<<<<<<< HEAD
     override fun needsUpdate(other: State<Node, V>): Boolean {
         return if (other is DFGPassState) {
             generalState.needsUpdate(other.generalState) ||
                 declarationsState.needsUpdate(other.declarationsState)
         } else {
             generalState.needsUpdate(other)
-=======
-    /**
-     * Checks if the node performs an operation and an assignment at the same time e.g. with the
-     * operators +=, -=, *=, ...
-     */
-    private fun isCompoundAssignment(currentNode: Node) =
-        currentNode is BinaryOperator &&
-            currentNode.operatorCode in
-                (currentNode.language?.compoundAssignmentOperators ?: setOf()) &&
-            (currentNode.lhs as? DeclaredReferenceExpression)?.refersTo != null
-
-    /** Checks if the node is a simple assignment of the form `var = ...` */
-    private fun isSimpleAssignment(currentNode: Node) =
-        currentNode is BinaryOperator &&
-            currentNode.operatorCode == "=" &&
-            (currentNode.lhs as? DeclaredReferenceExpression)?.refersTo != null
-
-    /** Checks if the node is an increment or decrement operator (e.g. i++, i--, ++i, --i) */
-    private fun isIncOrDec(currentNode: Node) =
-        currentNode is UnaryOperator &&
-            (currentNode.operatorCode == "++" || currentNode.operatorCode == "--") &&
-            (currentNode.input as? DeclaredReferenceExpression)?.refersTo != null
-
-    /**
-     * Determines if the [currentNode] is a loop point has already been visited with the exact same
-     * state before. Changes the state saved in the [loopPoints] by adding the current
-     * [previousWrites].
-     *
-     * @return true if a loop was detected, false otherwise
-     */
-    private fun loopDetection(
-        currentNode: Node,
-        writtenDecl: Declaration?,
-        currentWritten: Node,
-        previousWrites: MutableMap<Declaration, MutableList<Node>>,
-        loopPoints: MutableMap<Node, MutableMap<Declaration, MutableSet<Node>>>
-    ): Boolean {
-        if (
-            currentNode is ForStatement ||
-                currentNode is WhileStatement ||
-                currentNode is ForEachStatement ||
-                currentNode is DoStatement ||
-                currentNode is GotoStatement ||
-                currentNode is ContinueStatement
-        ) {
-            // Loop detection: This is a point which could serve as a loop, so we check all
-            // states which we have seen before in this place.
-            val state = loopPoints.computeIfAbsent(currentNode) { mutableMapOf() }
-            if (
-                previousWrites.all { (decl, prevs) ->
-                    (state[decl]?.contains(prevs.last())) == true
-                }
-            ) {
-                // The current state of last write operations has already been seen before =>
-                // Nothing new => Do not add the next eog steps!
-                return true
-            }
-            // Add the current state for future loop detections.
-            previousWrites.forEach { (decl, prevs) ->
-                state.computeIfAbsent(decl, ::mutableSetOf).add(prevs.last())
-            }
->>>>>>> 56d7019d
         }
     }
 
