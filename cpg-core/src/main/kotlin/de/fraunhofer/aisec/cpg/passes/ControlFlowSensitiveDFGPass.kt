/*
 * Copyright (c) 2022, Fraunhofer AISEC. All rights reserved.
 *
 * Licensed under the Apache License, Version 2.0 (the "License");
 * you may not use this file except in compliance with the License.
 * You may obtain a copy of the License at
 *
 *      http://www.apache.org/licenses/LICENSE-2.0
 *
 * Unless required by applicable law or agreed to in writing, software
 * distributed under the License is distributed on an "AS IS" BASIS,
 * WITHOUT WARRANTIES OR CONDITIONS OF ANY KIND, either express or implied.
 * See the License for the specific language governing permissions and
 * limitations under the License.
 *
 *                    $$$$$$\  $$$$$$$\   $$$$$$\
 *                   $$  __$$\ $$  __$$\ $$  __$$\
 *                   $$ /  \__|$$ |  $$ |$$ /  \__|
 *                   $$ |      $$$$$$$  |$$ |$$$$\
 *                   $$ |      $$  ____/ $$ |\_$$ |
 *                   $$ |  $$\ $$ |      $$ |  $$ |
 *                   \$$$$$   |$$ |      \$$$$$   |
 *                    \______/ \__|       \______/
 *
 */
package de.fraunhofer.aisec.cpg.passes

import de.fraunhofer.aisec.cpg.TranslationContext
import de.fraunhofer.aisec.cpg.graph.*
import de.fraunhofer.aisec.cpg.graph.declarations.*
import de.fraunhofer.aisec.cpg.graph.edges.Edge
import de.fraunhofer.aisec.cpg.graph.edges.flows.CallingContextOut
<<<<<<< HEAD
=======
import de.fraunhofer.aisec.cpg.graph.edges.flows.FullDataflowGranularity
import de.fraunhofer.aisec.cpg.graph.edges.flows.Granularity
import de.fraunhofer.aisec.cpg.graph.edges.flows.partial
>>>>>>> c72becd6
import de.fraunhofer.aisec.cpg.graph.statements.*
import de.fraunhofer.aisec.cpg.graph.statements.expressions.*
import de.fraunhofer.aisec.cpg.helpers.*
import de.fraunhofer.aisec.cpg.helpers.LatticeElement
import de.fraunhofer.aisec.cpg.helpers.PowersetLattice
import de.fraunhofer.aisec.cpg.passes.configuration.DependsOn
import kotlin.collections.set
import kotlin.contracts.ExperimentalContracts
import kotlin.contracts.contract

/**
 * This pass determines the data flows of References which refer to a VariableDeclaration (not a
 * field) while considering the control flow of a function. After this path, only such data flows
 * are left which can occur when following the control flow (in terms of the EOG) of the program.
 */
@OptIn(ExperimentalContracts::class)
@DependsOn(EvaluationOrderGraphPass::class)
@DependsOn(DFGPass::class)
open class ControlFlowSensitiveDFGPass(ctx: TranslationContext) : EOGStarterPass(ctx) {

    class Configuration(
        /**
         * This specifies the maximum complexity (as calculated per
         * [Statement.cyclomaticComplexity]) a [FunctionDeclaration] must have in order to be
         * considered.
         */
        var maxComplexity: Int? = null,
        val parallel: Boolean = true
    ) : PassConfiguration()

    override fun cleanup() {
        // Nothing to do
    }

    /** We perform the actions for each [FunctionDeclaration]. */
    override fun accept(node: Node) {
        /*        // For now, we only execute this for function declarations, we will support all EOG starters
        // in the future.
        if (node !is FunctionDeclaration) {
            return
        }

        // Skip empty functions
        if (node.body == null) {
            return
        }

        // Calculate the complexity of the function and see, if it exceeds our threshold
        val max = passConfig<Configuration>()?.maxComplexity
        val c = node.body?.cyclomaticComplexity ?: 0
        if (max != null && c > max) {
            log.info(
                "Ignoring function ${node.name} because its complexity (${c}) is greater than the configured maximum (${max})"
            )
            return
        }

        log.trace("Handling {} (complexity: {})", node.name, c)

        // clearFlowsOfVariableDeclarations(node)
        val startState = DFGPassState<Set<Node>>()

        startState.declarationsState.push(node, PowersetLattice(identitySetOf()))
        node.parameters.forEach {
            startState.declarationsState.push(it, PowersetLattice(identitySetOf(it)))
        }
        val finalState =
            iterateEOG(node.nextEOGEdges, startState, ::transfer) as? DFGPassState ?: return

        removeUnreachableImplicitReturnStatement(
            node,
            finalState.returnStatements.values.flatMap {
                it.elements.filterIsInstance<ReturnStatement>()
            },
        )

        for ((key, value) in finalState.generalState) {
            if (key is TupleDeclaration) {
                // We need a little hack for tuple statements to set the index. We have the
                // outer part (i.e., the tuple) here, but we generate the DFG edges to the
                // elements. We have the indices here, so it's amazingly easy to find the partial
                // target.
                key.elements.forEach { element ->
                    element.prevDFGEdges.addAll(
                        value.elements.filterNot {
                            (it is VariableDeclaration || it is ParameterDeclaration) && key == it
                        }
                    ) {
                        granularity = partial(element)
                    }
                }
            } else {
                value.elements.forEach {
<<<<<<< HEAD
                    val edgePropertyMapElement = edgePropertiesMap[Triple(it, key, true)]
                    if ((it is VariableDeclaration || it is ParameterDeclaration) && key == it) {
                        // Nothing to do
                    } else if (edgePropertyMapElement is CallingContext) {
                        key.prevDFGEdges.addContextSensitive(
                            it,
                            callingContext = edgePropertyMapElement
=======
                    // We currently support two properties here: The calling context and the
                    // granularity of the edge. We get the information from the edgePropertiesMap or
                    // use the defaults (no calling context => null and FullGranularity).
                    var callingContext: CallingContext? = null
                    var granularity: Granularity = FullDataflowGranularity
                    edgePropertiesMap[Pair(it, key)]?.let {
                        callingContext = it.filterIsInstance<CallingContext>().singleOrNull()
                        granularity =
                            it.filterIsInstance<Granularity>().singleOrNull()
                                ?: FullDataflowGranularity
                    }

                    if ((it is VariableDeclaration || it is ParameterDeclaration) && key == it) {
                        // Nothing to do
                    } else if (callingContext != null) {
                        key.prevDFGEdges.addContextSensitive(
                            it,
                            callingContext = callingContext,
                            granularity = granularity,
>>>>>>> c72becd6
                        )
                    } else if (edgePropertyMapElement is PointerDataflowGranularity) {
                        key.prevDFGEdges +=
                            Dataflow(start = it, end = key, granularity = edgePropertyMapElement)
                    } else {
<<<<<<< HEAD
                        key.prevDFGEdges +=
                            Dataflow(
                                start = it,
                                end = key,
                            ) // TODO: seriously think about this and re-write the api
=======
                        key.prevDFGEdges.add(it) { this.granularity = granularity }
>>>>>>> c72becd6
                    }
                }
            }
        }*/
    }

    /**
     * Checks if there's an entry in [edgePropertiesMap] with key `(x, null, <any>)` where `x` is in
     * [from] and, if so, adds an entry with key `(x, to, true)` and the same value
     */
    protected open fun findAndSetProperties(from: Set<Node>, to: Node) {
        edgePropertiesMap
<<<<<<< HEAD
            .filter { entry ->
                entry.key.first in from && (to as? Reference)?.refersTo == entry.key.second
            }
            .forEach { edgePropertiesMap[Triple(it.key.first, to, true)] = it.value }
=======
            .filter { it.key.first in from && it.key.second == null }
            .forEach {
                edgePropertiesMap
                    .computeIfAbsent(Pair(it.key.first, to)) { mutableSetOf() }
                    .addAll(it.value)
            }
>>>>>>> c72becd6
    }

    /**
     * Removes all the incoming and outgoing DFG edges for each variable declaration in the block of
     * code [node].
     */
    protected fun clearFlowsOfVariableDeclarations(node: Node) {
        for (varDecl in node.variables /*.filter { it !is FieldDeclaration }*/) {
            varDecl.prevDFGEdges.clear()
            varDecl.nextDFGEdges.clear()
        }
        val allChildrenOfFunction = node.allChildren<Node>()
        for (varDecl in node.parameters) {
            // Clear only prev and next inside this function!
            varDecl.nextDFGEdges
                .filter { it.end in allChildrenOfFunction }
                .forEach { varDecl.nextDFGEdges.remove(it) }
            varDecl.prevDFGEdges
                .filter { it.start in allChildrenOfFunction }
                .forEach { varDecl.prevDFGEdges.remove(it) }
        }
    }

    /**
     * Computes the previous write access of [currentEdge].end if it is a [Reference] or
     * [ValueDeclaration] based on the given [state] (which maps all variables to its last write
     * instruction). It also updates the [state] if [currentEdge].end performs a write-operation to
     * a variable.
     *
     * It further determines unnecessary implicit return statement which are added by some frontends
     * even if every path reaching this point already contains a return statement.
     */
    protected open fun transfer(
        currentEdge: Edge<Node>,
        state: State<Node, Set<Node>>,
        worklist: Worklist<Edge<Node>, Node, Set<Node>>,
    ): State<Node, Set<Node>> {
        log.debug("In transfer")
        // We will set this if we write to a variable
        val writtenDeclaration: Declaration?
        val currentNode = currentEdge.end

        val doubleState = state as DFGPassState

        if (currentNode is VariableDeclaration) {
            val initializer = currentNode.initializer
            if (initializer != null) {
                // A variable declaration with an initializer => The initializer flows to the
                // declaration. This also affects tuples. We split it up later.
                state.push(currentNode, PowersetLattice(identitySetOf(initializer)))
            }

            if (currentNode is TupleDeclaration) {
                // For a tuple declaration, we write the elements in this statement. We do not
                // really care about the tuple when using the elements subsequently.
                currentNode.elements.forEach {
                    doubleState.pushToDeclarationsState(it, PowersetLattice(identitySetOf(it)))
                }
            } else {
                // We also wrote something to this variable declaration here.
                doubleState.pushToDeclarationsState(
                    currentNode,
                    PowersetLattice(identitySetOf(currentNode)),
                )
            }
        } else if (currentNode is MemberExpression && currentNode.access == AccessValues.WRITE) {
            // already set in DFG pass, because otherwise we cannot set the field property
            // state.push(currentNode.base, PowersetLattice(identitySetOf(currentNode)))

            writtenDeclaration = (currentNode.base as? Reference)?.refersTo

            if (writtenDeclaration != null) {
                // we also want to set the last write to our base here.
                doubleState.declarationsState[writtenDeclaration] =
                    PowersetLattice(identitySetOf(currentNode.base))

                // Update the state identifier of this node, so that the data flows to later member
                // expressions accessing the same object/field combination.
                doubleState.declarationsState[currentNode.objectIdentifier()] =
                    PowersetLattice(identitySetOf(currentNode))
            }
        } else if (currentNode is MemberExpression && currentNode.access == AccessValues.READ) {
            writtenDeclaration = (currentNode.base as? Reference)?.refersTo
            val fieldDeclaration = currentNode.refersTo

            if (writtenDeclaration != null && fieldDeclaration != null) {
                // We do an ugly hack here: We store a (unique) hash out of field declaration and
                // the variable declaration in the declaration state so that we can retrieve it
                // later for READ accesses.
                val declState = doubleState.declarationsState[currentNode.objectIdentifier()]
                if (declState != null) {
                    // We check if we have something relevant for this node (because there was an
                    // entry for the incoming edge) in the edgePropertiesMap and, if so, we generate
                    // a dedicated entry for the edge between declState and currentNode.
                    findAndSetProperties(declState.elements, currentNode)
                    state.push(currentNode, declState)
                } else {
                    // If we do not have a stored state of our object+field, we can use the field
                    // declaration. This will help us follow a data flow from field initializers (if
                    // they exist in the language)
                    state.push(currentNode, PowersetLattice(identitySetOf(fieldDeclaration)))
                }
            }
        } else if (
            currentNode is MemberExpression && currentNode.access == AccessValues.READWRITE
        ) {
            writtenDeclaration = (currentNode.base as? Reference)?.refersTo
            val fieldDeclaration = currentNode.refersTo

            if (writtenDeclaration != null && fieldDeclaration != null) {
                // We do an ugly hack here: We store a (unique) hash out of field declaration and
                // the variable declaration in the declaration state so that we can retrieve it
                // later for READ accesses.
                val declState = doubleState.declarationsState[currentNode.objectIdentifier()]
                if (declState != null) {
                    // We check if we have something relevant for this node (because there was an
                    // entry for the incoming edge) in the edgePropertiesMap and, if so, we generate
                    // a dedicated entry for the edge between declState and currentNode.
                    findAndSetProperties(declState.elements, currentNode)
                    state.push(currentNode, declState)
                } else {
                    // If we do not have a stored state of our object+field, we can use the field
                    // declaration. This will help us follow a data flow from field initializers (if
                    // they exist in the language)
                    state.push(currentNode, PowersetLattice(identitySetOf(fieldDeclaration)))
                }
            }

            if (writtenDeclaration != null) {
                // we also want to set the last write to our base here.
                doubleState.declarationsState[writtenDeclaration] =
                    PowersetLattice(identitySetOf(currentNode.base))

                // Update the state identifier of this node, so that the data flows to later member
                // expressions accessing the same object/field combination.
                doubleState.declarationsState[currentNode.objectIdentifier()] =
                    PowersetLattice(identitySetOf(currentNode))
            }
        } else if (isSimpleAssignment(currentNode)) {
            // It's an assignment which can have one or multiple things on the lhs and on the
            // rhs. The lhs could be a declaration or a reference (or multiple of these things).
            // The rhs can be anything. The rhs flows to the respective lhs. To identify the
            // correct mapping, we use the "assignments" property which already searches for us.
            currentNode.assignments.forEach { assignment ->
<<<<<<< HEAD
                // This was the last write to the respective declaration.
                val declPair: Pair<Declaration, Node?>? =
                    if (assignment.target is Declaration)
                        Pair(assignment.target as Declaration, assignment.target)
                    else {
                        val unwrappedTarget = (assignment.target as? Expression).unwrapReference()
                        if (unwrappedTarget is Reference) {
                            if (assignment.target is SubscriptExpression) {
                                val subscriptExpression = assignment.target as? SubscriptExpression
                                val unwrappedBufTarget =
                                    subscriptExpression?.arrayExpression?.unwrapReference()
                                if (unwrappedBufTarget is Reference) {
                                    unwrappedBufTarget.refersTo?.let { Pair(it, assignment.target) }
                                } else null
                            } else if (unwrappedTarget?.refersTo == null) {
                                null
                            } else {
                                Pair(unwrappedTarget.refersTo!!, unwrappedTarget)
                            }
                        } else null
                    }
                declPair?.let { (decl, target) ->
                    if (target != null) {
                        doubleState.declarationsState[decl] = PowersetLattice(identitySetOf(target))
                    }
=======
                // Sometimes, we have a InitializerListExpression on the lhs which is not good at
                // all...
                if (assignment.target is InitializerListExpression) {
                    assignment.target.initializers.forEachIndexed { idx, initializer ->
                        (initializer as? Reference)?.let { ref ->
                            ref.refersTo?.let {
                                doubleState.declarationsState[it] =
                                    PowersetLattice(identitySetOf(ref))
                            }
                        }
                    }
                } else {
                    // This was the last write to the respective declaration.
                    (assignment.target as? Declaration
                            ?: (assignment.target as? Reference)?.refersTo)
                        ?.let {
                            doubleState.declarationsState[it] =
                                PowersetLattice(identitySetOf(assignment.target as Node))
                        }
>>>>>>> c72becd6
                }
            }
        } else if (isIncOrDec(currentNode)) {
            // Increment or decrement => Add the prevWrite of the input to the input. After the
            // operation, the prevWrite of the input's variable is this node.
            val input = (currentNode as UnaryOperator).input as Reference
            // We write to the variable in the input
            writtenDeclaration = input.refersTo

            if (writtenDeclaration != null) {
                val prev = doubleState.declarationsState[writtenDeclaration]
                // We check if we have something relevant for this node (because there was an entry
                // for the incoming edge) in the edgePropertiesMap and, if so, we generate a
                // dedicated entry for the edge between declState and currentNode.
                findAndSetProperties(prev?.elements ?: setOf(), currentNode)
                state.push(input, prev)
                doubleState.declarationsState[writtenDeclaration] =
                    PowersetLattice(identitySetOf(input))
            }
        } else if (isCompoundAssignment(currentNode)) {
            // We write to the lhs, but it also serves as an input => We first get all previous
            // writes to the lhs and then add the flow from lhs and rhs to the current node.

            // The write operation goes to the variable in the lhs
            val lhs = currentNode.lhs.singleOrNull()
            val lhsref = lhs.unwrapReference()
            if (lhsref is Reference) {
                writtenDeclaration = lhsref.refersTo

                if (writtenDeclaration != null && lhs != null) {
                    val prev = doubleState.declarationsState[writtenDeclaration]
                    findAndSetProperties(prev?.elements ?: setOf(), currentNode)
                    // Data flows from the last writes to the lhs variable to this node
                    state.push(lhs, prev)

                    // The whole current node is the place of the last update, not (only) the lhs!
                    doubleState.declarationsState[writtenDeclaration] =
                        PowersetLattice(identitySetOf(lhs))
                }
            }
        } else if (
            (currentNode as? Reference)?.access == AccessValues.READ &&
                (currentNode.refersTo is VariableDeclaration ||
                    currentNode.refersTo is ParameterDeclaration) &&
                currentNode.refersTo !is FieldDeclaration &&
                (currentNode.refersTo as? VariableDeclaration)?.isGlobal != true
        ) {
            // We can only find a change if there's a state for the variable
            doubleState.declarationsState[currentNode.refersTo]?.let {
                // We only read the variable => Get previous write which have been collected in
                // the other steps
                // We check if we have something relevant for this node (because there was an entry
                // for the incoming edge) in the edgePropertiesMap and, if so, we generate a
                // dedicated entry for the edge between declState and currentNode.
                findAndSetProperties(it.elements, currentNode)
                state.push(currentNode, it)
            }
        } else if (
            (currentNode as? Reference)?.access == AccessValues.READWRITE &&
                (currentNode.refersTo is VariableDeclaration ||
                    currentNode.refersTo is ParameterDeclaration) &&
                currentNode.refersTo !is FieldDeclaration
        ) {
            // We can only find a change if there's a state for the variable
            doubleState.declarationsState[currentNode.refersTo]?.let {
                // We only read the variable => Get previous write which have been collected in
                // the other steps
                state.push(currentNode, it)
            }
        } else if (
            (currentNode as? Reference)?.access == AccessValues.READWRITE &&
                !currentNode.dfgHandlerHint
        ) {
            /* This branch collects all READWRITE accesses which are not handled separately as compoundAssignment or inc/dec unary operation. This could for example be a pointer passed to an unknown function which is modified in this function but other things are also possible. */
            // We can only find a change if there's a state for the variable
            doubleState.declarationsState[currentNode.refersTo]?.let {
                // We only read the variable => Get previous write which have been collected in
                // the other steps
                state.push(currentNode, it)
            }
            // We read and write to the variable => Update the declarationState accordingly because
            // there was probably some other kind of DFG edge into the reference
            doubleState.declarationsState[currentNode.refersTo] =
                PowersetLattice(identitySetOf(currentNode))
        } else if (
            (currentNode as? Reference)?.access == AccessValues.WRITE && !currentNode.dfgHandlerHint
        ) {
            /* Also here, we want/have to filter out variables in ForEachStatements because this must be handled separately.  */
            // We write to the variable => Update the declarationState accordingly because
            // there was probably some other kind of DFG edge into the reference
            doubleState.declarationsState[currentNode.refersTo] =
                PowersetLattice(identitySetOf(currentNode))
        } else if (currentNode is ComprehensionExpression) {
            val writtenTo =
                when (val variable = currentNode.variable) {
                    is DeclarationStatement -> {
                        if (variable.isSingleDeclaration()) {
                            variable.singleDeclaration
                        } else {
                            log.error(
                                "Cannot handle multiple declarations in the ComprehensionExpression: Node $currentNode"
                            )
                            null
                        }
                    }
                    else -> currentNode.variable
                }
            // We wrote something to this variable declaration
            writtenTo?.let {
                writtenDeclaration =
                    when (writtenTo) {
                        is Declaration -> writtenTo
                        is Reference -> writtenTo.refersTo
                        else -> {
                            log.error(
                                "The variable of type ${writtenTo.javaClass} is not yet supported in the ComprehensionExpression"
                            )
                            null
                        }
                    }

                state.push(writtenTo, PowersetLattice(identitySetOf(currentNode.iterable)))
                // Add the variable declaration (or the reference) to the list of previous
                // write nodes in this path
                state.declarationsState[writtenDeclaration] =
                    PowersetLattice(identitySetOf(writtenTo))
            }
        } else if (currentNode is ForEachStatement && currentNode.variable != null) {
            // The VariableDeclaration in the ForEachStatement doesn't have an initializer, so
            // the "normal" case won't work. We handle this case separately here...
            // This is what we write to the declaration
            val iterable = currentNode.iterable as? Expression
            val writtenTo =
                when (val variable = currentNode.variable) {
                    is DeclarationStatement -> {
                        if (variable.isSingleDeclaration()) {
                            variable.singleDeclaration
                        } else if (variable.variables.size == 2) {
                            // If there are two variables, we just blindly assume that the order is
                            // (key, value), so we return the second one
                            variable.declarations[1]
                        } else {
                            null
                        }
                    }
                    else -> variable
                }

            // We wrote something to this variable declaration
            writtenDeclaration =
                when (writtenTo) {
                    is Declaration -> writtenTo
                    is Reference -> writtenTo.refersTo
                    else -> {
                        log.error(
                            "The variable of type ${writtenTo?.javaClass} is not yet supported in the foreach loop"
                        )
                        null
                    }
                }

            if (writtenTo is Reference) {
                // This is a special case: We add the nextEOGEdge which goes out of the loop but
                // with the old previousWrites map.
                val nodesOutsideTheLoop =
                    currentNode.nextEOGEdges.filter {
                        it.unreachable != true &&
                            it.end != currentNode.statement &&
                            it.end !in currentNode.statement.allChildren<Node>()
                    }
                nodesOutsideTheLoop.forEach { worklist.push(it, state.duplicate()) }
            }

            iterable?.let {
                writtenTo?.let {
                    state.push(writtenTo, PowersetLattice(identitySetOf(iterable)))
                    // Add the variable declaration (or the reference) to the list of previous
                    // write nodes in this path
                    state.declarationsState[writtenDeclaration] =
                        PowersetLattice(identitySetOf(writtenTo))
                }
            }
        } else if (currentNode is FunctionDeclaration) {
            // We have to add the parameters
            currentNode.parameters.forEach {
                doubleState.pushToDeclarationsState(it, PowersetLattice(identitySetOf(it)))
            }
        } else if (currentNode is ReturnStatement) {
            doubleState.returnStatements.push(
                currentNode,
                PowersetLattice(identitySetOf(currentNode)),
            )
        } else if (currentNode is CallExpression) {
            // If the CallExpression invokes a function for which we have a function summary, we use
            // the summary to identify the last write to a parameter (or receiver) and match it to
            // the respective argument or the base.
            // Since this Reference r is manipulated inside the invoked function, the next
            // read-access of a Reference r' with r'.refersTo == r.refersTo will be affected by the
            // node that has been stored inside the function summary for this particular
            // parameter/receiver, and we store this last write-access in the state.
            // As the node is in another function, we also store the CallingContext of the call
            // expression in the edgePropertiesMap.
            val functionsWithSummaries =
                currentNode.invokes.filter { ctx.config.functionSummaries.hasSummary(it) }
            if (functionsWithSummaries.isNotEmpty()) {
                for (invoked in functionsWithSummaries) {
                    val changedParams = ctx.config.functionSummaries.getLastWrites(invoked)
                    for ((param, _) in changedParams) {
                        val arg =
                            when (param) {
                                (invoked as? MethodDeclaration)?.receiver ->
                                    (currentNode as? MemberCallExpression)?.base as? Reference
                                is ParameterDeclaration ->
                                    currentNode.arguments[param.argumentIndex] as? Reference
                                else -> null
                            }
                        doubleState.declarationsState[arg?.refersTo] =
                            PowersetLattice(identitySetOf(param))
<<<<<<< HEAD

                        if (arg != null) {
                            edgePropertiesMap[Triple(param, arg.refersTo, false)] =
                                CallingContextOut(currentNode)
                        }
=======
                        edgePropertiesMap.computeIfAbsent(Pair(param, null)) {
                            mutableSetOf<Any>()
                        } += CallingContextOut(currentNode)
>>>>>>> c72becd6
                    }
                }
            } else {
                // The default behavior so we continue with the next EOG thing.
                doubleState.declarationsState.push(
                    currentNode,
                    doubleState.declarationsState[currentEdge.start],
                )
            }
        } else {
            doubleState.declarationsState.push(
                currentNode,
                doubleState.declarationsState[currentEdge.start],
            )
        }
        return state
    }

    /**
     * We use this map to store additional information on the DFG edges which we cannot keep in the
     * state. This is for example the case to identify if the resulting edge will receive a
     * context-sensitivity label (i.e., if the node used as key is somehow inside the called
     * function and the next usage happens inside the function under analysis right now). The key of
     * an entry works as follows: The 1st item in the triple is the prevDFG of the 2nd item. If the
     * 2nd item is null, it's obviously not relevant. Ultimately, it will be 2nd -prevDFG-> 1st. If
     * the third item is false, we also don't consider it.
     */
<<<<<<< HEAD
    val edgePropertiesMap = mutableMapOf<Triple<Node, Node?, Boolean>, Any>()
=======
    val edgePropertiesMap = mutableMapOf<Pair<Node, Node?>, MutableSet<Any>>()
>>>>>>> c72becd6

    /**
     * Checks if the node performs an operation and an assignment at the same time e.g. with the
     * operators +=, -=, *=, ...
     */
    protected fun isCompoundAssignment(currentNode: Node): Boolean {
        contract { returns(true) implies (currentNode is AssignExpression) }
        return currentNode is AssignExpression &&
            currentNode.operatorCode in currentNode.language.compoundAssignmentOperators &&
            (currentNode.lhs.singleOrNull() as? Reference)?.refersTo != null
    }

    protected fun isSimpleAssignment(currentNode: Node): Boolean {
        contract { returns(true) implies (currentNode is AssignExpression) }
        return currentNode is AssignExpression && currentNode.isSimpleAssignment
    }

    /** Checks if the node is an increment or decrement operator (e.g. i++, i--, ++i, --i) */
    protected fun isIncOrDec(currentNode: Node) =
        currentNode is UnaryOperator &&
            (currentNode.operatorCode == "++" || currentNode.operatorCode == "--") &&
            (currentNode.input as? Reference)?.refersTo != null

    /**
     * Removes the DFG edges for a potential implicit return statement if it is not in
     * [reachableReturnStatements].
     */
    protected fun removeUnreachableImplicitReturnStatement(
        node: Node,
        reachableReturnStatements: Collection<ReturnStatement>,
    ) {
        val lastStatement =
            ((node as? FunctionDeclaration)?.body as? Block)?.statements?.lastOrNull()
        if (
            lastStatement is ReturnStatement &&
                lastStatement.isImplicit &&
                lastStatement !in reachableReturnStatements
        )
            lastStatement.nextDFGEdges.remove(node)
    }

    /**
     * A state which actually holds a state for all nodes, one only for declarations and one for
     * ReturnStatements.
     */
    protected class DFGPassState<V>(
        /**
         * A mapping of a [Node] to its [de.fraunhofer.aisec.cpg.helpers.functional.LatticeElement].
         * The keys of this state will later get the DFG edges from the value!
         */
        var generalState: State<Node, V> = State(),
        /**
         * It's main purpose is to store the most recent mapping of a [Declaration] to its
         * [de.fraunhofer.aisec.cpg.helpers.functional.LatticeElement]. However, it is also used to
         * figure out if we have to continue with the iteration (something in the declarationState
         * has changed) which is why we store all nodes here. However, since we never use them
         * except from determining if we changed something, it won't affect the result.
         */
        var declarationsState: State<Any?, V> = State(),

        /** The [returnStatements] which are reachable. */
        var returnStatements: State<Node, V> = State(),
    ) : State<Node, V>() {
        override fun duplicate(): DFGPassState<V> {
            return DFGPassState(generalState.duplicate(), declarationsState.duplicate())
        }

        override fun get(key: Node): LatticeElement<V>? {
            return generalState[key] ?: declarationsState[key]
        }

        override fun lub(other: State<Node, V>): Pair<State<Node, V>, Boolean> {
            return if (other is DFGPassState) {
                val (_, generalUpdate) = generalState.lub(other.generalState)
                val (_, declUpdate) = declarationsState.lub(other.declarationsState)
                Pair(this, generalUpdate || declUpdate)
            } else {
                val (_, generalUpdate) = generalState.lub(other)
                Pair(this, generalUpdate)
            }
        }

        override fun needsUpdate(other: State<de.fraunhofer.aisec.cpg.graph.Node, V>): Boolean {
            return if (other is DFGPassState) {
                generalState.needsUpdate(other.generalState) ||
                    declarationsState.needsUpdate(other.declarationsState)
            } else {
                generalState.needsUpdate(other)
            }
        }

        override fun push(
            newNode: de.fraunhofer.aisec.cpg.graph.Node,
            newLatticeElement: LatticeElement<V>?,
        ): Boolean {
            return generalState.push(newNode, newLatticeElement)
        }

        /** Pushes the [newNode] and its [newLatticeElement] to the [declarationsState]. */
<<<<<<< HEAD
        fun pushToDeclarationsState(newNode: Node, newLatticeElement: LatticeElement<V>?): Boolean {
=======
        fun pushToDeclarationsState(
            newNode: Declaration,
            newLatticeElement: LatticeElement<V>?,
        ): Boolean {
>>>>>>> c72becd6
            return declarationsState.push(newNode, newLatticeElement)
        }
    }
}

/**
 * The "object identifier" of a node can be used to differentiate different "objects" that a node
 * (most likely a [Reference]) refers to.
 *
 * In the most basic use-case the [objectIdentifier] of a simple variable reference is the hash-code
 * of its [VariableDeclaration]. Consider the following code:
 * ```c
 * int a = 1;
 * printf(a);
 * ```
 *
 * In this case, the "object identifier" of the [Reference] `a` in the second line is the hash-code
 * of the [VariableDeclaration] `a` in the first line.
 *
 * However, we also need to differentiate between different objects that are used as fields as well
 * as different instances of the fields. Consider the second example:
 * ```c
 * struct myStruct {
 *   int field;
 * };
 *
 * struct myStruct a;
 * a.field = 1;
 *
 * struct myStruct b;
 * b.field = 2;
 * ```
 *
 * In this case, the [objectIdentifier] of the [MemberExpression] `a` is a combination of the
 * hash-code of the [VariableDeclaration] `a` as well as the [FieldDeclaration] of `field`. The same
 * applies for `b`. If we would only rely on the [VariableDeclaration], we would not be sensitive to
 * fields, if we would only rely on the [FieldDeclaration], we would not be sensitive to different
 * object instances. Therefore, we consider both.
 *
 * Please note however, that this current, very basic implementation does not consider perform any
 * kind of pointer or alias analysis. This means that even though the "contents" of two variables
 * that are the same (for example, because one is assigned into the other), they will be considered
 * different "objects".
 */
fun Node.objectIdentifier(): Int? {
    return when (this) {
        is MemberExpression -> this.objectIdentifier()
        is Reference -> this.objectIdentifier()
        is UnaryOperator -> this.objectIdentifier()
        is Declaration -> this.hashCode()
        else -> null
    }
}

/** Implements [Node.objectIdentifier] for a [MemberExpression]. */
fun MemberExpression.objectIdentifier(): Int? {
    val ref = this.refersTo
    return if (ref == null) {
        null
    } else {
        val baseIdentifier = base.objectIdentifier()
        if (baseIdentifier != null) {
            ref.hashCode() + baseIdentifier
        } else {
            null
        }
    }
}

/** Implements [Node.objectIdentifier] for a [Reference]. */
fun Reference.objectIdentifier(): Int? {
    return this.refersTo?.hashCode()
}

/** Implements [Node.objectIdentifier] for a [UnaryOperator]. */
fun UnaryOperator.objectIdentifier(): Int? {
    val op = this.operatorCode
    return if (op == null) {
        null
    } else {
        val inputIdentifier = input.objectIdentifier()
        if (inputIdentifier != null) {
            op.hashCode() + inputIdentifier
        } else {
            null
        }
    }
}<|MERGE_RESOLUTION|>--- conflicted
+++ resolved
@@ -30,12 +30,9 @@
 import de.fraunhofer.aisec.cpg.graph.declarations.*
 import de.fraunhofer.aisec.cpg.graph.edges.Edge
 import de.fraunhofer.aisec.cpg.graph.edges.flows.CallingContextOut
-<<<<<<< HEAD
-=======
 import de.fraunhofer.aisec.cpg.graph.edges.flows.FullDataflowGranularity
 import de.fraunhofer.aisec.cpg.graph.edges.flows.Granularity
 import de.fraunhofer.aisec.cpg.graph.edges.flows.partial
->>>>>>> c72becd6
 import de.fraunhofer.aisec.cpg.graph.statements.*
 import de.fraunhofer.aisec.cpg.graph.statements.expressions.*
 import de.fraunhofer.aisec.cpg.helpers.*
@@ -129,21 +126,12 @@
                 }
             } else {
                 value.elements.forEach {
-<<<<<<< HEAD
-                    val edgePropertyMapElement = edgePropertiesMap[Triple(it, key, true)]
-                    if ((it is VariableDeclaration || it is ParameterDeclaration) && key == it) {
-                        // Nothing to do
-                    } else if (edgePropertyMapElement is CallingContext) {
-                        key.prevDFGEdges.addContextSensitive(
-                            it,
-                            callingContext = edgePropertyMapElement
-=======
                     // We currently support two properties here: The calling context and the
                     // granularity of the edge. We get the information from the edgePropertiesMap or
                     // use the defaults (no calling context => null and FullGranularity).
                     var callingContext: CallingContext? = null
                     var granularity: Granularity = FullDataflowGranularity
-                    edgePropertiesMap[Pair(it, key)]?.let {
+                    edgePropertiesMap[Triple(it, key, true)]?.let {
                         callingContext = it.filterIsInstance<CallingContext>().singleOrNull()
                         granularity =
                             it.filterIsInstance<Granularity>().singleOrNull()
@@ -157,21 +145,12 @@
                             it,
                             callingContext = callingContext,
                             granularity = granularity,
->>>>>>> c72becd6
                         )
                     } else if (edgePropertyMapElement is PointerDataflowGranularity) {
                         key.prevDFGEdges +=
                             Dataflow(start = it, end = key, granularity = edgePropertyMapElement)
                     } else {
-<<<<<<< HEAD
-                        key.prevDFGEdges +=
-                            Dataflow(
-                                start = it,
-                                end = key,
-                            ) // TODO: seriously think about this and re-write the api
-=======
                         key.prevDFGEdges.add(it) { this.granularity = granularity }
->>>>>>> c72becd6
                     }
                 }
             }
@@ -184,19 +163,15 @@
      */
     protected open fun findAndSetProperties(from: Set<Node>, to: Node) {
         edgePropertiesMap
-<<<<<<< HEAD
             .filter { entry ->
                 entry.key.first in from && (to as? Reference)?.refersTo == entry.key.second
             }
-            .forEach { edgePropertiesMap[Triple(it.key.first, to, true)] = it.value }
-=======
             .filter { it.key.first in from && it.key.second == null }
             .forEach {
                 edgePropertiesMap
-                    .computeIfAbsent(Pair(it.key.first, to)) { mutableSetOf() }
+                    .computeIfAbsent(Triple(it.key.first, to, true)) { mutableSetOf() }
                     .addAll(it.value)
             }
->>>>>>> c72becd6
     }
 
     /**
@@ -341,7 +316,6 @@
             // The rhs can be anything. The rhs flows to the respective lhs. To identify the
             // correct mapping, we use the "assignments" property which already searches for us.
             currentNode.assignments.forEach { assignment ->
-<<<<<<< HEAD
                 // This was the last write to the respective declaration.
                 val declPair: Pair<Declaration, Node?>? =
                     if (assignment.target is Declaration)
@@ -367,11 +341,10 @@
                     if (target != null) {
                         doubleState.declarationsState[decl] = PowersetLattice(identitySetOf(target))
                     }
-=======
                 // Sometimes, we have a InitializerListExpression on the lhs which is not good at
                 // all...
-                if (assignment.target is InitializerListExpression) {
-                    assignment.target.initializers.forEachIndexed { idx, initializer ->
+                if (target is InitializerListExpression) {
+                    target.initializers.forEachIndexed { idx, initializer ->
                         (initializer as? Reference)?.let { ref ->
                             ref.refersTo?.let {
                                 doubleState.declarationsState[it] =
@@ -381,13 +354,13 @@
                     }
                 } else {
                     // This was the last write to the respective declaration.
-                    (assignment.target as? Declaration
-                            ?: (assignment.target as? Reference)?.refersTo)
+                    (target as? Declaration
+                            ?: (target as? Reference)?.refersTo)
                         ?.let {
                             doubleState.declarationsState[it] =
-                                PowersetLattice(identitySetOf(assignment.target as Node))
+                                PowersetLattice(identitySetOf(target as Node))
                         }
->>>>>>> c72becd6
+                    }
                 }
             }
         } else if (isIncOrDec(currentNode)) {
@@ -606,17 +579,11 @@
                             }
                         doubleState.declarationsState[arg?.refersTo] =
                             PowersetLattice(identitySetOf(param))
-<<<<<<< HEAD
 
                         if (arg != null) {
-                            edgePropertiesMap[Triple(param, arg.refersTo, false)] =
+                            edgePropertiesMap[Triple(param, arg.refersTo, false)] +=
                                 CallingContextOut(currentNode)
                         }
-=======
-                        edgePropertiesMap.computeIfAbsent(Pair(param, null)) {
-                            mutableSetOf<Any>()
-                        } += CallingContextOut(currentNode)
->>>>>>> c72becd6
                     }
                 }
             } else {
@@ -644,11 +611,7 @@
      * 2nd item is null, it's obviously not relevant. Ultimately, it will be 2nd -prevDFG-> 1st. If
      * the third item is false, we also don't consider it.
      */
-<<<<<<< HEAD
-    val edgePropertiesMap = mutableMapOf<Triple<Node, Node?, Boolean>, Any>()
-=======
-    val edgePropertiesMap = mutableMapOf<Pair<Node, Node?>, MutableSet<Any>>()
->>>>>>> c72becd6
+    val edgePropertiesMap = mutableMapOf<Triple<Node, Node?, Boolean>, MutableSet<Any>>()
 
     /**
      * Checks if the node performs an operation and an assignment at the same time e.g. with the
@@ -748,14 +711,7 @@
         }
 
         /** Pushes the [newNode] and its [newLatticeElement] to the [declarationsState]. */
-<<<<<<< HEAD
         fun pushToDeclarationsState(newNode: Node, newLatticeElement: LatticeElement<V>?): Boolean {
-=======
-        fun pushToDeclarationsState(
-            newNode: Declaration,
-            newLatticeElement: LatticeElement<V>?,
-        ): Boolean {
->>>>>>> c72becd6
             return declarationsState.push(newNode, newLatticeElement)
         }
     }
