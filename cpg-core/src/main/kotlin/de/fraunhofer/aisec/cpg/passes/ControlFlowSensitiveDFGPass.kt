--- conflicted
+++ resolved
@@ -30,12 +30,9 @@
 import de.fraunhofer.aisec.cpg.graph.declarations.*
 import de.fraunhofer.aisec.cpg.graph.edges.Edge
 import de.fraunhofer.aisec.cpg.graph.edges.flows.CallingContextOut
-<<<<<<< HEAD
-=======
 import de.fraunhofer.aisec.cpg.graph.edges.flows.FullDataflowGranularity
 import de.fraunhofer.aisec.cpg.graph.edges.flows.Granularity
 import de.fraunhofer.aisec.cpg.graph.edges.flows.indexed
->>>>>>> 49f1fb77
 import de.fraunhofer.aisec.cpg.graph.statements.*
 import de.fraunhofer.aisec.cpg.graph.statements.expressions.*
 import de.fraunhofer.aisec.cpg.helpers.*
@@ -124,36 +121,6 @@
                     granularity =
                         it.filterIsInstance<Granularity>().singleOrNull() ?: FullDataflowGranularity
                 }
-<<<<<<< HEAD
-            } else {
-                value.elements.forEach {
-                    // We currently support two properties here: The calling context and the
-                    // granularity of the edge. We get the information from the edgePropertiesMap or
-                    // use the defaults (no calling context => null and FullGranularity).
-                    var callingContext: CallingContext? = null
-                    var granularity: Granularity = FullDataflowGranularity
-                    edgePropertiesMap[Triple(it, key, true)]?.let {
-                        callingContext = it.filterIsInstance<CallingContext>().singleOrNull()
-                        granularity =
-                            it.filterIsInstance<Granularity>().singleOrNull()
-                                ?: FullDataflowGranularity
-                    }
-
-                    if ((it is VariableDeclaration || it is ParameterDeclaration) && key == it) {
-                        // Nothing to do
-                    } else if (callingContext != null) {
-                        key.prevDFGEdges.addContextSensitive(
-                            it,
-                            callingContext = callingContext,
-                            granularity = granularity,
-                        )
-                    } else if (edgePropertyMapElement is PointerDataflowGranularity) {
-                        key.prevDFGEdges +=
-                            Dataflow(start = it, end = key, granularity = edgePropertyMapElement)
-                    } else {
-                        key.prevDFGEdges.add(it) { this.granularity = granularity }
-                    }
-=======
 
                 if ((it is VariableDeclaration || it is ParameterDeclaration) && key == it) {
                     // Nothing to do
@@ -163,9 +130,11 @@
                         callingContext = callingContext,
                         granularity = granularity,
                     )
+                } else if (edgePropertyMapElement is PointerDataflowGranularity) {
+                    key.prevDFGEdges +=
+                        Dataflow(start = it, end = key, granularity = edgePropertyMapElement)
                 } else {
                     key.prevDFGEdges.add(it) { this.granularity = granularity }
->>>>>>> 49f1fb77
                 }
             }
         }*/
