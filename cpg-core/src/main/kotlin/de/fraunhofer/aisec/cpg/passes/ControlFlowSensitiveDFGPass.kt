--- conflicted
+++ resolved
@@ -450,44 +450,7 @@
             doubleState.declarationsState[currentNode.refersTo] =
                 PowersetLattice(identitySetOf(currentNode))
         } else if (currentNode is ComprehensionExpression) {
-<<<<<<< HEAD
-            val writtenTo =
-                when (val variable = currentNode.variable) {
-                    is DeclarationStatement -> {
-                        if (variable.isSingleDeclaration()) {
-                            variable.singleDeclaration
-                        } else {
-                            log.error(
-                                "Cannot handle multiple declarations in the ComprehensionExpression: Node $currentNode"
-                            )
-                            null
-                        }
-                    }
-                    else -> currentNode.variable
-                }
-            // We wrote something to this variable declaration
-            writtenTo?.let {
-                writtenDeclaration =
-                    when (writtenTo) {
-                        is Declaration -> writtenTo
-                        is Reference -> writtenTo.refersTo
-                        else -> {
-                            log.error(
-                                "The variable of type ${writtenTo.javaClass} is not yet supported in the ComprehensionExpression"
-                            )
-                            null
-                        }
-                    }
-
-                state.push(writtenTo, PowersetLattice(identitySetOf(currentNode.iterable)))
-                // Add the variable declaration (or the reference) to the list of previous
-                // write nodes in this path
-                state.declarationsState[writtenDeclaration] =
-                    PowersetLattice(identitySetOf(writtenTo))
-            }
-=======
             handleComprehensionExpression(currentNode, doubleState)
->>>>>>> 9ffd65eb
         } else if (currentNode is ForEachStatement && currentNode.variable != null) {
             // The VariableDeclaration in the ForEachStatement doesn't have an initializer, so
             // the "normal" case won't work. We handle this case separately here...
