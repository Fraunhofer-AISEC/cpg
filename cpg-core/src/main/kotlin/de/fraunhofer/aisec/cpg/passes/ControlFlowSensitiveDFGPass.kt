/*
 * Copyright (c) 2022, Fraunhofer AISEC. All rights reserved.
 *
 * Licensed under the Apache License, Version 2.0 (the "License");
 * you may not use this file except in compliance with the License.
 * You may obtain a copy of the License at
 *
 *      http://www.apache.org/licenses/LICENSE-2.0
 *
 * Unless required by applicable law or agreed to in writing, software
 * distributed under the License is distributed on an "AS IS" BASIS,
 * WITHOUT WARRANTIES OR CONDITIONS OF ANY KIND, either express or implied.
 * See the License for the specific language governing permissions and
 * limitations under the License.
 *
 *                    $$$$$$\  $$$$$$$\   $$$$$$\
 *                   $$  __$$\ $$  __$$\ $$  __$$\
 *                   $$ /  \__|$$ |  $$ |$$ /  \__|
 *                   $$ |      $$$$$$$  |$$ |$$$$\
 *                   $$ |      $$  ____/ $$ |\_$$ |
 *                   $$ |  $$\ $$ |      $$ |  $$ |
 *                   \$$$$$   |$$ |      \$$$$$   |
 *                    \______/ \__|       \______/
 *
 */
package de.fraunhofer.aisec.cpg.passes

import de.fraunhofer.aisec.cpg.TranslationContext
import de.fraunhofer.aisec.cpg.graph.*
import de.fraunhofer.aisec.cpg.graph.declarations.*
import de.fraunhofer.aisec.cpg.graph.edges.Edge
import de.fraunhofer.aisec.cpg.graph.edges.flows.*
import de.fraunhofer.aisec.cpg.graph.statements.*
import de.fraunhofer.aisec.cpg.graph.statements.expressions.*
import de.fraunhofer.aisec.cpg.helpers.*
import de.fraunhofer.aisec.cpg.helpers.LatticeElement
import de.fraunhofer.aisec.cpg.helpers.PowersetLattice
import de.fraunhofer.aisec.cpg.passes.configuration.DependsOn
import kotlin.contracts.ExperimentalContracts
import kotlin.contracts.contract

/**
 * This pass determines the data flows of References which refer to a VariableDeclaration (not a
 * field) while considering the control flow of a function. After this path, only such data flows
 * are left which can occur when following the control flow (in terms of the EOG) of the program.
 */
@OptIn(ExperimentalContracts::class)
@DependsOn(EvaluationOrderGraphPass::class)
@DependsOn(DFGPass::class)
open class ControlFlowSensitiveDFGPass(ctx: TranslationContext) : EOGStarterPass(ctx) {

    class Configuration(
        /**
         * This specifies the maximum complexity (as calculated per
         * [Statement.cyclomaticComplexity]) a [FunctionDeclaration] must have in order to be
         * considered.
         */
        var maxComplexity: Int? = null,
<<<<<<< HEAD
        val parallel: Boolean = true,
=======
        /**
         * This specifies the maximum time (in ms) we want to spend analyzing a single
         * [de.fraunhofer.aisec.cpg.graph.EOGStarterHolder]. If the time is exceeded, we skip the
         * function (or whatever is starting the EOG). If `null`, no time limit is enforced.
         */
        var timeout: Long? = null,
>>>>>>> e9c53ebe
    ) : PassConfiguration()

    override fun cleanup() {
        // Nothing to do
    }

    var purelyLocalNodes: Set<Node> = setOf()

    /** We perform the actions for each [FunctionDeclaration]. */
    override fun accept(node: Node) {
        if (node is FunctionDeclaration && node.body == null) {
            // We do not have a body for this function, so we cannot do anything here.
            // In fact, if we would continue, we would delete function summaries which would harm
            // more than it helps.
            return
        }

        // These are EOGStarterHolders but do not have an EOG which means, they will just cause
        // problems. Again, if we delete information/edges, we will never be able to recover them.
        if (node is FunctionTemplateDeclaration) return
        // Calculate the complexity of the function and see, if it exceeds our threshold
        val max = passConfig<Configuration>()?.maxComplexity
        val c = (node as? FunctionDeclaration)?.body?.cyclomaticComplexity() ?: 0
        if (max != null && c > max) {
            log.info(
                "Ignoring function ${node.name} because its complexity (${c}) is greater than the configured maximum (${max})"
            )
            return
        }

        log.trace("Handling {} (complexity: {})", node.name, c)

        var edgesToRemove: Set<Dataflow> = setOf()
        var allNodesWithEdgesToRemove: Set<Node> = setOf()

        if (node is AstNode) {
<<<<<<< HEAD
            //            clearFlowsOfVariableDeclarations(node)
=======
            val tmpTriple = collectFlowsToClear(node)
            edgesToRemove = tmpTriple.first
            allNodesWithEdgesToRemove = tmpTriple.second
            purelyLocalNodes = tmpTriple.third
>>>>>>> e9c53ebe
        }

        val startState = DFGPassState<Set<Node>>()

        startState.declarationsState.push(node, PowersetLattice(identitySetOf()))
        // If we start in a FunctionDeclaration, we have to add the parameters at the beginning
        // because we won't visit them.
        (node as? FunctionDeclaration)?.parameters?.forEach { param ->
            startState.declarationsState.push(param, PowersetLattice(identitySetOf(param)))
            param.default?.let { defaultValue ->
                startState.push(param, PowersetLattice(identitySetOf(defaultValue)))
            }
        }

        // If we start in a VariableDeclaration, we have to set the initializer as the last write
        // because we won't visit the declaration itself.
        (node as? VariableDeclaration)?.let { varDecl ->
            varDecl.initializer?.let { initializer ->
                startState.push(varDecl, PowersetLattice(identitySetOf(initializer)))
            }
        }

        val finalState =
            iterateEOG(
                node.nextEOGEdges,
                startState,
                passConfig<Configuration>()?.timeout,
                ::transfer,
            )
                as? DFGPassState ?: return

        for (node in allNodesWithEdgesToRemove) {
            node.prevDFGEdges.removeAll(edgesToRemove)
            node.nextDFGEdges.removeAll(edgesToRemove)
        }

        removeUnreachableImplicitReturnStatement(
            node,
            finalState.returnStatements.values.flatMap {
                it.elements.filterIsInstance<ReturnStatement>()
            },
        )

        for ((key, value) in finalState.generalState) {
            value.elements.forEach {
                // We currently support two properties here: The calling context and the
                // granularity of the edge. We get the information from the edgePropertiesMap or
                // use the defaults (no calling context => null and FullGranularity).
                var callingContext: CallingContext? = null
                var granularity: Granularity = FullDataflowGranularity
                edgePropertiesMap[Triple(it, key, true)]?.let {
                    callingContext = it.filterIsInstance<CallingContext>().singleOrNull()
                    granularity =
                        it.filterIsInstance<Granularity>().singleOrNull() ?: FullDataflowGranularity
                }

                /*if ((it is VariableDeclaration || it is ParameterDeclaration) && key == it) {
                    // Nothing to do
                } else if (callingContext != null) {
                    key.prevDFGEdges.addContextSensitive(
                        it,
                        callingContext = callingContext,
                        granularity = granularity,
                    )
                } else if (edgePropertyMapElement is PointerDataflowGranularity) {
                    key.prevDFGEdges +=
                        Dataflow(start = it, end = key, granularity = edgePropertyMapElement)
                } else {
                    key.prevDFGEdges.add(it) { this.granularity = granularity }
                }*/
            }
        }
    }

    /**
     * Checks if there's an entry in [edgePropertiesMap] with key `(x, null, <any>)` where `x` is in
     * [from] and, if so, adds an entry with key `(x, to, true)` and the same value
     */
    protected open fun findAndSetProperties(from: Set<Node>, to: Node) {
        edgePropertiesMap
            .filter { entry ->
                entry.key.first in from && (to as? Reference)?.refersTo == entry.key.second
            }
            .filter { it.key.first in from && it.key.second == null }
            .forEach {
                edgePropertiesMap
                    .computeIfAbsent(Triple(it.key.first, to, true)) { mutableSetOf() }
                    .addAll(it.value)
            }
    }

    /**
     * Removes all the incoming and outgoing DFG edges for each variable declaration in the block of
     * code [node].
     */
    protected fun collectFlowsToClear(node: AstNode): Triple<Set<Dataflow>, Set<Node>, Set<Node>> {
        // Get all children of the node which are not part of child EOG starters' children. We need
        // this to filter out effects on the childStarters' children. We do not want to impact them,
        // so we later filter out all things which occur in the children or even completely outside
        // the scope which we can reach. We also do not want to touch anything related to
        // FunctionTemplateDeclarations.
        val allChildrenOfFunction =
            node.allChildren<Node>(
                stopAtNode = {
                    it is FunctionTemplateDeclaration ||
                        it is VariableDeclaration && it.prevEOG.isEmpty() && !it.isImplicit ||
                        it is EOGStarterHolder && it.prevEOG.isEmpty() && it != node
                }
            )

        val edgesToRemove = mutableSetOf<Dataflow>()
        val allNodesWithEdgesToRemove = mutableSetOf<Node>()
        val purelyLocalNodes = mutableSetOf<Node>()

        // Get the local variables and parameters inside the node's astChildren (without the
        // childStarters' children). For these, we remove prev and next DFG edges from/to nodes
        // inside the node's astChildren
        for (varDecl in
            allChildrenOfFunction.filter {
                (it is VariableDeclaration &&
                    !it.isGlobal &&
                    it !is FieldDeclaration &&
                    it !is TupleDeclaration) || it is ParameterDeclaration
            }) {
            allNodesWithEdgesToRemove.add(varDecl)
            // Clear only prev DFG inside this function!
            varDecl.prevDFGEdges
                .filter { it.start in allChildrenOfFunction }
                .forEach {
                    edgesToRemove.add(it)
                    // varDecl.prevDFGEdges.remove(it)
                }
            // Clear only next DFG inside this function!
            varDecl.nextDFGEdges
                .filter { it.end in allChildrenOfFunction }
                .forEach {
                    edgesToRemove.add(it)
                    // varDecl.nextDFGEdges.remove(it)
                }
            if (
                varDecl.prevDFGEdges.all { it in edgesToRemove } and
                    varDecl.nextDFGEdges.all { it in edgesToRemove }
            )
                purelyLocalNodes.add(varDecl)
        }
        return Triple(edgesToRemove, allNodesWithEdgesToRemove, purelyLocalNodes)
    }

    /**
     * Computes the previous write access of [currentEdge].end if it is a [Reference] or
     * [ValueDeclaration] based on the given [state] (which maps all variables to its last write
     * instruction). It also updates the [state] if [currentEdge].end performs a write-operation to
     * a variable.
     *
     * It further determines unnecessary implicit return statement which are added by some frontends
     * even if every path reaching this point already contains a return statement.
     */
    protected open fun transfer(
        currentEdge: Edge<Node>,
        state: State<Node, Set<Node>>,
        worklist: Worklist<Edge<Node>, Node, Set<Node>>,
    ): State<Node, Set<Node>> {
        log.debug("In transfer")
        // We will set this if we write to a variable
        val writtenDeclaration: Declaration?
        val currentNode = currentEdge.end

        val doubleState = state as DFGPassState

        if (currentNode is VariableDeclaration) {
            val initializer = currentNode.initializer
            if (initializer != null) {
                // A variable declaration with an initializer => The initializer flows to the
                // declaration. This also affects tuples. We split it up later.
                doubleState.push(currentNode, PowersetLattice(identitySetOf(initializer)))
            }

            if (currentNode is TupleDeclaration) {
                // For a tuple declaration, we write the elements in this statement. We do not
                // really care about the tuple when using the elements subsequently.
                currentNode.elements.forEachIndexed { idx, variable ->
                    // This is the last write to the variable
                    doubleState.pushToDeclarationsState(
                        variable,
                        PowersetLattice(identitySetOf(variable)),
                    )
                    // We wrote the tuple declaration to each element and we keep the index
                    doubleState.push(variable, PowersetLattice(identitySetOf(currentNode)))

                    edgePropertiesMap
                        .computeIfAbsent(Triple(currentNode, variable, true)) { mutableSetOf() }
                        .add(indexed(idx))
                }
            } else {
                // We also wrote something to this variable declaration here.
                doubleState.pushToDeclarationsState(
                    currentNode,
                    PowersetLattice(identitySetOf(currentNode)),
                )
            }
        } else if (currentNode is MemberExpression) {
            handlePartialAccessExpression(
                currentNode,
                currentNode.base,
                currentNode.refersTo,
                doubleState,
            )
        } else if (currentNode is SubscriptExpression) {
            handlePartialAccessExpression(
                currentNode,
                currentNode.base,
                currentNode.subscriptExpression,
                doubleState,
            )
        } else if (isSimpleAssignment(currentNode)) {
            // It's an assignment which can have one or multiple things on the lhs and on the
            // rhs. The lhs could be a declaration or a reference (or multiple of these things).
            // The rhs can be anything. The rhs flows to the respective lhs. To identify the
            // correct mapping, we use the "assignments" property which already searches for us.
            currentNode.assignments.forEach { assignment ->
                // This was the last write to the respective declaration.
                val declPair: Pair<Declaration, Node?>? =
                    if (assignment.target is Declaration)
                        Pair(assignment.target as Declaration, assignment.target)
                    else {
                        val unwrappedTarget = (assignment.target as? Expression).unwrapReference()
                        if (unwrappedTarget is Reference) {
                            if (assignment.target is SubscriptExpression) {
                                val subscriptExpression = assignment.target as? SubscriptExpression
                                val unwrappedBufTarget =
                                    subscriptExpression?.arrayExpression?.unwrapReference()
                                if (unwrappedBufTarget is Reference) {
                                    unwrappedBufTarget.refersTo?.let { Pair(it, assignment.target) }
                                } else null
                            } else if (unwrappedTarget?.refersTo == null) {
                                null
                            } else {
                                Pair(unwrappedTarget.refersTo!!, unwrappedTarget)
                            }
                        } else null
                    }
                declPair?.let { (decl, target) ->
                    if (target != null) {
                        doubleState.declarationsState[decl] = PowersetLattice(identitySetOf(target))
                    }
                    // Sometimes, we have a InitializerListExpression on the lhs which is not good
                    // at
                    // all...
                    if (target is InitializerListExpression) {
                        target.initializers.forEachIndexed { idx, initializer ->
                            (initializer as? Reference)?.let { ref ->
                                ref.refersTo?.let {
                                    doubleState.declarationsState[it] =
                                        PowersetLattice(identitySetOf(ref))
                                }
                            }
                        }
                    } else {
                        // This was the last write to the respective declaration.
                        (target as? Declaration ?: (target as? Reference)?.refersTo)?.let {
                            doubleState.declarationsState[it] =
                                PowersetLattice(identitySetOf(target as Node))
                        }
                    }
                }
            }
        } else if (isIncOrDec(currentNode)) {
            // Increment or decrement => Add the prevWrite of the input to the input. After the
            // operation, the prevWrite of the input's variable is this node.
            val input = (currentNode as UnaryOperator).input as Reference
            // We write to the variable in the input
            writtenDeclaration = input.refersTo

            if (writtenDeclaration != null) {
                val prev = doubleState.declarationsState[writtenDeclaration]
                // We check if we have something relevant for this node (because there was an entry
                // for the incoming edge) in the edgePropertiesMap and, if so, we generate a
                // dedicated entry for the edge between declState and currentNode.
                findAndSetProperties(prev?.elements ?: setOf(), currentNode)
                state.push(input, prev)
                doubleState.declarationsState[writtenDeclaration] =
                    PowersetLattice(identitySetOf(input))
            }
        } else if (isCompoundAssignment(currentNode)) {
            // We write to the lhs, but it also serves as an input => We first get all previous
            // writes to the lhs and then add the flow from lhs and rhs to the current node.

            // The write operation goes to the variable in the lhs
            val lhs = currentNode.lhs.singleOrNull()
            val lhsref = lhs.unwrapReference()
            if (lhsref is Reference) {
                writtenDeclaration = lhsref.refersTo

                if (writtenDeclaration != null && lhs != null) {
                    val prev = doubleState.declarationsState[writtenDeclaration]
                    findAndSetProperties(prev?.elements ?: setOf(), currentNode)
                    // Data flows from the last writes to the lhs variable to this node
                    state.push(lhs, prev)

                    // The whole current node is the place of the last update, not (only) the lhs!
                    doubleState.declarationsState[writtenDeclaration] =
                        PowersetLattice(identitySetOf(lhs))
                }
            }
        } else if (
            (currentNode as? Reference)?.access == AccessValues.READ &&
                (currentNode.refersTo is VariableDeclaration ||
                    currentNode.refersTo is ParameterDeclaration) &&
                currentNode.refersTo !is FieldDeclaration &&
                (currentNode.refersTo as? VariableDeclaration)?.isGlobal != true
        ) {
            // We can only find a change if there's a state for the variable
            doubleState.declarationsState[currentNode.refersTo]?.let {
                // We only read the variable => Get previous write which have been collected in
                // the other steps
                // We check if we have something relevant for this node (because there was an entry
                // for the incoming edge) in the edgePropertiesMap and, if so, we generate a
                // dedicated entry for the edge between declState and currentNode.
                findAndSetProperties(it.elements, currentNode)
                state.push(currentNode, it)
            }
        } else if (
            (currentNode as? Reference)?.access == AccessValues.READWRITE &&
                (currentNode.refersTo is VariableDeclaration ||
                    currentNode.refersTo is ParameterDeclaration) &&
                currentNode.refersTo !is FieldDeclaration
        ) {
            // We can only find a change if there's a state for the variable
            doubleState.declarationsState[currentNode.refersTo]?.let {
                // We only read the variable => Get previous write which have been collected in
                // the other steps
                state.push(currentNode, it)
            }
        } else if (
            (currentNode as? Reference)?.access == AccessValues.READWRITE &&
                !currentNode.dfgHandlerHint
        ) {
            /* This branch collects all READWRITE accesses which are not handled separately as compoundAssignment or inc/dec unary operation. This could for example be a pointer passed to an unknown function which is modified in this function but other things are also possible. */
            // We can only find a change if there's a state for the variable
            doubleState.declarationsState[currentNode.refersTo]?.let {
                // We only read the variable => Get previous write which have been collected in
                // the other steps
                state.push(currentNode, it)
            }
            // We read and write to the variable => Update the declarationState accordingly because
            // there was probably some other kind of DFG edge into the reference
            doubleState.declarationsState[currentNode.refersTo] =
                PowersetLattice(identitySetOf(currentNode))
        } else if (
            (currentNode as? Reference)?.access == AccessValues.WRITE && !currentNode.dfgHandlerHint
        ) {
            /* Also here, we want/have to filter out variables in ForEachStatements because this must be handled separately.  */
            // We write to the variable => Update the declarationState accordingly because
            // there was probably some other kind of DFG edge into the reference
            doubleState.declarationsState[currentNode.refersTo] =
                PowersetLattice(identitySetOf(currentNode))
        } else if (currentNode is ComprehensionExpression) {
            handleComprehensionExpression(currentNode, doubleState)
        } else if (currentNode is ForEachStatement && currentNode.variable != null) {
            // The VariableDeclaration in the ForEachStatement doesn't have an initializer, so
            // the "normal" case won't work. We handle this case separately here...
            // This is what we write to the declaration
            val iterable = currentNode.iterable as? Expression
            val writtenTo =
                when (val variable = currentNode.variable) {
                    is DeclarationStatement -> {
                        if (variable.isSingleDeclaration()) {
                            variable.singleDeclaration
                        } else if (variable.variables.size == 2) {
                            // If there are two variables, we just blindly assume that the order is
                            // (key, value), so we return the second one
                            variable.declarations[1]
                        } else {
                            null
                        }
                    }
                    else -> variable
                }

            // We wrote something to this variable declaration
            writtenDeclaration =
                when (writtenTo) {
                    is Declaration -> writtenTo
                    is Reference -> writtenTo.refersTo
                    else -> {
                        log.error(
                            "The variable of type ${writtenTo?.javaClass} is not yet supported in the foreach loop"
                        )
                        null
                    }
                }

            if (writtenTo is Reference) {
                // This is a special case: We add the nextEOGEdge which goes out of the loop but
                // with the old previousWrites map.
                val nodesOutsideTheLoop =
                    currentNode.nextEOGEdges.filter {
                        it.unreachable != true &&
                            it.end != currentNode.statement &&
                            it.end !in currentNode.statement.allChildren<Node>()
                    }
                nodesOutsideTheLoop.forEach { worklist.push(it, state.duplicate()) }
            }

            iterable?.let {
                writtenTo?.let {
                    state.push(writtenTo, PowersetLattice(identitySetOf(iterable)))
                    // Add the variable declaration (or the reference) to the list of previous
                    // write nodes in this path
                    state.declarationsState[writtenDeclaration] =
                        PowersetLattice(identitySetOf(writtenTo))
                }
            }
        } else if (currentNode is FunctionDeclaration) {
            // We have to add the parameters
            currentNode.parameters.forEach {
                doubleState.pushToDeclarationsState(it, PowersetLattice(identitySetOf(it)))
            }
        } else if (currentNode is ReturnStatement) {
            doubleState.returnStatements.push(
                currentNode,
                PowersetLattice(identitySetOf(currentNode)),
            )
        } else if (currentNode is CallExpression) {
            // If the CallExpression invokes a function for which we have a function summary, we use
            // the summary to identify the last write to a parameter (or receiver) and match it to
            // the respective argument or the base.
            // Since this Reference r is manipulated inside the invoked function, the next
            // read-access of a Reference r' with r'.refersTo == r.refersTo will be affected by the
            // node that has been stored inside the function summary for this particular
            // parameter/receiver, and we store this last write-access in the state.
            // As the node is in another function, we also store the CallingContext of the call
            // expression in the edgePropertiesMap.
            val functionsWithSummaries =
                currentNode.invokes.filter { ctx.config.functionSummaries.hasSummary(it) }
            if (functionsWithSummaries.isNotEmpty()) {
                for (invoked in functionsWithSummaries) {
                    val changedParams = ctx.config.functionSummaries.getLastWrites(invoked)
                    for ((param, _) in changedParams) {
                        val arg =
                            when (param) {
                                (invoked as? MethodDeclaration)?.receiver ->
                                    (currentNode as? MemberCallExpression)?.base as? Reference
                                is ParameterDeclaration ->
                                    currentNode.arguments[param.argumentIndex] as? Reference
                                else -> null
                            }
                        doubleState.declarationsState[arg?.refersTo] =
                            PowersetLattice(identitySetOf(param))

                        if (arg != null) {
                            edgePropertiesMap[Triple(param, arg.refersTo, false)]?.add(
                                CallingContextOut(mutableListOf(currentNode))
                            )
                        }
                    }
                }
            } else {
                // The default behavior so we continue with the next EOG thing.
                doubleState.declarationsState.push(
                    currentNode,
                    doubleState.declarationsState[currentEdge.start],
                )
            }
        } else if (
            (currentNode as? Reference)?.access == AccessValues.WRITE &&
                (currentNode.refersTo is VariableDeclaration ||
                    currentNode.refersTo is ParameterDeclaration) &&
                currentNode.refersTo !is FieldDeclaration
        ) {
            // This is a really ugly workaround: Check if the VariableDeclaration which this
            // reference refers to is used as some sort of non-local (in terms of not reachable via
            // the connected EOG). For us, an indication of this is that there are some prev or next
            // DFG edges left which are associated to this variable declaration. In this case, we
            // add the write operation from this reference to the variable declaration.
            currentNode.refersTo?.let { variableDecl ->
                if (variableDecl !in purelyLocalNodes)
                    doubleState.push(variableDecl, PowersetLattice(identitySetOf(currentNode)))
            }
        } else {
            doubleState.declarationsState.push(
                currentNode,
                doubleState.declarationsState[currentEdge.start],
            )
        }
        return state
    }

    /**
     * The [currentNode] is a node which accesses a part of its [base] object. The part which is
     * accessed is identified by [subElement]. It updates the state depending on the type of access.
     * For [AccessValues.WRITE], we keep track of the part written to and store this for later
     * identification. We also store that the last write access to the base was here. For
     * [AccessValues.READ], we check if we have a matching entry in our [doubleState] and use this
     * one to draw a full DFG edge. For [AccessValues.READWRITE], we make a combination of those
     * two.
     *
     * Note: We do not draw the partial edges here because this is already done in the [DFGPass].
     */
    protected fun handlePartialAccessExpression(
        currentNode: Expression,
        base: Expression,
        subElement: Node?,
        doubleState: DFGPassState<Set<Node>>,
    ) {
        val writtenDeclaration = (base as? Reference)?.refersTo ?: return

        if (
            currentNode.access == AccessValues.READ || currentNode.access == AccessValues.READWRITE
        ) {
            if (subElement != null) {
                // We do an ugly hack here: We store a (unique) hash out of partial access
                // identifier and the variable declaration in the declaration state so that we can
                // retrieve it later for READ accesses.
                val declState = doubleState.declarationsState[currentNode.objectIdentifier()]
                if (declState != null) {
                    // We check if we have something relevant for this node (because there was an
                    // entry for the incoming edge) in the edgePropertiesMap and, if so, we generate
                    // a dedicated entry for the edge between declState and currentNode.
                    findAndSetProperties(declState.elements, currentNode)
                    doubleState.push(currentNode, declState)
                } else if (subElement is Declaration) {
                    // If we do not have a stored state of our object+field, we can use the field
                    // (or other) declaration. This will help us follow a data flow from field
                    // initializers (if they exist in the language)
                    doubleState.push(currentNode, PowersetLattice(identitySetOf(subElement)))
                }
            }
        }

        if (
            currentNode.access == AccessValues.WRITE || currentNode.access == AccessValues.READWRITE
        ) {
            // We also want to set the last write to our base here.
            doubleState.declarationsState[writtenDeclaration] = PowersetLattice(identitySetOf(base))

            // Update the state identifier of this node, so that the data flows to later member
            // expressions accessing the same object/partial access identifier combination.
            doubleState.declarationsState[currentNode.objectIdentifier()] =
                PowersetLattice(identitySetOf(currentNode))
        }
    }

    /**
     * Handles the propagation of data flows to the variables used in a [ComprehensionExpression].
     * We have a write access to one or multiple [Declaration]s or [Reference]s here. Multiple
     * values are supported through [InitializerListExpression].
     */
    protected fun handleComprehensionExpression(
        currentNode: ComprehensionExpression,
        state: DFGPassState<Set<Node>>,
    ) {
        val writtenTo =
            when (val variable = currentNode.variable) {
                is DeclarationStatement -> {
                    variable.declarations
                }
                is Reference -> listOf(variable)
                is InitializerListExpression -> variable.initializers
                else -> {
                    log.error(
                        "The type ${variable.javaClass} is not yet supported as ComprehensionExpression::variable"
                    )
                    listOf()
                }
            }
        // We wrote something to this variable declaration
        writtenTo.forEach { writtenToIt ->
            val writtenDeclaration =
                when (writtenToIt) {
                    is Declaration -> writtenToIt
                    is Reference -> writtenToIt.refersTo
                    is SubscriptExpression -> (writtenToIt.arrayExpression as? Reference)?.refersTo
                    else -> {
                        log.error(
                            "The variable of type ${writtenToIt.javaClass} is not yet supported in the ComprehensionExpression"
                        )
                        null
                    }
                }

            // Add the variable declaration (or the reference) to the list of previous
            // write nodes in this path
            state.declarationsState[writtenDeclaration] =
                PowersetLattice(identitySetOf(writtenToIt))
        }
        state.push(currentNode.variable, PowersetLattice(identitySetOf(currentNode.iterable)))
    }

    /**
     * We use this map to store additional information on the DFG edges which we cannot keep in the
     * state. This is for example the case to identify if the resulting edge will receive a
     * context-sensitivity label (i.e., if the node used as key is somehow inside the called
     * function and the next usage happens inside the function under analysis right now). The key of
     * an entry works as follows: The 1st item in the triple is the prevDFG of the 2nd item. If the
     * 2nd item is null, it's obviously not relevant. Ultimately, it will be 2nd -prevDFG-> 1st. If
     * the third item is false, we also don't consider it.
     */
    val edgePropertiesMap = mutableMapOf<Triple<Node, Node?, Boolean>, MutableSet<Any>>()

    /**
     * Checks if the node performs an operation and an assignment at the same time e.g. with the
     * operators +=, -=, *=, ...
     */
    protected fun isCompoundAssignment(currentNode: Node): Boolean {
        contract { returns(true) implies (currentNode is AssignExpression) }
        return currentNode is AssignExpression &&
            currentNode.operatorCode in currentNode.language.compoundAssignmentOperators &&
            (currentNode.lhs.singleOrNull() as? Reference)?.refersTo != null
    }

    protected fun isSimpleAssignment(currentNode: Node): Boolean {
        contract { returns(true) implies (currentNode is AssignExpression) }
        return currentNode is AssignExpression && currentNode.isSimpleAssignment
    }

    /** Checks if the node is an increment or decrement operator (e.g. i++, i--, ++i, --i) */
    protected fun isIncOrDec(currentNode: Node) =
        currentNode is UnaryOperator &&
            (currentNode.operatorCode == "++" || currentNode.operatorCode == "--") &&
            (currentNode.input as? Reference)?.refersTo != null

    /**
     * Removes the DFG edges for a potential implicit return statement if it is not in
     * [reachableReturnStatements].
     */
    protected fun removeUnreachableImplicitReturnStatement(
        node: Node,
        reachableReturnStatements: Collection<ReturnStatement>,
    ) {
        val lastStatement =
            ((node as? FunctionDeclaration)?.body as? Block)?.statements?.lastOrNull()
        if (
            lastStatement is ReturnStatement &&
                lastStatement.isImplicit &&
                lastStatement !in reachableReturnStatements
        )
            lastStatement.nextDFGEdges.remove(node)
    }

    /**
     * A state which actually holds a state for all nodes, one only for declarations and one for
     * ReturnStatements.
     */
    protected class DFGPassState<V>(
        /**
         * A mapping of a [Node] to its [de.fraunhofer.aisec.cpg.helpers.functional.LatticeElement].
         * The keys of this state will later get the DFG edges from the value!
         */
        var generalState: State<Node, V> = State(),
        /**
         * It's main purpose is to store the most recent mapping of a [Declaration] to its
         * [de.fraunhofer.aisec.cpg.helpers.functional.LatticeElement]. However, it is also used to
         * figure out if we have to continue with the iteration (something in the declarationState
         * has changed) which is why we store all nodes here. However, since we never use them
         * except from determining if we changed something, it won't affect the result.
         */
        var declarationsState: State<Any?, V> = State(),

        /** The [returnStatements] which are reachable. */
        var returnStatements: State<Node, V> = State(),
    ) : State<Node, V>() {
        override fun duplicate(): DFGPassState<V> {
            return DFGPassState(generalState.duplicate(), declarationsState.duplicate())
        }

        override fun get(key: Node): LatticeElement<V>? {
            return generalState[key] ?: declarationsState[key]
        }

        override fun lub(other: State<Node, V>): Pair<State<Node, V>, Boolean> {
            return if (other is DFGPassState) {
                val (_, generalUpdate) = generalState.lub(other.generalState)
                val (_, declUpdate) = declarationsState.lub(other.declarationsState)
                Pair(this, generalUpdate || declUpdate)
            } else {
                val (_, generalUpdate) = generalState.lub(other)
                Pair(this, generalUpdate)
            }
        }

        override fun needsUpdate(other: State<Node, V>): Boolean {
            return if (other is DFGPassState) {
                generalState.needsUpdate(other.generalState) ||
                    declarationsState.needsUpdate(other.declarationsState)
            } else {
                generalState.needsUpdate(other)
            }
        }

        override fun push(newNode: Node, newLatticeElement: LatticeElement<V>?): Boolean {
            return generalState.push(newNode, newLatticeElement)
        }

        /** Pushes the [newNode] and its [newLatticeElement] to the [declarationsState]. */
        fun pushToDeclarationsState(newNode: Node, newLatticeElement: LatticeElement<V>?): Boolean {
            return declarationsState.push(newNode, newLatticeElement)
        }
    }
}

/**
 * The "object identifier" of a node can be used to differentiate different "objects" that a node
 * (most likely a [Reference]) refers to.
 *
 * In the most basic use-case the [objectIdentifier] of a simple variable reference is the hash-code
 * of its [VariableDeclaration]. Consider the following code:
 * ```c
 * int a = 1;
 * printf(a);
 * ```
 *
 * In this case, the "object identifier" of the [Reference] `a` in the second line is the hash-code
 * of the [VariableDeclaration] `a` in the first line.
 *
 * However, we also need to differentiate between different objects that are used as fields as well
 * as different instances of the fields. Consider the second example:
 * ```c
 * struct myStruct {
 *   int field;
 * };
 *
 * struct myStruct a;
 * a.field = 1;
 *
 * struct myStruct b;
 * b.field = 2;
 * ```
 *
 * In this case, the [objectIdentifier] of the [MemberExpression] `a` is a combination of the
 * hash-code of the [VariableDeclaration] `a` as well as the [FieldDeclaration] of `field`. The same
 * applies for `b`. If we would only rely on the [VariableDeclaration], we would not be sensitive to
 * fields, if we would only rely on the [FieldDeclaration], we would not be sensitive to different
 * object instances. Therefore, we consider both.
 *
 * Please note however, that this current, very basic implementation does not consider perform any
 * kind of pointer or alias analysis. This means that even though the "contents" of two variables
 * that are the same (for example, because one is assigned into the other), they will be considered
 * different "objects".
 */
fun Node.objectIdentifier(): Int? {
    return when (this) {
        is SubscriptExpression -> this.objectIdentifier()
        is MemberExpression -> this.objectIdentifier()
        is Reference -> this.objectIdentifier()
        is UnaryOperator -> this.objectIdentifier()
        is Declaration -> this.hashCode()
        is Literal<*> -> this.value.hashCode()
        else -> null
    }
}

/** Implements [Node.objectIdentifier] for a [SubscriptExpression]. */
fun SubscriptExpression.objectIdentifier(): Int? {
    val ref = this.subscriptExpression.objectIdentifier()
    val baseIdentifier = base.objectIdentifier()
    return if (baseIdentifier != null && ref != null) {
        baseIdentifier + ref
    } else {
        null
    }
}

/** Implements [Node.objectIdentifier] for a [MemberExpression]. */
fun MemberExpression.objectIdentifier(): Int? {
    val ref = this.refersTo
    return if (ref == null) {
        null
    } else {
        val baseIdentifier = base.objectIdentifier()
        if (baseIdentifier != null) {
            ref.hashCode() + baseIdentifier
        } else {
            null
        }
    }
}

/** Implements [Node.objectIdentifier] for a [Reference]. */
fun Reference.objectIdentifier(): Int? {
    return this.refersTo?.hashCode()
}

/** Implements [Node.objectIdentifier] for a [UnaryOperator]. */
fun UnaryOperator.objectIdentifier(): Int? {
    val op = this.operatorCode
    return if (op == null) {
        null
    } else {
        val inputIdentifier = input.objectIdentifier()
        if (inputIdentifier != null) {
            op.hashCode() + inputIdentifier
        } else {
            null
        }
    }
}<|MERGE_RESOLUTION|>--- conflicted
+++ resolved
@@ -56,16 +56,13 @@
          * considered.
          */
         var maxComplexity: Int? = null,
-<<<<<<< HEAD
-        val parallel: Boolean = true,
-=======
         /**
          * This specifies the maximum time (in ms) we want to spend analyzing a single
          * [de.fraunhofer.aisec.cpg.graph.EOGStarterHolder]. If the time is exceeded, we skip the
          * function (or whatever is starting the EOG). If `null`, no time limit is enforced.
          */
         var timeout: Long? = null,
->>>>>>> e9c53ebe
+        val parallel: Boolean = true,
     ) : PassConfiguration()
 
     override fun cleanup() {
@@ -86,6 +83,7 @@
         // These are EOGStarterHolders but do not have an EOG which means, they will just cause
         // problems. Again, if we delete information/edges, we will never be able to recover them.
         if (node is FunctionTemplateDeclaration) return
+
         // Calculate the complexity of the function and see, if it exceeds our threshold
         val max = passConfig<Configuration>()?.maxComplexity
         val c = (node as? FunctionDeclaration)?.body?.cyclomaticComplexity() ?: 0
@@ -102,14 +100,10 @@
         var allNodesWithEdgesToRemove: Set<Node> = setOf()
 
         if (node is AstNode) {
-<<<<<<< HEAD
-            //            clearFlowsOfVariableDeclarations(node)
-=======
             val tmpTriple = collectFlowsToClear(node)
             edgesToRemove = tmpTriple.first
             allNodesWithEdgesToRemove = tmpTriple.second
             purelyLocalNodes = tmpTriple.third
->>>>>>> e9c53ebe
         }
 
         val startState = DFGPassState<Set<Node>>()
@@ -141,10 +135,11 @@
             )
                 as? DFGPassState ?: return
 
-        for (node in allNodesWithEdgesToRemove) {
-            node.prevDFGEdges.removeAll(edgesToRemove)
-            node.nextDFGEdges.removeAll(edgesToRemove)
-        }
+        // Commented out because the DFG pass here doesn't create the over-approximations.
+        // for (node in allNodesWithEdgesToRemove) {
+        //    node.prevDFGEdges.removeAll(edgesToRemove)
+        //    node.nextDFGEdges.removeAll(edgesToRemove)
+        // }
 
         removeUnreachableImplicitReturnStatement(
             node,
@@ -190,6 +185,7 @@
      */
     protected open fun findAndSetProperties(from: Set<Node>, to: Node) {
         edgePropertiesMap
+            // TODO: What's the purpose of these two filters? One of them is unnecessary.
             .filter { entry ->
                 entry.key.first in from && (to as? Reference)?.refersTo == entry.key.second
             }
@@ -238,17 +234,11 @@
             // Clear only prev DFG inside this function!
             varDecl.prevDFGEdges
                 .filter { it.start in allChildrenOfFunction }
-                .forEach {
-                    edgesToRemove.add(it)
-                    // varDecl.prevDFGEdges.remove(it)
-                }
+                .forEach { edgesToRemove.add(it) }
             // Clear only next DFG inside this function!
             varDecl.nextDFGEdges
                 .filter { it.end in allChildrenOfFunction }
-                .forEach {
-                    edgesToRemove.add(it)
-                    // varDecl.nextDFGEdges.remove(it)
-                }
+                .forEach { edgesToRemove.add(it) }
             if (
                 varDecl.prevDFGEdges.all { it in edgesToRemove } and
                     varDecl.nextDFGEdges.all { it in edgesToRemove }
@@ -756,13 +746,14 @@
      */
     protected class DFGPassState<V>(
         /**
-         * A mapping of a [Node] to its [de.fraunhofer.aisec.cpg.helpers.functional.LatticeElement].
-         * The keys of this state will later get the DFG edges from the value!
+         * A mapping of a [Node] to its
+         * [de.fraunhofer.aisec.cpg.helpers.functional.Lattice.Element]. The keys of this state will
+         * later get the DFG edges from the value!
          */
         var generalState: State<Node, V> = State(),
         /**
          * It's main purpose is to store the most recent mapping of a [Declaration] to its
-         * [de.fraunhofer.aisec.cpg.helpers.functional.LatticeElement]. However, it is also used to
+         * [de.fraunhofer.aisec.cpg.helpers.functional.Lattice.Element]. However, it is also used to
          * figure out if we have to continue with the iteration (something in the declarationState
          * has changed) which is why we store all nodes here. However, since we never use them
          * except from determining if we changed something, it won't affect the result.
