/*
 * Copyright (c) 2022, Fraunhofer AISEC. All rights reserved.
 *
 * Licensed under the Apache License, Version 2.0 (the "License");
 * you may not use this file except in compliance with the License.
 * You may obtain a copy of the License at
 *
 *      http://www.apache.org/licenses/LICENSE-2.0
 *
 * Unless required by applicable law or agreed to in writing, software
 * distributed under the License is distributed on an "AS IS" BASIS,
 * WITHOUT WARRANTIES OR CONDITIONS OF ANY KIND, either express or implied.
 * See the License for the specific language governing permissions and
 * limitations under the License.
 *
 *                    $$$$$$\  $$$$$$$\   $$$$$$\
 *                   $$  __$$\ $$  __$$\ $$  __$$\
 *                   $$ /  \__|$$ |  $$ |$$ /  \__|
 *                   $$ |      $$$$$$$  |$$ |$$$$\
 *                   $$ |      $$  ____/ $$ |\_$$ |
 *                   $$ |  $$\ $$ |      $$ |  $$ |
 *                   \$$$$$   |$$ |      \$$$$$   |
 *                    \______/ \__|       \______/
 *
 */
package de.fraunhofer.aisec.cpg.passes

import de.fraunhofer.aisec.cpg.TranslationContext
import de.fraunhofer.aisec.cpg.graph.*
import de.fraunhofer.aisec.cpg.graph.declarations.*
import de.fraunhofer.aisec.cpg.graph.edge.Properties
import de.fraunhofer.aisec.cpg.graph.edge.PropertyEdge
import de.fraunhofer.aisec.cpg.graph.statements.*
import de.fraunhofer.aisec.cpg.graph.statements.expressions.*
import de.fraunhofer.aisec.cpg.helpers.*
import de.fraunhofer.aisec.cpg.passes.order.DependsOn

/**
 * This pass determines the data flows of DeclaredReferenceExpressions which refer to a
 * VariableDeclaration (not a field) while considering the control flow of a function. After this
 * path, only such data flows are left which can occur when following the control flow (in terms of
 * the EOG) of the program.
 */
@DependsOn(EvaluationOrderGraphPass::class)
@DependsOn(DFGPass::class)
open class ControlFlowSensitiveDFGPass(ctx: TranslationContext) : TranslationUnitPass(ctx) {

    override fun cleanup() {
        // Nothing to do
    }

    override fun accept(tu: TranslationUnitDeclaration) {
        tu.functions.forEach(::handle)
    }

    /**
     * We perform the actions for each [FunctionDeclaration].
     *
     * @param node every node in the TranslationResult
     */
    protected fun handle(node: Node) {
        if (node is FunctionDeclaration) {
            clearFlowsOfVariableDeclarations(node)
            val startState = DFGPassState<Set<Node>>()
            startState.declarationsState.push(node, PowersetLattice(setOf()))
            val finalState =
                iterateEOG(node.nextEOGEdges, startState, ::transfer) as? DFGPassState ?: return

            removeUnreachableImplicitReturnStatement(
                node,
                finalState.returnStatements.values.flatMap {
                    it.elements.filterIsInstance<ReturnStatement>()
                }
            )

            for ((key, value) in finalState.generalState) {
                key.addAllPrevDFG(
                    value.elements.filterNot { it is VariableDeclaration && key == it }
                )
            }
        }
    }

    /**
     * Removes all the incoming and outgoing DFG edges for each variable declaration in the block of
     * code [node].
     */
    protected fun clearFlowsOfVariableDeclarations(node: Node) {
        for (varDecl in node.variables) {
            varDecl.clearPrevDFG()
            varDecl.clearNextDFG()
        }
    }
}

<<<<<<< HEAD
/**
 * Computes the previous write access of [currentEdge].end if it is a [DeclaredReferenceExpression]
 * or [ValueDeclaration] based on the given [state] (which maps all variables to its last write
 * instruction). It also updates the [state] if [currentEdge].end performs a write-operation to a
 * variable.
 *
 * It further determines unnecessary implicit return statement which are added by some frontends
 * even if every path reaching this point already contains a return statement.
 */
fun transfer(
    currentEdge: PropertyEdge<Node>,
    state: State<Node, Set<Node>>,
    worklist: Worklist<PropertyEdge<Node>, Node, Set<Node>>
): State<Node, Set<Node>> {
    // We will set this if we write to a variable
    val writtenDecl: Declaration?
    val currentNode = currentEdge.end

    val doubleState = state as DFGPassState

    val initializer = (currentNode as? VariableDeclaration)?.initializer
    if (initializer != null) {
        // A variable declaration with an initializer => The initializer flows to the
        // declaration.
        // We also wrote something to this variable declaration
        state.push(currentNode, PowersetLattice(setOf(initializer)))

        doubleState.pushToDeclarationsState(currentNode, PowersetLattice(setOf(currentNode)))
    } else if (currentNode is AssignExpression) {
        // It's an assignment which can have one or multiple things on the lhs and on the
        // rhs. The lhs could be a declaration or a reference (or multiple of these things).
        // The rhs can be anything. The rhs flows to the respective lhs. To identify the
        // correct mapping, we use the "assignments" property which already searches for us.
        currentNode.assignments.forEach { assignment ->
            // This was the last write to the respective declaration.
            (assignment.target as? Declaration
                    ?: (assignment.target as? DeclaredReferenceExpression)?.refersTo)
                ?.let {
                    doubleState.declarationsState[it] =
                        PowersetLattice(setOf(assignment.target as Node))
=======
    /**
     * Performs a forward analysis through the EOG to collect all possible writes to a variable and
     * adds them to the DFG edges to the read operations of that variable. We differentiate between
     * the flows based on the following types of statements/expressions:
     * - VariableDeclaration with an initializer
     * - Unary operators ++ and --
     * - Assignments of the form "variable = rhs"
     * - Assignments with an operation e.g. of the form "variable += rhs"
     * - Read operations on a variable
     */
    protected fun handleStatementHolder(node: Node) {
        // The list of nodes that we have to consider and the last write operations to the different
        // variables.
        val worklist =
            mutableListOf<Pair<Node, MutableMap<Declaration, MutableList<Node>>>>(
                Pair(node, mutableMapOf())
            )

        val alreadyProcessed = mutableSetOf<Pair<Node, Map<Declaration, Node>>>()

        // Different points which could be the cause of a loop (in a non-broken program). We
        // consider ForStatements, WhileStatements, ForEachStatements, DoStatements and
        // GotoStatements
        val loopPoints = mutableMapOf<Node, MutableMap<Declaration, MutableSet<Node>>>()

        val returnStatements = mutableSetOf<ReturnStatement>()

        // Iterate through the worklist
        while (worklist.isNotEmpty()) {
            // The node we will analyze now and the map of the last write statements to a variable.
            val (currentNode, previousWrites) = worklist.removeFirst()
            if (
                !alreadyProcessed.add(
                    Pair(currentNode, previousWrites.mapValues { (_, v) -> v.last() })
                )
            ) {
                // The entry did already exist. This means that the changes won't have any effects
                // and we don't have to run the loop.
                continue
            }
            // We will set this if we write to a variable
            var writtenDecl: Declaration? = null
            var currentWritten = currentNode

            val initializer = (currentNode as? VariableDeclaration)?.initializer
            if (initializer != null) {
                // A variable declaration with an initializer => The initializer flows to the
                // declaration.
                currentNode.addPrevDFG(initializer)

                // We wrote something to this variable declaration
                writtenDecl = currentNode

                // Add the node to the list of previous write nodes in this path
                previousWrites[currentNode] = mutableListOf(currentNode)
            } else if (isIncOrDec(currentNode)) {
                // Increment or decrement => Add the prevWrite of the input to the input. After the
                // operation, the prevWrite of the input's variable is this node.
                val input = (currentNode as UnaryOperator).input as DeclaredReferenceExpression
                // We write to the variable in the input
                writtenDecl = input.refersTo

                if (writtenDecl != null) {
                    previousWrites[writtenDecl]?.lastOrNull()?.let { input.addPrevDFG(it) }

                    // TODO: Do we want to have a flow from the input back to the input? This can
                    //  cause problems if the DFG is not iterated through appropriately. The
                    //  following line would remove it:
                    // currentNode.removeNextDFG(input)

                    // Add the whole node to the list of previous write nodes in this path. This
                    // prevents some weird circular dependencies.
                    previousWrites
                        .computeIfAbsent(writtenDecl, ::mutableListOf)
                        .add(currentNode.input)
                    currentWritten = currentNode.input
                }
            } else if (isSimpleAssignment(currentNode)) {
                // We write to the target => the rhs flows to the lhs
                (currentNode as BinaryOperator).rhs.let { currentNode.lhs.addPrevDFG(it) }

                // Only the lhs is the last write statement here and the variable which is written
                // to.
                writtenDecl = (currentNode.lhs as DeclaredReferenceExpression).refersTo

                if (writtenDecl != null) {
                    previousWrites
                        .computeIfAbsent(writtenDecl, ::mutableListOf)
                        .add(currentNode.lhs as DeclaredReferenceExpression)
                    currentWritten = currentNode.lhs as DeclaredReferenceExpression
                }
            } else if (isCompoundAssignment(currentNode)) {
                // We write to the lhs, but it also serves as an input => We first get all previous
                // writes to the lhs and then add the flow from lhs and rhs to the current node.

                // The write operation goes to the variable in the lhs
                writtenDecl =
                    ((currentNode as BinaryOperator).lhs as? DeclaredReferenceExpression)?.refersTo

                if (writtenDecl != null) {
                    // Data flows from the last writes to the lhs variable to this node
                    previousWrites[writtenDecl]?.lastOrNull()?.let {
                        currentNode.lhs.addPrevDFG(it)
                    }
                    currentNode.addPrevDFG(currentNode.lhs)

                    // Data flows from whatever is the rhs to this node
                    currentNode.rhs.let { currentNode.addPrevDFG(it) }

                    // TODO: Similar to the ++ case: Should the DFG edge go back to the reference?
                    //  If it shouldn't, remove the following statement:
                    currentNode.lhs.addPrevDFG(currentNode)

                    // The whole current node is the place of the last update, not (only) the lhs!
                    previousWrites
                        .computeIfAbsent(writtenDecl, ::mutableListOf)
                        .add(currentNode.lhs)
                    currentWritten = currentNode.lhs
                }
            } else if ((currentNode as? DeclaredReferenceExpression)?.access == AccessValues.READ) {
                // We only read the variable => Get previous write which have been collected in the
                // other steps
                previousWrites[currentNode.refersTo]?.lastOrNull()?.let {
                    currentNode.addPrevDFG(it)
>>>>>>> 95364c72
                }
        }
    } else if (isIncOrDec(currentNode)) {
        // Increment or decrement => Add the prevWrite of the input to the input. After the
        // operation, the prevWrite of the input's variable is this node.
        val input = (currentNode as UnaryOperator).input as DeclaredReferenceExpression
        // We write to the variable in the input
        writtenDecl = input.refersTo

        if (writtenDecl != null) {
            state.push(input, doubleState.declarationsState[writtenDecl])
            doubleState.declarationsState[writtenDecl] = PowersetLattice(setOf(input))
        }
    } else if (isSimpleAssignment(currentNode)) {
        // Only the lhs is the last write statement here and the variable which is written
        // to.
        writtenDecl = ((currentNode as BinaryOperator).lhs as DeclaredReferenceExpression).refersTo

        if (writtenDecl != null) {
            doubleState.declarationsState[writtenDecl] = PowersetLattice(setOf(currentNode.lhs))
        }
    } else if (isCompoundAssignment(currentNode)) {
        // We write to the lhs, but it also serves as an input => We first get all previous
        // writes to the lhs and then add the flow from lhs and rhs to the current node.

        // The write operation goes to the variable in the lhs
        writtenDecl =
            ((currentNode as BinaryOperator).lhs as? DeclaredReferenceExpression)?.refersTo

        if (writtenDecl != null) {
            // Data flows from the last writes to the lhs variable to this node
            state.push(currentNode.lhs, doubleState.declarationsState[writtenDecl])

            // The whole current node is the place of the last update, not (only) the lhs!
            doubleState.declarationsState[writtenDecl] = PowersetLattice(setOf(currentNode.lhs))
        }
    } else if (
        (currentNode as? DeclaredReferenceExpression)?.access == AccessValues.READ &&
            currentNode.refersTo is VariableDeclaration
    ) {
        // We can only find a change if there's a state for the variable
        doubleState.declarationsState[currentNode.refersTo]?.let {
            // We only read the variable => Get previous write which have been collected in
            // the other steps
            state.push(currentNode, it)
        }
    } else if (currentNode is ForEachStatement && currentNode.variable != null) {
        // The VariableDeclaration in the ForEachStatement doesn't have an initializer, so
        // the "normal" case won't work. We handle this case separately here...
        // This is what we write to the declaration
        val iterable = currentNode.iterable as? Expression

        val writtenTo =
            when (currentNode.variable) {
                is DeclarationStatement ->
                    (currentNode.variable as DeclarationStatement).singleDeclaration
                else -> currentNode.variable
            }

        // We wrote something to this variable declaration
        writtenDecl =
            when (writtenTo) {
                is Declaration -> writtenTo
                is DeclaredReferenceExpression -> writtenTo.refersTo
                else -> {
                    Pass.log.error(
                        "The variable of type ${writtenTo?.javaClass} is not yet supported in the foreach loop"
                    )
                    null
                }
            }

        if (writtenTo is DeclaredReferenceExpression) {
            // This is a special case: We add the nextEOGEdge which goes out of the loop but
            // with the old previousWrites map.
            val nodesOutsideTheLoop =
                currentNode.nextEOGEdges.filter {
                    it.getProperty(Properties.UNREACHABLE) != true &&
                        it.end != currentNode.statement &&
                        it.end !in currentNode.statement.allChildren<Node>()
                }
            nodesOutsideTheLoop.forEach { worklist.push(it, state.duplicate()) }
        }

        iterable?.let {
            writtenTo?.let {
                state.push(writtenTo, PowersetLattice(setOf(iterable)))
                // Add the variable declaration (or the reference) to the list of previous
                // write nodes in this path
                state.declarationsState[writtenDecl] = PowersetLattice(setOf(writtenTo))
            }
        }
    } else if (currentNode is FunctionDeclaration) {
        // We have to add the parameters
        currentNode.parameters.forEach {
            doubleState.pushToDeclarationsState(it, PowersetLattice(setOf(it)))
        }
    } else if (currentNode is ReturnStatement) {
        doubleState.returnStatements.push(currentNode, PowersetLattice(setOf(currentNode)))
    } else {
        doubleState.declarationsState.push(
            currentNode,
            doubleState.declarationsState[currentEdge.start]
        )
    }
    return state
}

/**
 * Checks if the node performs an operation and an assignment at the same time e.g. with the
 * operators +=, -=, *=, ...
 */
private fun isCompoundAssignment(currentNode: Node) =
    currentNode is BinaryOperator &&
        currentNode.operatorCode in
            (currentNode.language?.compoundAssignmentOperators ?: setOf()) &&
        (currentNode.lhs as? DeclaredReferenceExpression)?.refersTo != null

/** Checks if the node is a simple assignment of the form `var = ...` */
private fun isSimpleAssignment(currentNode: Node) =
    currentNode is BinaryOperator &&
        currentNode.operatorCode == "=" &&
        (currentNode.lhs as? DeclaredReferenceExpression)?.refersTo != null

/** Checks if the node is an increment or decrement operator (e.g. i++, i--, ++i, --i) */
private fun isIncOrDec(currentNode: Node) =
    currentNode is UnaryOperator &&
        (currentNode.operatorCode == "++" || currentNode.operatorCode == "--") &&
        (currentNode.input as? DeclaredReferenceExpression)?.refersTo != null

/**
 * Removes the DFG edges for a potential implicit return statement if it is not in
 * [reachableReturnStatements].
 */
private fun removeUnreachableImplicitReturnStatement(
    node: Node,
    reachableReturnStatements: Collection<ReturnStatement>
) {
    val lastStatement =
        ((node as? FunctionDeclaration)?.body as? CompoundStatement)?.statements?.lastOrNull()
    if (
        lastStatement is ReturnStatement &&
            lastStatement.isImplicit &&
            lastStatement !in reachableReturnStatements
    )
        lastStatement.removeNextDFG(node)
}

/**
 * A state which actually holds a state for all nodes, one only for declarations and one for
 * ReturnStatements.
 */
class DFGPassState<V>(
    /**
     * A mapping of a [Node] to its [LatticeElement]. The keys of this state will later get the DFG
     * edges from the value!
     */
<<<<<<< HEAD
    var generalState: State<Node, V> = State(),
=======
    protected fun removeUnreachableImplicitReturnStatement(
        node: Node,
        reachableReturnStatements: MutableSet<ReturnStatement>
    ) {
        val lastStatement =
            ((node as? FunctionDeclaration)?.body as? CompoundStatement)?.statements?.lastOrNull()
        if (
            lastStatement is ReturnStatement &&
                lastStatement.isImplicit &&
                lastStatement !in reachableReturnStatements
        )
            lastStatement.removeNextDFG(node)
    }

>>>>>>> 95364c72
    /**
     * It's main purpose is to store the most recent mapping of a [Declaration] to its
     * [LatticeElement]. However, it is also used to figure out if we have to continue with the
     * iteration (something in the declarationState has changed) which is why we store all nodes
     * here. However, since we never use them except from determining if we changed something, it
     * won't affect the result.
     */
<<<<<<< HEAD
    var declarationsState: State<Node, V> = State(),
    /** The [returnStatements] which are reachable. */
    var returnStatements: State<Node, V> = State()
) : State<Node, V>() {
    override fun duplicate(): DFGPassState<V> {
        return DFGPassState(generalState.duplicate(), declarationsState.duplicate())
    }
=======
    protected fun worklistHasSimilarPair(
        worklist: MutableList<Pair<Node, MutableMap<Declaration, MutableList<Node>>>>,
        newPair: Pair<Node, MutableMap<Declaration, MutableList<Node>>>
    ): Boolean {
        // We collect all states in the worklist which are only a subset of the new pair. We will
        // remove them to avoid unnecessary computations.
        val subsets = mutableSetOf<Pair<Node, MutableMap<Declaration, MutableList<Node>>>>()
        val newPairLastMap = newPair.second.mapValues { (_, v) -> v.last() }
        for (existingPair in worklist) {
            if (existingPair.first == newPair.first) {
                // The next nodes match. Now check the last writes for each declaration.
                var allWritesMatch = true
                var allExistingWritesMatch = true
                for ((lastWriteDecl, lastWrite) in newPairLastMap) {

                    // We ignore FieldDeclarations because we cannot be sure how interprocedural
                    // data flows affect the field. Handling them in the state would only blow up
                    // the number of paths unnecessarily.
                    if (lastWriteDecl is FieldDeclaration) continue
>>>>>>> 95364c72

    override fun get(key: Node?): LatticeElement<V>? {
        return generalState[key] ?: declarationsState[key]
    }

    override fun lub(other: State<Node, V>): Pair<State<Node, V>, Boolean> {
        return if (other is DFGPassState) {
            val (_, generalUpdate) = generalState.lub(other.generalState)
            val (_, declUpdate) = declarationsState.lub(other.declarationsState)
            Pair(this, generalUpdate || declUpdate)
        } else {
            val (_, generalUpdate) = generalState.lub(other)
            Pair(this, generalUpdate)
        }
    }

<<<<<<< HEAD
    override fun needsUpdate(other: State<Node, V>): Boolean {
        return if (other is DFGPassState) {
            generalState.needsUpdate(other.generalState) ||
                declarationsState.needsUpdate(other.declarationsState)
        } else {
            generalState.needsUpdate(other)
=======
    /**
     * Checks if the node performs an operation and an assignment at the same time e.g. with the
     * operators +=, -=, *=, ...
     */
    protected fun isCompoundAssignment(currentNode: Node) =
        currentNode is BinaryOperator &&
            currentNode.operatorCode in
                (currentNode.language?.compoundAssignmentOperators ?: setOf()) &&
            (currentNode.lhs as? DeclaredReferenceExpression)?.refersTo != null

    /** Checks if the node is a simple assignment of the form `var = ...` */
    protected fun isSimpleAssignment(currentNode: Node) =
        currentNode is BinaryOperator &&
            currentNode.operatorCode == "=" &&
            (currentNode.lhs as? DeclaredReferenceExpression)?.refersTo != null

    /** Checks if the node is an increment or decrement operator (e.g. i++, i--, ++i, --i) */
    protected fun isIncOrDec(currentNode: Node) =
        currentNode is UnaryOperator &&
            (currentNode.operatorCode == "++" || currentNode.operatorCode == "--") &&
            (currentNode.input as? DeclaredReferenceExpression)?.refersTo != null

    /**
     * Determines if the [currentNode] is a loop point has already been visited with the exact same
     * state before. Changes the state saved in the [loopPoints] by adding the current
     * [previousWrites].
     *
     * @return true if a loop was detected, false otherwise
     */
    protected fun loopDetection(
        currentNode: Node,
        writtenDecl: Declaration?,
        currentWritten: Node,
        previousWrites: MutableMap<Declaration, MutableList<Node>>,
        loopPoints: MutableMap<Node, MutableMap<Declaration, MutableSet<Node>>>
    ): Boolean {
        if (
            currentNode is ForStatement ||
                currentNode is WhileStatement ||
                currentNode is ForEachStatement ||
                currentNode is DoStatement ||
                currentNode is GotoStatement ||
                currentNode is ContinueStatement
        ) {
            // Loop detection: This is a point which could serve as a loop, so we check all
            // states which we have seen before in this place.
            val state = loopPoints.computeIfAbsent(currentNode) { mutableMapOf() }
            if (
                previousWrites.all { (decl, prevs) ->
                    (state[decl]?.contains(prevs.last())) == true
                }
            ) {
                // The current state of last write operations has already been seen before =>
                // Nothing new => Do not add the next eog steps!
                return true
            }
            // Add the current state for future loop detections.
            previousWrites.forEach { (decl, prevs) ->
                state.computeIfAbsent(decl, ::mutableSetOf).add(prevs.last())
            }
>>>>>>> 95364c72
        }
    }

<<<<<<< HEAD
    override fun push(newNode: Node, newLatticeElement: LatticeElement<V>?): Boolean {
        return generalState.push(newNode, newLatticeElement)
    }

    /** Pushes the [newNode] and its [newLatticeElement] to the [declarationsState]. */
    fun pushToDeclarationsState(
        newNode: Declaration,
        newLatticeElement: LatticeElement<V>?
    ): Boolean {
        return declarationsState.push(newNode, newLatticeElement)
=======
    /**
     * Copies the map. We remove all the declarations which are no longer relevant because they are
     * in a child scope of the next hop.
     */
    protected fun copyMap(
        map: Map<Declaration, MutableList<Node>>,
        nextNode: Node
    ): MutableMap<Declaration, MutableList<Node>> {
        val result = mutableMapOf<Declaration, MutableList<Node>>()
        for ((k, v) in map) {
            if (
                nextNode.scope == k.scope ||
                    !nextNode.hasOuterScopeOf(k) ||
                    ((nextNode is ForStatement || nextNode is ForEachStatement) &&
                        k.scope?.parent == nextNode.scope)
            ) {
                result[k] = mutableListOf()
                result[k]?.addAll(v)
            }
        }
        return result
    }

    protected fun Node.hasOuterScopeOf(node: Node): Boolean {
        var parentScope = node.scope?.parent
        while (parentScope != null) {
            if (this.scope == parentScope) {
                return true
            }
            parentScope = parentScope.parent
        }
        return false
>>>>>>> 95364c72
    }
}<|MERGE_RESOLUTION|>--- conflicted
+++ resolved
@@ -91,338 +91,185 @@
             varDecl.clearNextDFG()
         }
     }
-}
-
-<<<<<<< HEAD
-/**
- * Computes the previous write access of [currentEdge].end if it is a [DeclaredReferenceExpression]
- * or [ValueDeclaration] based on the given [state] (which maps all variables to its last write
- * instruction). It also updates the [state] if [currentEdge].end performs a write-operation to a
- * variable.
- *
- * It further determines unnecessary implicit return statement which are added by some frontends
- * even if every path reaching this point already contains a return statement.
- */
-fun transfer(
-    currentEdge: PropertyEdge<Node>,
-    state: State<Node, Set<Node>>,
-    worklist: Worklist<PropertyEdge<Node>, Node, Set<Node>>
-): State<Node, Set<Node>> {
-    // We will set this if we write to a variable
-    val writtenDecl: Declaration?
-    val currentNode = currentEdge.end
-
-    val doubleState = state as DFGPassState
-
-    val initializer = (currentNode as? VariableDeclaration)?.initializer
-    if (initializer != null) {
-        // A variable declaration with an initializer => The initializer flows to the
-        // declaration.
-        // We also wrote something to this variable declaration
-        state.push(currentNode, PowersetLattice(setOf(initializer)))
-
-        doubleState.pushToDeclarationsState(currentNode, PowersetLattice(setOf(currentNode)))
-    } else if (currentNode is AssignExpression) {
-        // It's an assignment which can have one or multiple things on the lhs and on the
-        // rhs. The lhs could be a declaration or a reference (or multiple of these things).
-        // The rhs can be anything. The rhs flows to the respective lhs. To identify the
-        // correct mapping, we use the "assignments" property which already searches for us.
-        currentNode.assignments.forEach { assignment ->
-            // This was the last write to the respective declaration.
-            (assignment.target as? Declaration
-                    ?: (assignment.target as? DeclaredReferenceExpression)?.refersTo)
-                ?.let {
-                    doubleState.declarationsState[it] =
-                        PowersetLattice(setOf(assignment.target as Node))
-=======
-    /**
-     * Performs a forward analysis through the EOG to collect all possible writes to a variable and
-     * adds them to the DFG edges to the read operations of that variable. We differentiate between
-     * the flows based on the following types of statements/expressions:
-     * - VariableDeclaration with an initializer
-     * - Unary operators ++ and --
-     * - Assignments of the form "variable = rhs"
-     * - Assignments with an operation e.g. of the form "variable += rhs"
-     * - Read operations on a variable
-     */
-    protected fun handleStatementHolder(node: Node) {
-        // The list of nodes that we have to consider and the last write operations to the different
-        // variables.
-        val worklist =
-            mutableListOf<Pair<Node, MutableMap<Declaration, MutableList<Node>>>>(
-                Pair(node, mutableMapOf())
+
+    /**
+     * Computes the previous write access of [currentEdge].end if it is a
+     * [DeclaredReferenceExpression] or [ValueDeclaration] based on the given [state] (which maps
+     * all variables to its last write instruction). It also updates the [state] if
+     * [currentEdge].end performs a write-operation to a variable.
+     *
+     * It further determines unnecessary implicit return statement which are added by some frontends
+     * even if every path reaching this point already contains a return statement.
+     */
+    protected fun transfer(
+        currentEdge: PropertyEdge<Node>,
+        state: State<Node, Set<Node>>,
+        worklist: Worklist<PropertyEdge<Node>, Node, Set<Node>>
+    ): State<Node, Set<Node>> {
+        // We will set this if we write to a variable
+        val writtenDecl: Declaration?
+        val currentNode = currentEdge.end
+
+        val doubleState = state as DFGPassState
+
+        val initializer = (currentNode as? VariableDeclaration)?.initializer
+        if (initializer != null) {
+            // A variable declaration with an initializer => The initializer flows to the
+            // declaration.
+            // We also wrote something to this variable declaration
+            state.push(currentNode, PowersetLattice(setOf(initializer)))
+
+            doubleState.pushToDeclarationsState(currentNode, PowersetLattice(setOf(currentNode)))
+        } else if (currentNode is AssignExpression) {
+            // It's an assignment which can have one or multiple things on the lhs and on the
+            // rhs. The lhs could be a declaration or a reference (or multiple of these things).
+            // The rhs can be anything. The rhs flows to the respective lhs. To identify the
+            // correct mapping, we use the "assignments" property which already searches for us.
+            currentNode.assignments.forEach { assignment ->
+                // This was the last write to the respective declaration.
+                (assignment.target as? Declaration
+                        ?: (assignment.target as? DeclaredReferenceExpression)?.refersTo)
+                    ?.let {
+                        doubleState.declarationsState[it] =
+                            PowersetLattice(setOf(assignment.target as Node))
+                    }
+            }
+        } else if (isIncOrDec(currentNode)) {
+            // Increment or decrement => Add the prevWrite of the input to the input. After the
+            // operation, the prevWrite of the input's variable is this node.
+            val input = (currentNode as UnaryOperator).input as DeclaredReferenceExpression
+            // We write to the variable in the input
+            writtenDecl = input.refersTo
+
+            if (writtenDecl != null) {
+                state.push(input, doubleState.declarationsState[writtenDecl])
+                doubleState.declarationsState[writtenDecl] = PowersetLattice(setOf(input))
+            }
+        } else if (isSimpleAssignment(currentNode)) {
+            // Only the lhs is the last write statement here and the variable which is written
+            // to.
+            writtenDecl =
+                ((currentNode as BinaryOperator).lhs as DeclaredReferenceExpression).refersTo
+
+            if (writtenDecl != null) {
+                doubleState.declarationsState[writtenDecl] = PowersetLattice(setOf(currentNode.lhs))
+            }
+        } else if (isCompoundAssignment(currentNode)) {
+            // We write to the lhs, but it also serves as an input => We first get all previous
+            // writes to the lhs and then add the flow from lhs and rhs to the current node.
+
+            // The write operation goes to the variable in the lhs
+            writtenDecl =
+                ((currentNode as BinaryOperator).lhs as? DeclaredReferenceExpression)?.refersTo
+
+            if (writtenDecl != null) {
+                // Data flows from the last writes to the lhs variable to this node
+                state.push(currentNode.lhs, doubleState.declarationsState[writtenDecl])
+
+                // The whole current node is the place of the last update, not (only) the lhs!
+                doubleState.declarationsState[writtenDecl] = PowersetLattice(setOf(currentNode.lhs))
+            }
+        } else if (
+            (currentNode as? DeclaredReferenceExpression)?.access == AccessValues.READ &&
+                currentNode.refersTo is VariableDeclaration
+        ) {
+            // We can only find a change if there's a state for the variable
+            doubleState.declarationsState[currentNode.refersTo]?.let {
+                // We only read the variable => Get previous write which have been collected in
+                // the other steps
+                state.push(currentNode, it)
+            }
+        } else if (currentNode is ForEachStatement && currentNode.variable != null) {
+            // The VariableDeclaration in the ForEachStatement doesn't have an initializer, so
+            // the "normal" case won't work. We handle this case separately here...
+            // This is what we write to the declaration
+            val iterable = currentNode.iterable as? Expression
+
+            val writtenTo =
+                when (currentNode.variable) {
+                    is DeclarationStatement ->
+                        (currentNode.variable as DeclarationStatement).singleDeclaration
+                    else -> currentNode.variable
+                }
+
+            // We wrote something to this variable declaration
+            writtenDecl =
+                when (writtenTo) {
+                    is Declaration -> writtenTo
+                    is DeclaredReferenceExpression -> writtenTo.refersTo
+                    else -> {
+                        log.error(
+                            "The variable of type ${writtenTo?.javaClass} is not yet supported in the foreach loop"
+                        )
+                        null
+                    }
+                }
+
+            if (writtenTo is DeclaredReferenceExpression) {
+                // This is a special case: We add the nextEOGEdge which goes out of the loop but
+                // with the old previousWrites map.
+                val nodesOutsideTheLoop =
+                    currentNode.nextEOGEdges.filter {
+                        it.getProperty(Properties.UNREACHABLE) != true &&
+                            it.end != currentNode.statement &&
+                            it.end !in currentNode.statement.allChildren<Node>()
+                    }
+                nodesOutsideTheLoop.forEach { worklist.push(it, state.duplicate()) }
+            }
+
+            iterable?.let {
+                writtenTo?.let {
+                    state.push(writtenTo, PowersetLattice(setOf(iterable)))
+                    // Add the variable declaration (or the reference) to the list of previous
+                    // write nodes in this path
+                    state.declarationsState[writtenDecl] = PowersetLattice(setOf(writtenTo))
+                }
+            }
+        } else if (currentNode is FunctionDeclaration) {
+            // We have to add the parameters
+            currentNode.parameters.forEach {
+                doubleState.pushToDeclarationsState(it, PowersetLattice(setOf(it)))
+            }
+        } else if (currentNode is ReturnStatement) {
+            doubleState.returnStatements.push(currentNode, PowersetLattice(setOf(currentNode)))
+        } else {
+            doubleState.declarationsState.push(
+                currentNode,
+                doubleState.declarationsState[currentEdge.start]
             )
-
-        val alreadyProcessed = mutableSetOf<Pair<Node, Map<Declaration, Node>>>()
-
-        // Different points which could be the cause of a loop (in a non-broken program). We
-        // consider ForStatements, WhileStatements, ForEachStatements, DoStatements and
-        // GotoStatements
-        val loopPoints = mutableMapOf<Node, MutableMap<Declaration, MutableSet<Node>>>()
-
-        val returnStatements = mutableSetOf<ReturnStatement>()
-
-        // Iterate through the worklist
-        while (worklist.isNotEmpty()) {
-            // The node we will analyze now and the map of the last write statements to a variable.
-            val (currentNode, previousWrites) = worklist.removeFirst()
-            if (
-                !alreadyProcessed.add(
-                    Pair(currentNode, previousWrites.mapValues { (_, v) -> v.last() })
-                )
-            ) {
-                // The entry did already exist. This means that the changes won't have any effects
-                // and we don't have to run the loop.
-                continue
-            }
-            // We will set this if we write to a variable
-            var writtenDecl: Declaration? = null
-            var currentWritten = currentNode
-
-            val initializer = (currentNode as? VariableDeclaration)?.initializer
-            if (initializer != null) {
-                // A variable declaration with an initializer => The initializer flows to the
-                // declaration.
-                currentNode.addPrevDFG(initializer)
-
-                // We wrote something to this variable declaration
-                writtenDecl = currentNode
-
-                // Add the node to the list of previous write nodes in this path
-                previousWrites[currentNode] = mutableListOf(currentNode)
-            } else if (isIncOrDec(currentNode)) {
-                // Increment or decrement => Add the prevWrite of the input to the input. After the
-                // operation, the prevWrite of the input's variable is this node.
-                val input = (currentNode as UnaryOperator).input as DeclaredReferenceExpression
-                // We write to the variable in the input
-                writtenDecl = input.refersTo
-
-                if (writtenDecl != null) {
-                    previousWrites[writtenDecl]?.lastOrNull()?.let { input.addPrevDFG(it) }
-
-                    // TODO: Do we want to have a flow from the input back to the input? This can
-                    //  cause problems if the DFG is not iterated through appropriately. The
-                    //  following line would remove it:
-                    // currentNode.removeNextDFG(input)
-
-                    // Add the whole node to the list of previous write nodes in this path. This
-                    // prevents some weird circular dependencies.
-                    previousWrites
-                        .computeIfAbsent(writtenDecl, ::mutableListOf)
-                        .add(currentNode.input)
-                    currentWritten = currentNode.input
-                }
-            } else if (isSimpleAssignment(currentNode)) {
-                // We write to the target => the rhs flows to the lhs
-                (currentNode as BinaryOperator).rhs.let { currentNode.lhs.addPrevDFG(it) }
-
-                // Only the lhs is the last write statement here and the variable which is written
-                // to.
-                writtenDecl = (currentNode.lhs as DeclaredReferenceExpression).refersTo
-
-                if (writtenDecl != null) {
-                    previousWrites
-                        .computeIfAbsent(writtenDecl, ::mutableListOf)
-                        .add(currentNode.lhs as DeclaredReferenceExpression)
-                    currentWritten = currentNode.lhs as DeclaredReferenceExpression
-                }
-            } else if (isCompoundAssignment(currentNode)) {
-                // We write to the lhs, but it also serves as an input => We first get all previous
-                // writes to the lhs and then add the flow from lhs and rhs to the current node.
-
-                // The write operation goes to the variable in the lhs
-                writtenDecl =
-                    ((currentNode as BinaryOperator).lhs as? DeclaredReferenceExpression)?.refersTo
-
-                if (writtenDecl != null) {
-                    // Data flows from the last writes to the lhs variable to this node
-                    previousWrites[writtenDecl]?.lastOrNull()?.let {
-                        currentNode.lhs.addPrevDFG(it)
-                    }
-                    currentNode.addPrevDFG(currentNode.lhs)
-
-                    // Data flows from whatever is the rhs to this node
-                    currentNode.rhs.let { currentNode.addPrevDFG(it) }
-
-                    // TODO: Similar to the ++ case: Should the DFG edge go back to the reference?
-                    //  If it shouldn't, remove the following statement:
-                    currentNode.lhs.addPrevDFG(currentNode)
-
-                    // The whole current node is the place of the last update, not (only) the lhs!
-                    previousWrites
-                        .computeIfAbsent(writtenDecl, ::mutableListOf)
-                        .add(currentNode.lhs)
-                    currentWritten = currentNode.lhs
-                }
-            } else if ((currentNode as? DeclaredReferenceExpression)?.access == AccessValues.READ) {
-                // We only read the variable => Get previous write which have been collected in the
-                // other steps
-                previousWrites[currentNode.refersTo]?.lastOrNull()?.let {
-                    currentNode.addPrevDFG(it)
->>>>>>> 95364c72
-                }
-        }
-    } else if (isIncOrDec(currentNode)) {
-        // Increment or decrement => Add the prevWrite of the input to the input. After the
-        // operation, the prevWrite of the input's variable is this node.
-        val input = (currentNode as UnaryOperator).input as DeclaredReferenceExpression
-        // We write to the variable in the input
-        writtenDecl = input.refersTo
-
-        if (writtenDecl != null) {
-            state.push(input, doubleState.declarationsState[writtenDecl])
-            doubleState.declarationsState[writtenDecl] = PowersetLattice(setOf(input))
-        }
-    } else if (isSimpleAssignment(currentNode)) {
-        // Only the lhs is the last write statement here and the variable which is written
-        // to.
-        writtenDecl = ((currentNode as BinaryOperator).lhs as DeclaredReferenceExpression).refersTo
-
-        if (writtenDecl != null) {
-            doubleState.declarationsState[writtenDecl] = PowersetLattice(setOf(currentNode.lhs))
-        }
-    } else if (isCompoundAssignment(currentNode)) {
-        // We write to the lhs, but it also serves as an input => We first get all previous
-        // writes to the lhs and then add the flow from lhs and rhs to the current node.
-
-        // The write operation goes to the variable in the lhs
-        writtenDecl =
-            ((currentNode as BinaryOperator).lhs as? DeclaredReferenceExpression)?.refersTo
-
-        if (writtenDecl != null) {
-            // Data flows from the last writes to the lhs variable to this node
-            state.push(currentNode.lhs, doubleState.declarationsState[writtenDecl])
-
-            // The whole current node is the place of the last update, not (only) the lhs!
-            doubleState.declarationsState[writtenDecl] = PowersetLattice(setOf(currentNode.lhs))
-        }
-    } else if (
-        (currentNode as? DeclaredReferenceExpression)?.access == AccessValues.READ &&
-            currentNode.refersTo is VariableDeclaration
-    ) {
-        // We can only find a change if there's a state for the variable
-        doubleState.declarationsState[currentNode.refersTo]?.let {
-            // We only read the variable => Get previous write which have been collected in
-            // the other steps
-            state.push(currentNode, it)
-        }
-    } else if (currentNode is ForEachStatement && currentNode.variable != null) {
-        // The VariableDeclaration in the ForEachStatement doesn't have an initializer, so
-        // the "normal" case won't work. We handle this case separately here...
-        // This is what we write to the declaration
-        val iterable = currentNode.iterable as? Expression
-
-        val writtenTo =
-            when (currentNode.variable) {
-                is DeclarationStatement ->
-                    (currentNode.variable as DeclarationStatement).singleDeclaration
-                else -> currentNode.variable
-            }
-
-        // We wrote something to this variable declaration
-        writtenDecl =
-            when (writtenTo) {
-                is Declaration -> writtenTo
-                is DeclaredReferenceExpression -> writtenTo.refersTo
-                else -> {
-                    Pass.log.error(
-                        "The variable of type ${writtenTo?.javaClass} is not yet supported in the foreach loop"
-                    )
-                    null
-                }
-            }
-
-        if (writtenTo is DeclaredReferenceExpression) {
-            // This is a special case: We add the nextEOGEdge which goes out of the loop but
-            // with the old previousWrites map.
-            val nodesOutsideTheLoop =
-                currentNode.nextEOGEdges.filter {
-                    it.getProperty(Properties.UNREACHABLE) != true &&
-                        it.end != currentNode.statement &&
-                        it.end !in currentNode.statement.allChildren<Node>()
-                }
-            nodesOutsideTheLoop.forEach { worklist.push(it, state.duplicate()) }
-        }
-
-        iterable?.let {
-            writtenTo?.let {
-                state.push(writtenTo, PowersetLattice(setOf(iterable)))
-                // Add the variable declaration (or the reference) to the list of previous
-                // write nodes in this path
-                state.declarationsState[writtenDecl] = PowersetLattice(setOf(writtenTo))
-            }
-        }
-    } else if (currentNode is FunctionDeclaration) {
-        // We have to add the parameters
-        currentNode.parameters.forEach {
-            doubleState.pushToDeclarationsState(it, PowersetLattice(setOf(it)))
-        }
-    } else if (currentNode is ReturnStatement) {
-        doubleState.returnStatements.push(currentNode, PowersetLattice(setOf(currentNode)))
-    } else {
-        doubleState.declarationsState.push(
-            currentNode,
-            doubleState.declarationsState[currentEdge.start]
-        )
-    }
-    return state
-}
-
-/**
- * Checks if the node performs an operation and an assignment at the same time e.g. with the
- * operators +=, -=, *=, ...
- */
-private fun isCompoundAssignment(currentNode: Node) =
-    currentNode is BinaryOperator &&
-        currentNode.operatorCode in
-            (currentNode.language?.compoundAssignmentOperators ?: setOf()) &&
-        (currentNode.lhs as? DeclaredReferenceExpression)?.refersTo != null
-
-/** Checks if the node is a simple assignment of the form `var = ...` */
-private fun isSimpleAssignment(currentNode: Node) =
-    currentNode is BinaryOperator &&
-        currentNode.operatorCode == "=" &&
-        (currentNode.lhs as? DeclaredReferenceExpression)?.refersTo != null
-
-/** Checks if the node is an increment or decrement operator (e.g. i++, i--, ++i, --i) */
-private fun isIncOrDec(currentNode: Node) =
-    currentNode is UnaryOperator &&
-        (currentNode.operatorCode == "++" || currentNode.operatorCode == "--") &&
-        (currentNode.input as? DeclaredReferenceExpression)?.refersTo != null
-
-/**
- * Removes the DFG edges for a potential implicit return statement if it is not in
- * [reachableReturnStatements].
- */
-private fun removeUnreachableImplicitReturnStatement(
-    node: Node,
-    reachableReturnStatements: Collection<ReturnStatement>
-) {
-    val lastStatement =
-        ((node as? FunctionDeclaration)?.body as? CompoundStatement)?.statements?.lastOrNull()
-    if (
-        lastStatement is ReturnStatement &&
-            lastStatement.isImplicit &&
-            lastStatement !in reachableReturnStatements
-    )
-        lastStatement.removeNextDFG(node)
-}
-
-/**
- * A state which actually holds a state for all nodes, one only for declarations and one for
- * ReturnStatements.
- */
-class DFGPassState<V>(
-    /**
-     * A mapping of a [Node] to its [LatticeElement]. The keys of this state will later get the DFG
-     * edges from the value!
-     */
-<<<<<<< HEAD
-    var generalState: State<Node, V> = State(),
-=======
+        }
+        return state
+    }
+
+    /**
+     * Checks if the node performs an operation and an assignment at the same time e.g. with the
+     * operators +=, -=, *=, ...
+     */
+    protected fun isCompoundAssignment(currentNode: Node) =
+        currentNode is BinaryOperator &&
+            currentNode.operatorCode in
+                (currentNode.language?.compoundAssignmentOperators ?: setOf()) &&
+            (currentNode.lhs as? DeclaredReferenceExpression)?.refersTo != null
+
+    /** Checks if the node is a simple assignment of the form `var = ...` */
+    protected fun isSimpleAssignment(currentNode: Node) =
+        currentNode is BinaryOperator &&
+            currentNode.operatorCode == "=" &&
+            (currentNode.lhs as? DeclaredReferenceExpression)?.refersTo != null
+
+    /** Checks if the node is an increment or decrement operator (e.g. i++, i--, ++i, --i) */
+    protected fun isIncOrDec(currentNode: Node) =
+        currentNode is UnaryOperator &&
+            (currentNode.operatorCode == "++" || currentNode.operatorCode == "--") &&
+            (currentNode.input as? DeclaredReferenceExpression)?.refersTo != null
+
+    /**
+     * Removes the DFG edges for a potential implicit return statement if it is not in
+     * [reachableReturnStatements].
+     */
     protected fun removeUnreachableImplicitReturnStatement(
         node: Node,
-        reachableReturnStatements: MutableSet<ReturnStatement>
+        reachableReturnStatements: Collection<ReturnStatement>
     ) {
         val lastStatement =
             ((node as? FunctionDeclaration)?.body as? CompoundStatement)?.statements?.lastOrNull()
@@ -434,175 +281,65 @@
             lastStatement.removeNextDFG(node)
     }
 
->>>>>>> 95364c72
-    /**
-     * It's main purpose is to store the most recent mapping of a [Declaration] to its
-     * [LatticeElement]. However, it is also used to figure out if we have to continue with the
-     * iteration (something in the declarationState has changed) which is why we store all nodes
-     * here. However, since we never use them except from determining if we changed something, it
-     * won't affect the result.
-     */
-<<<<<<< HEAD
-    var declarationsState: State<Node, V> = State(),
-    /** The [returnStatements] which are reachable. */
-    var returnStatements: State<Node, V> = State()
-) : State<Node, V>() {
-    override fun duplicate(): DFGPassState<V> {
-        return DFGPassState(generalState.duplicate(), declarationsState.duplicate())
-    }
-=======
-    protected fun worklistHasSimilarPair(
-        worklist: MutableList<Pair<Node, MutableMap<Declaration, MutableList<Node>>>>,
-        newPair: Pair<Node, MutableMap<Declaration, MutableList<Node>>>
-    ): Boolean {
-        // We collect all states in the worklist which are only a subset of the new pair. We will
-        // remove them to avoid unnecessary computations.
-        val subsets = mutableSetOf<Pair<Node, MutableMap<Declaration, MutableList<Node>>>>()
-        val newPairLastMap = newPair.second.mapValues { (_, v) -> v.last() }
-        for (existingPair in worklist) {
-            if (existingPair.first == newPair.first) {
-                // The next nodes match. Now check the last writes for each declaration.
-                var allWritesMatch = true
-                var allExistingWritesMatch = true
-                for ((lastWriteDecl, lastWrite) in newPairLastMap) {
-
-                    // We ignore FieldDeclarations because we cannot be sure how interprocedural
-                    // data flows affect the field. Handling them in the state would only blow up
-                    // the number of paths unnecessarily.
-                    if (lastWriteDecl is FieldDeclaration) continue
->>>>>>> 95364c72
-
-    override fun get(key: Node?): LatticeElement<V>? {
-        return generalState[key] ?: declarationsState[key]
-    }
-
-    override fun lub(other: State<Node, V>): Pair<State<Node, V>, Boolean> {
-        return if (other is DFGPassState) {
-            val (_, generalUpdate) = generalState.lub(other.generalState)
-            val (_, declUpdate) = declarationsState.lub(other.declarationsState)
-            Pair(this, generalUpdate || declUpdate)
-        } else {
-            val (_, generalUpdate) = generalState.lub(other)
-            Pair(this, generalUpdate)
-        }
-    }
-
-<<<<<<< HEAD
-    override fun needsUpdate(other: State<Node, V>): Boolean {
-        return if (other is DFGPassState) {
-            generalState.needsUpdate(other.generalState) ||
-                declarationsState.needsUpdate(other.declarationsState)
-        } else {
-            generalState.needsUpdate(other)
-=======
-    /**
-     * Checks if the node performs an operation and an assignment at the same time e.g. with the
-     * operators +=, -=, *=, ...
-     */
-    protected fun isCompoundAssignment(currentNode: Node) =
-        currentNode is BinaryOperator &&
-            currentNode.operatorCode in
-                (currentNode.language?.compoundAssignmentOperators ?: setOf()) &&
-            (currentNode.lhs as? DeclaredReferenceExpression)?.refersTo != null
-
-    /** Checks if the node is a simple assignment of the form `var = ...` */
-    protected fun isSimpleAssignment(currentNode: Node) =
-        currentNode is BinaryOperator &&
-            currentNode.operatorCode == "=" &&
-            (currentNode.lhs as? DeclaredReferenceExpression)?.refersTo != null
-
-    /** Checks if the node is an increment or decrement operator (e.g. i++, i--, ++i, --i) */
-    protected fun isIncOrDec(currentNode: Node) =
-        currentNode is UnaryOperator &&
-            (currentNode.operatorCode == "++" || currentNode.operatorCode == "--") &&
-            (currentNode.input as? DeclaredReferenceExpression)?.refersTo != null
-
-    /**
-     * Determines if the [currentNode] is a loop point has already been visited with the exact same
-     * state before. Changes the state saved in the [loopPoints] by adding the current
-     * [previousWrites].
-     *
-     * @return true if a loop was detected, false otherwise
-     */
-    protected fun loopDetection(
-        currentNode: Node,
-        writtenDecl: Declaration?,
-        currentWritten: Node,
-        previousWrites: MutableMap<Declaration, MutableList<Node>>,
-        loopPoints: MutableMap<Node, MutableMap<Declaration, MutableSet<Node>>>
-    ): Boolean {
-        if (
-            currentNode is ForStatement ||
-                currentNode is WhileStatement ||
-                currentNode is ForEachStatement ||
-                currentNode is DoStatement ||
-                currentNode is GotoStatement ||
-                currentNode is ContinueStatement
-        ) {
-            // Loop detection: This is a point which could serve as a loop, so we check all
-            // states which we have seen before in this place.
-            val state = loopPoints.computeIfAbsent(currentNode) { mutableMapOf() }
-            if (
-                previousWrites.all { (decl, prevs) ->
-                    (state[decl]?.contains(prevs.last())) == true
-                }
-            ) {
-                // The current state of last write operations has already been seen before =>
-                // Nothing new => Do not add the next eog steps!
-                return true
-            }
-            // Add the current state for future loop detections.
-            previousWrites.forEach { (decl, prevs) ->
-                state.computeIfAbsent(decl, ::mutableSetOf).add(prevs.last())
-            }
->>>>>>> 95364c72
-        }
-    }
-
-<<<<<<< HEAD
-    override fun push(newNode: Node, newLatticeElement: LatticeElement<V>?): Boolean {
-        return generalState.push(newNode, newLatticeElement)
-    }
-
-    /** Pushes the [newNode] and its [newLatticeElement] to the [declarationsState]. */
-    fun pushToDeclarationsState(
-        newNode: Declaration,
-        newLatticeElement: LatticeElement<V>?
-    ): Boolean {
-        return declarationsState.push(newNode, newLatticeElement)
-=======
-    /**
-     * Copies the map. We remove all the declarations which are no longer relevant because they are
-     * in a child scope of the next hop.
-     */
-    protected fun copyMap(
-        map: Map<Declaration, MutableList<Node>>,
-        nextNode: Node
-    ): MutableMap<Declaration, MutableList<Node>> {
-        val result = mutableMapOf<Declaration, MutableList<Node>>()
-        for ((k, v) in map) {
-            if (
-                nextNode.scope == k.scope ||
-                    !nextNode.hasOuterScopeOf(k) ||
-                    ((nextNode is ForStatement || nextNode is ForEachStatement) &&
-                        k.scope?.parent == nextNode.scope)
-            ) {
-                result[k] = mutableListOf()
-                result[k]?.addAll(v)
-            }
-        }
-        return result
-    }
-
-    protected fun Node.hasOuterScopeOf(node: Node): Boolean {
-        var parentScope = node.scope?.parent
-        while (parentScope != null) {
-            if (this.scope == parentScope) {
-                return true
-            }
-            parentScope = parentScope.parent
-        }
-        return false
->>>>>>> 95364c72
+    /**
+     * A state which actually holds a state for all nodes, one only for declarations and one for
+     * ReturnStatements.
+     */
+    protected class DFGPassState<V>(
+        /**
+         * A mapping of a [Node] to its [LatticeElement]. The keys of this state will later get the
+         * DFG edges from the value!
+         */
+        var generalState: State<Node, V> = State(),
+        /**
+         * It's main purpose is to store the most recent mapping of a [Declaration] to its
+         * [LatticeElement]. However, it is also used to figure out if we have to continue with the
+         * iteration (something in the declarationState has changed) which is why we store all nodes
+         * here. However, since we never use them except from determining if we changed something,
+         * it won't affect the result.
+         */
+        var declarationsState: State<Node, V> = State(),
+        /** The [returnStatements] which are reachable. */
+        var returnStatements: State<Node, V> = State()
+    ) : State<Node, V>() {
+        override fun duplicate(): DFGPassState<V> {
+            return DFGPassState(generalState.duplicate(), declarationsState.duplicate())
+        }
+
+        override fun get(key: Node?): LatticeElement<V>? {
+            return generalState[key] ?: declarationsState[key]
+        }
+
+        override fun lub(other: State<Node, V>): Pair<State<Node, V>, Boolean> {
+            return if (other is DFGPassState) {
+                val (_, generalUpdate) = generalState.lub(other.generalState)
+                val (_, declUpdate) = declarationsState.lub(other.declarationsState)
+                Pair(this, generalUpdate || declUpdate)
+            } else {
+                val (_, generalUpdate) = generalState.lub(other)
+                Pair(this, generalUpdate)
+            }
+        }
+
+        override fun needsUpdate(other: State<Node, V>): Boolean {
+            return if (other is DFGPassState) {
+                generalState.needsUpdate(other.generalState) ||
+                    declarationsState.needsUpdate(other.declarationsState)
+            } else {
+                generalState.needsUpdate(other)
+            }
+        }
+
+        override fun push(newNode: Node, newLatticeElement: LatticeElement<V>?): Boolean {
+            return generalState.push(newNode, newLatticeElement)
+        }
+
+        /** Pushes the [newNode] and its [newLatticeElement] to the [declarationsState]. */
+        fun pushToDeclarationsState(
+            newNode: Declaration,
+            newLatticeElement: LatticeElement<V>?
+        ): Boolean {
+            return declarationsState.push(newNode, newLatticeElement)
+        }
     }
 }