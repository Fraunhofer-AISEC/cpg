/*
 * Copyright (c) 2022, Fraunhofer AISEC. All rights reserved.
 *
 * Licensed under the Apache License, Version 2.0 (the "License");
 * you may not use this file except in compliance with the License.
 * You may obtain a copy of the License at
 *
 *      http://www.apache.org/licenses/LICENSE-2.0
 *
 * Unless required by applicable law or agreed to in writing, software
 * distributed under the License is distributed on an "AS IS" BASIS,
 * WITHOUT WARRANTIES OR CONDITIONS OF ANY KIND, either express or implied.
 * See the License for the specific language governing permissions and
 * limitations under the License.
 *
 *                    $$$$$$\  $$$$$$$\   $$$$$$\
 *                   $$  __$$\ $$  __$$\ $$  __$$\
 *                   $$ /  \__|$$ |  $$ |$$ /  \__|
 *                   $$ |      $$$$$$$  |$$ |$$$$\
 *                   $$ |      $$  ____/ $$ |\_$$ |
 *                   $$ |  $$\ $$ |      $$ |  $$ |
 *                   \$$$$$   |$$ |      \$$$$$   |
 *                    \______/ \__|       \______/
 *
 */
package de.fraunhofer.aisec.cpg.passes

import de.fraunhofer.aisec.cpg.ScopeManager
import de.fraunhofer.aisec.cpg.TranslationConfiguration
import de.fraunhofer.aisec.cpg.graph.*
<<<<<<< HEAD
import de.fraunhofer.aisec.cpg.graph.declarations.Declaration
import de.fraunhofer.aisec.cpg.graph.declarations.FunctionDeclaration
import de.fraunhofer.aisec.cpg.graph.declarations.VariableDeclaration
=======
import de.fraunhofer.aisec.cpg.graph.declarations.*
>>>>>>> 99dfacfc
import de.fraunhofer.aisec.cpg.graph.edge.Properties
import de.fraunhofer.aisec.cpg.graph.statements.*
import de.fraunhofer.aisec.cpg.graph.statements.expressions.*
import de.fraunhofer.aisec.cpg.helpers.*
import de.fraunhofer.aisec.cpg.passes.order.DependsOn

/**
 * This pass determines the data flows of DeclaredReferenceExpressions which refer to a
 * VariableDeclaration (not a field) while considering the control flow of a function. After this
 * path, only such data flows are left which can occur when following the control flow (in terms of
 * the EOG) of the program.
 */
@DependsOn(EvaluationOrderGraphPass::class)
@DependsOn(DFGPass::class)
<<<<<<< HEAD
class ControlFlowSensitiveDFGPass : Pass() {
=======
open class ControlFlowSensitiveDFGPass(
    config: TranslationConfiguration,
    scopeManager: ScopeManager,
) : TranslationUnitPass(config, scopeManager) {
>>>>>>> 99dfacfc
    override fun cleanup() {
        // Nothing to do
    }

<<<<<<< HEAD
    override fun accept(translationResult: TranslationResult) {
        val walker = SubgraphWalker.IterativeGraphWalker()
=======
    override fun accept(tu: TranslationUnitDeclaration) {
        val walker = IterativeGraphWalker()
>>>>>>> 99dfacfc
        walker.registerOnNodeVisit(::handle)
        walker.iterate(tu)
    }

    /**
     * We perform the actions for each [FunctionDeclaration].
     *
     * @param node every node in the TranslationResult
     */
    protected fun handle(node: Node) {
        if (node is FunctionDeclaration) {
            clearFlowsOfVariableDeclarations(node)
            val finalState = EOGWorklist().iterateEOG(node, DFGPassState(), ::transfer)

            removeUnreachableImplicitReturnStatement(
                node,
                (finalState as DFGPassState).returnStatements.values.flatMap {
                    it.elements.filterIsInstance<ReturnStatement>()
                }
            )

            for ((key, value) in finalState.generalState) {
                key.addAllPrevDFG(
                    value.elements.filterNot { it is VariableDeclaration && key == it }
                )
            }
        }
    }

    /**
     * Removes all the incoming and outgoing DFG edges for each variable declaration in the block of
     * code [node].
     */
    private fun clearFlowsOfVariableDeclarations(node: Node) {
        for (varDecl in node.variables) {
            varDecl.clearPrevDFG()
            varDecl.clearNextDFG()
        }
    }
}

fun isLoopPoint(node: Node) =
    node is ForStatement ||
        node is WhileStatement ||
        node is ForEachStatement ||
        node is DoStatement ||
        node is GotoStatement ||
        node is ContinueStatement ||
        (node is Literal<*> && node in node.nextEOG)

/**
 * Computes the previous write access of [node] if it is a [DeclaredReferenceExpression] or
 * [ValueDeclaration] based on the given [state] (which maps all variables to its last write
 * instruction). It also updates the [state] if [node] performs a write-operation to a variable.
 *
 * It further determines unnecessary implicit return statement which are added by some frontends
 * even if every path reaching this point already contains a return statement.
 */
fun transfer(
    currentNode: Node,
    state: State<Node, Set<Node>>,
    worklist: Worklist<Node, Node, Set<Node>>
): Pair<State<Node, Set<Node>>, Boolean> {
    // We will set this if we write to a variable
    val writtenDecl: Declaration?

    var expectedUpdate = isLoopPoint(currentNode)

    val doubleState = state as DFGPassState

    val initializer = (currentNode as? VariableDeclaration)?.initializer
    if (initializer != null) {
        expectedUpdate = true
        // A variable declaration with an initializer => The initializer flows to the
        // declaration.
        // We also wrote something to this variable declaration
        state.push(currentNode, PowersetLattice(setOf(initializer)))

        doubleState.pushToDeclarationsState(currentNode, PowersetLattice(setOf(currentNode)))
    } else if (currentNode is AssignExpression) {
        expectedUpdate = true
        // It's an assignment which can have one or multiple things on the lhs and on the
        // rhs. The lhs could be a declaration or a reference (or multiple of these things).
        // The rhs can be anything. The rhs flows to the respective lhs. To identify the
        // correct mapping, we use the "assignments" property which already searches for us.
        currentNode.assignments.forEach { assignment ->
            // This was the last write to the respective declaration.
            (assignment.target as? Declaration
                    ?: (assignment.target as? DeclaredReferenceExpression)?.refersTo)
                ?.let {
                    doubleState.declarationsState[it] =
                        PowersetLattice(setOf(assignment.target as Node))
                }
        }
    } else if (isIncOrDec(currentNode)) {
        expectedUpdate = true
        // Increment or decrement => Add the prevWrite of the input to the input. After the
        // operation, the prevWrite of the input's variable is this node.
        val input = (currentNode as UnaryOperator).input as DeclaredReferenceExpression
        // We write to the variable in the input
        writtenDecl = input.refersTo

        if (writtenDecl != null) {
            state.push(input, doubleState.declarationsState[writtenDecl])
            doubleState.declarationsState[writtenDecl] = PowersetLattice(setOf(input))
        }
    } else if (isSimpleAssignment(currentNode)) {
        expectedUpdate = true

        // Only the lhs is the last write statement here and the variable which is written
        // to.
        writtenDecl = ((currentNode as BinaryOperator).lhs as DeclaredReferenceExpression).refersTo

        if (writtenDecl != null) {
            doubleState.declarationsState[writtenDecl] = PowersetLattice(setOf(currentNode.lhs))
        }
    } else if (isCompoundAssignment(currentNode)) {
        expectedUpdate = true
        // We write to the lhs, but it also serves as an input => We first get all previous
        // writes to the lhs and then add the flow from lhs and rhs to the current node.

        // The write operation goes to the variable in the lhs
        writtenDecl =
            ((currentNode as BinaryOperator).lhs as? DeclaredReferenceExpression)?.refersTo

        if (writtenDecl != null) {
            // Data flows from the last writes to the lhs variable to this node
            state.push(currentNode.lhs, doubleState.declarationsState[writtenDecl])

            // The whole current node is the place of the last update, not (only) the lhs!
            doubleState.declarationsState[writtenDecl] = PowersetLattice(setOf(currentNode.lhs))
        }
    } else if ((currentNode as? DeclaredReferenceExpression)?.access == AccessValues.READ) {
        // We can only find a change if there's a state for the variable
        doubleState.declarationsState[currentNode.refersTo]?.let {
            expectedUpdate = true
            // We only read the variable => Get previous write which have been collected in
            // the other steps
            state.push(currentNode, it)
        }
    } else if (currentNode is ForEachStatement && currentNode.variable != null) {
        expectedUpdate = true
        // The VariableDeclaration in the ForEachStatement doesn't have an initializer, so
        // the "normal" case won't work. We handle this case separately here...
        // This is what we write to the declaration
        val iterable = currentNode.iterable as? Expression

        val writtenTo =
            when (currentNode.variable) {
                is DeclarationStatement ->
                    (currentNode.variable as DeclarationStatement).singleDeclaration
                else -> currentNode.variable
            }

        // We wrote something to this variable declaration
        writtenDecl =
            when (writtenTo) {
                is Declaration -> writtenTo
                is DeclaredReferenceExpression -> writtenTo.refersTo
                else -> {
                    Pass.log.error(
                        "The variable of type ${writtenTo?.javaClass} is not yet supported in the foreach loop"
                    )
                    null
                }
            }

        if (writtenTo is DeclaredReferenceExpression) {
            // This is a special case: We add the nextEOGEdge which goes out of the loop but
            // with the old previousWrites map.
            val nodesOutsideTheLoop =
                currentNode.nextEOGEdges.filter {
                    it.getProperty(Properties.UNREACHABLE) != true &&
                        it.end != currentNode.statement &&
                        it.end !in currentNode.statement.allChildren<Node>()
                }
            nodesOutsideTheLoop.map { it.end }.forEach { worklist.push(it, state.duplicate()) }
        }

        iterable?.let {
            writtenTo?.let {
                state.push(writtenTo, PowersetLattice(setOf(iterable)))
                // Add the variable declaration (or the reference) to the list of previous
                // write nodes in this path
                state.declarationsState[writtenDecl] = PowersetLattice(setOf(writtenTo))
            }
        }
    } else if (currentNode is FunctionDeclaration) {
        // We have to add the parameters
        currentNode.parameters.forEach {
            doubleState.declarationsState.push(it, PowersetLattice(setOf(it)))
        }
    } else if (currentNode is ReturnStatement) {
        doubleState.returnStatements.push(currentNode, PowersetLattice(setOf(currentNode)))
    }
    return Pair(state, expectedUpdate)
}

/**
 * Checks if the node performs an operation and an assignment at the same time e.g. with the
 * operators +=, -=, *=, ...
 */
private fun isCompoundAssignment(currentNode: Node) =
    currentNode is BinaryOperator &&
        currentNode.operatorCode in
            (currentNode.language?.compoundAssignmentOperators ?: setOf()) &&
        (currentNode.lhs as? DeclaredReferenceExpression)?.refersTo != null

/** Checks if the node is a simple assignment of the form `var = ...` */
private fun isSimpleAssignment(currentNode: Node) =
    currentNode is BinaryOperator &&
        currentNode.operatorCode == "=" &&
        (currentNode.lhs as? DeclaredReferenceExpression)?.refersTo != null

/** Checks if the node is an increment or decrement operator (e.g. i++, i--, ++i, --i) */
private fun isIncOrDec(currentNode: Node) =
    currentNode is UnaryOperator &&
        (currentNode.operatorCode == "++" || currentNode.operatorCode == "--") &&
        (currentNode.input as? DeclaredReferenceExpression)?.refersTo != null

/**
 * Removes the DFG edges for a potential implicit return statement if it is not in
 * [reachableReturnStatements].
 */
private fun removeUnreachableImplicitReturnStatement(
    node: Node,
    reachableReturnStatements: Collection<ReturnStatement>
) {
    val lastStatement =
        ((node as? FunctionDeclaration)?.body as? CompoundStatement)?.statements?.lastOrNull()
    if (
        lastStatement is ReturnStatement &&
            lastStatement.isImplicit &&
            lastStatement !in reachableReturnStatements
    )
        lastStatement.removeNextDFG(node)
}

/**
 * A state which actually holds a state for all nodes, one only for declarations and one for
 * ReturnStatements.
 */
class DFGPassState<V>(
    /** A mapping of a [Node] to its [Lattice]. */
    var generalState: State<Node, V> = State(),
    /** A mapping of [Declaration] to its [Lattice]. */
    var declarationsState: State<Node, V> = State(),
    /** The [returnStatements] which are reachable. */
    var returnStatements: State<Node, V> = State()
) : State<Node, V>() {
    override fun duplicate(): DFGPassState<V> {
        return DFGPassState(generalState.duplicate(), declarationsState.duplicate())
    }

    override fun lub(other: State<Node, V>): Pair<State<Node, V>, Boolean> {
        return if (other is DFGPassState) {
            val (_, generalUpdate) = generalState.lub(other.generalState)
            val (_, declUpdate) = declarationsState.lub(other.declarationsState)
            Pair(this, generalUpdate || declUpdate)
        } else {
            val (_, generalUpdate) = generalState.lub(other)
            Pair(this, generalUpdate)
        }
    }

    override fun needsUpdate(other: State<Node, V>): Boolean {
        return if (other is DFGPassState) {
            generalState.needsUpdate(other.generalState) ||
                declarationsState.needsUpdate(other.declarationsState)
        } else {
            generalState.needsUpdate(other)
        }
    }

    override fun push(newNode: Node, newLattice: Lattice<V>?): Boolean {
        return generalState.push(newNode, newLattice)
    }

    /** Pushes the [newNode] and its [newLattice] to the [declarationsState]. */
    fun pushToDeclarationsState(newNode: Declaration, newLattice: Lattice<V>?): Boolean {
        return declarationsState.push(newNode, newLattice)
    }
}<|MERGE_RESOLUTION|>--- conflicted
+++ resolved
@@ -28,13 +28,7 @@
 import de.fraunhofer.aisec.cpg.ScopeManager
 import de.fraunhofer.aisec.cpg.TranslationConfiguration
 import de.fraunhofer.aisec.cpg.graph.*
-<<<<<<< HEAD
-import de.fraunhofer.aisec.cpg.graph.declarations.Declaration
-import de.fraunhofer.aisec.cpg.graph.declarations.FunctionDeclaration
-import de.fraunhofer.aisec.cpg.graph.declarations.VariableDeclaration
-=======
 import de.fraunhofer.aisec.cpg.graph.declarations.*
->>>>>>> 99dfacfc
 import de.fraunhofer.aisec.cpg.graph.edge.Properties
 import de.fraunhofer.aisec.cpg.graph.statements.*
 import de.fraunhofer.aisec.cpg.graph.statements.expressions.*
@@ -49,27 +43,16 @@
  */
 @DependsOn(EvaluationOrderGraphPass::class)
 @DependsOn(DFGPass::class)
-<<<<<<< HEAD
-class ControlFlowSensitiveDFGPass : Pass() {
-=======
 open class ControlFlowSensitiveDFGPass(
     config: TranslationConfiguration,
     scopeManager: ScopeManager,
 ) : TranslationUnitPass(config, scopeManager) {
->>>>>>> 99dfacfc
     override fun cleanup() {
         // Nothing to do
     }
 
-<<<<<<< HEAD
-    override fun accept(translationResult: TranslationResult) {
-        val walker = SubgraphWalker.IterativeGraphWalker()
-=======
     override fun accept(tu: TranslationUnitDeclaration) {
-        val walker = IterativeGraphWalker()
->>>>>>> 99dfacfc
-        walker.registerOnNodeVisit(::handle)
-        walker.iterate(tu)
+        tu.functions.forEach(::handle)
     }
 
     /**
