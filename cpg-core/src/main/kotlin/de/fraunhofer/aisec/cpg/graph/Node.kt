/*
 * Copyright (c) 2019, Fraunhofer AISEC. All rights reserved.
 *
 * Licensed under the Apache License, Version 2.0 (the "License");
 * you may not use this file except in compliance with the License.
 * You may obtain a copy of the License at
 *
 *      http://www.apache.org/licenses/LICENSE-2.0
 *
 * Unless required by applicable law or agreed to in writing, software
 * distributed under the License is distributed on an "AS IS" BASIS,
 * WITHOUT WARRANTIES OR CONDITIONS OF ANY KIND, either express or implied.
 * See the License for the specific language governing permissions and
 * limitations under the License.
 *
 *                    $$$$$$\  $$$$$$$\   $$$$$$\
 *                   $$  __$$\ $$  __$$\ $$  __$$\
 *                   $$ /  \__|$$ |  $$ |$$ /  \__|
 *                   $$ |      $$$$$$$  |$$ |$$$$\
 *                   $$ |      $$  ____/ $$ |\_$$ |
 *                   $$ |  $$\ $$ |      $$ |  $$ |
 *                   \$$$$$   |$$ |      \$$$$$   |
 *                    \______/ \__|       \______/
 *
 */
package de.fraunhofer.aisec.cpg.graph

import com.fasterxml.jackson.annotation.JsonBackReference
import com.fasterxml.jackson.annotation.JsonIgnore
import de.fraunhofer.aisec.cpg.PopulatedByPass
import de.fraunhofer.aisec.cpg.TranslationContext
import de.fraunhofer.aisec.cpg.TypeManager
import de.fraunhofer.aisec.cpg.frontends.Handler
import de.fraunhofer.aisec.cpg.frontends.Language
import de.fraunhofer.aisec.cpg.graph.declarations.*
import de.fraunhofer.aisec.cpg.graph.edges.*
import de.fraunhofer.aisec.cpg.graph.edges.flows.ControlDependences
import de.fraunhofer.aisec.cpg.graph.edges.flows.Dataflows
import de.fraunhofer.aisec.cpg.graph.edges.flows.EvaluationOrders
import de.fraunhofer.aisec.cpg.graph.edges.flows.FullDataflowGranularity
import de.fraunhofer.aisec.cpg.graph.edges.flows.ProgramDependences
import de.fraunhofer.aisec.cpg.graph.scopes.*
import de.fraunhofer.aisec.cpg.helpers.SubgraphWalker
import de.fraunhofer.aisec.cpg.helpers.neo4j.LocationConverter
import de.fraunhofer.aisec.cpg.helpers.neo4j.NameConverter
import de.fraunhofer.aisec.cpg.passes.*
import de.fraunhofer.aisec.cpg.processing.IVisitable
import de.fraunhofer.aisec.cpg.sarif.PhysicalLocation
import java.util.*
import org.apache.commons.lang3.builder.ToStringBuilder
import org.apache.commons.lang3.builder.ToStringStyle
import org.neo4j.ogm.annotation.*
import org.neo4j.ogm.annotation.typeconversion.Convert
import org.slf4j.Logger
import org.slf4j.LoggerFactory

/** The base class for all graph objects that are going to be persisted in the database. */
abstract class Node :
    IVisitable<Node>,
    Persistable,
    LanguageProvider,
    ScopeProvider,
    ContextProvider,
    HasNameAndLocation,
    HasScope {
    /**
     * Because we are updating type information in the properties of the node, we need a reference
     * to managers such as the [TypeManager] instance which is responsible for this particular node.
     * All managers are bundled in [TranslationContext]. It is set in [Node.applyMetadata] when a
     * [ContextProvider] is provided.
     */
    @get:JsonIgnore @Transient override var ctx: TranslationContext? = null

    /** This property holds the full name using our new [Name] class. */
    @Convert(NameConverter::class) override var name: Name = Name(EMPTY_NAME)

    /**
     * Original code snippet of this node. Most nodes will have a corresponding "code", but in cases
     * where nodes are created artificially, it may be null.
     */
    var code: String? = null

    /**
     * The language of this node. This property is set in [Node.applyMetadata] by a
     * [LanguageProvider] at the time when the node is created.
     */
    @Relationship(value = "LANGUAGE", direction = Relationship.Direction.OUTGOING)
    @JsonBackReference
    override var language: Language<*>? = null

    /**
     * The scope this node "lives" in / in which it is defined. This property is set in
     * [Node.applyMetadata] by a [ScopeProvider] at the time when the node is created.
     *
     * For example, if a [RecordDeclaration] is defined in a [TranslationUnitDeclaration] (without
     * any namespaces), the scope of the [RecordDeclaration] is most likely a [GlobalScope]. Since
     * the declaration itself creates a [RecordScope], the scope of a [MethodDeclaration] within the
     * class would be a [RecordScope] pointing to the [RecordDeclaration].
     */
    @Relationship(value = "SCOPE", direction = Relationship.Direction.OUTGOING)
    @JsonBackReference
    override var scope: Scope? = null

    /** Optional comment of this node. */
    var comment: String? = null

    @Convert(LocationConverter::class) override var location: PhysicalLocation? = null

    /**
     * Name of the containing file. It can be null for artificially created nodes or if just
     * analyzing snippets of code without an associated file name.
     */
    @PopulatedByPass(FilenameMapper::class) var file: String? = null

    /** Incoming control flow edges. */
    @Relationship(value = "EOG", direction = Relationship.Direction.INCOMING)
    @PopulatedByPass(EvaluationOrderGraphPass::class)
    var prevEOGEdges: EvaluationOrders<Node> =
        EvaluationOrders<Node>(this, mirrorProperty = Node::nextEOGEdges, outgoing = false)
        protected set

    /** Outgoing control flow edges. */
    @Relationship(value = "EOG", direction = Relationship.Direction.OUTGOING)
    @PopulatedByPass(EvaluationOrderGraphPass::class)
    var nextEOGEdges: EvaluationOrders<Node> =
        EvaluationOrders<Node>(this, mirrorProperty = Node::prevEOGEdges, outgoing = true)
        protected set

    /**
     * The nodes which are control-flow dominated, i.e., the children of the Control Dependence
     * Graph (CDG).
     */
    @PopulatedByPass(ControlDependenceGraphPass::class)
    @Relationship(value = "CDG", direction = Relationship.Direction.OUTGOING)
    var nextCDGEdges: ControlDependences<Node> =
        ControlDependences(this, mirrorProperty = Node::prevCDGEdges, outgoing = true)
        protected set

    var nextCDG by unwrapping(Node::nextCDGEdges)

    /**
     * The nodes which dominate this node via the control-flow, i.e., the parents of the Control
     * Dependence Graph (CDG).
     */
    @PopulatedByPass(ControlDependenceGraphPass::class)
    @Relationship(value = "CDG", direction = Relationship.Direction.INCOMING)
    var prevCDGEdges: ControlDependences<Node> =
        ControlDependences<Node>(this, mirrorProperty = Node::nextCDGEdges, outgoing = false)
        protected set

    var prevCDG by unwrapping(Node::prevCDGEdges)

    /**
     * Virtual property to return a list of the node's children. Uses the [SubgraphWalker] to
     * retrieve the appropriate nodes.
     *
     * Note: This only returns the *direct* children of this node. If you want to have *all*
     * children, e.g., a flattened AST, you need to call [Node.allChildren].
     *
     * For Neo4J OGM, this relationship will be automatically filled by a pre-save event before OGM
     * persistence. Therefore, this property is a `var` and not a `val`.
     */
    @Relationship("AST")
    @JsonIgnore
    var astChildren: List<Node> = listOf()
        get() = SubgraphWalker.getAstChildren(this)

    /** Virtual property for accessing [prevEOGEdges] without property edges. */
    @PopulatedByPass(EvaluationOrderGraphPass::class) var prevEOG by unwrapping(Node::prevEOGEdges)

    /** Virtual property for accessing [nextEOGEdges] without property edges. */
    @PopulatedByPass(EvaluationOrderGraphPass::class) var nextEOG by unwrapping(Node::nextEOGEdges)

    /** Incoming data flow edges */
    @Relationship(value = "DFG", direction = Relationship.Direction.INCOMING)
    @PopulatedByPass(DFGPass::class, ControlFlowSensitiveDFGPass::class)
    var prevDFGEdges: Dataflows<Node> =
        Dataflows<Node>(this, mirrorProperty = Node::nextDFGEdges, outgoing = false)
        protected set

    /** Virtual property for accessing [prevDFGEdges] without property edges. */
    @PopulatedByPass(DFGPass::class, ControlFlowSensitiveDFGPass::class)
    var prevDFG by unwrapping(Node::prevDFGEdges)

    /**
     * Virtual property for accessing [nextDFGEdges] that have a
     * [de.fraunhofer.aisec.cpg.graph.edges.flows.FullDataflowGranularity].
     */
    @PopulatedByPass(DFGPass::class, ControlFlowSensitiveDFGPass::class)
    val prevFullDFG: List<Node>
        get() {
            return prevDFGEdges
                .filter { it.granularity is FullDataflowGranularity }
                .map { it.start }
        }

    /** Outgoing data flow edges */
    @PopulatedByPass(DFGPass::class, ControlFlowSensitiveDFGPass::class)
    @Relationship(value = "DFG", direction = Relationship.Direction.OUTGOING)
    var nextDFGEdges: Dataflows<Node> =
        Dataflows<Node>(this, mirrorProperty = Node::prevDFGEdges, outgoing = true)
        protected set

    /** Virtual property for accessing [nextDFGEdges] without property edges. */
    @PopulatedByPass(DFGPass::class, ControlFlowSensitiveDFGPass::class)
    var nextDFG by unwrapping(Node::nextDFGEdges)

    /**
     * Virtual property for accessing [nextDFGEdges] that have a
     * [de.fraunhofer.aisec.cpg.graph.edges.flows.FullDataflowGranularity].
     */
    @PopulatedByPass(DFGPass::class, ControlFlowSensitiveDFGPass::class)
    val nextFullDFG: List<Node>
        get() {
            return nextDFGEdges.filter { it.granularity is FullDataflowGranularity }.map { it.end }
        }

    /** Outgoing Program Dependence Edges. */
    @PopulatedByPass(ProgramDependenceGraphPass::class)
    @Relationship(value = "PDG", direction = Relationship.Direction.OUTGOING)
    var nextPDGEdges: ProgramDependences<Node> =
        ProgramDependences<Node>(this, mirrorProperty = Node::prevPDGEdges, outgoing = false)
        protected set

    /** Incoming Program Dependence Edges. */
    @PopulatedByPass(ProgramDependenceGraphPass::class)
    @Relationship(value = "PDG", direction = Relationship.Direction.INCOMING)
    var prevPDGEdges: ProgramDependences<Node> =
        ProgramDependences<Node>(this, mirrorProperty = Node::nextPDGEdges, outgoing = false)
        protected set

    /**
     * If a node is marked as being inferred, it means that it was created artificially and does not
     * necessarily have a real counterpart in the scanned source code. However, the nodes
     * represented should have been part of parser output and represents missing code that is
     * inferred by the CPG construction, e.g. missing functions, records, files etc.
     */
    var isInferred = false

    /**
     * Specifies, whether this node is implicit, i.e. is not really existing in source code but only
     * exists implicitly. This mostly relates to implicit casts, return statements or implicit this
     * expressions.
     */
    var isImplicit = false

    /** Required field for object graph mapping. It contains the node id. */
    @Id @GeneratedValue var id: Long? = null

    /** Index of the argument if this node is used in a function call or parameter list. */
    var argumentIndex = 0

    /** List of annotations associated with that node. */
    @AST var annotations: MutableList<Annotation> = ArrayList()

<<<<<<< HEAD
    fun removePrevEOGEntry(eog: Node) {
        removePrevEOGEntries(listOf(eog))
    }

    private fun removePrevEOGEntries(prevEOGs: List<Node>) {
        for (n in prevEOGs) {
            val remove = PropertyEdge.findPropertyEdgesByPredicate(prevEOGEdges) { it.start === n }
            prevEOGEdges.removeAll(remove)
        }
    }

    fun addPrevEOG(propertyEdge: PropertyEdge<Node>) {
        prevEOGEdges.add(propertyEdge)
    }

    fun addNextEOG(propertyEdge: PropertyEdge<Node>) {
        nextEOGEdges.add(propertyEdge)
    }

    fun clearNextEOG() {
        nextEOGEdges.clear()
    }

    /** Adds a [Dataflow] edge from this node to [next], with the given [Granularity]. */
    fun addNextDFG(
        next: Node,
        granularity: Granularity = default(),
        callingContext: CallingContext? = null,
    ) {
        val edge =
            if (callingContext != null) {
                ContextSensitiveDataflow(this, next, callingContext, granularity)
            } else {
                Dataflow(this, next, granularity)
            }
        nextDFGEdges.add(edge)
        next.prevDFGEdges.add(edge)
    }

    fun removeNextDFG(next: Node?) {
        if (next != null) {
            val thisRemove =
                PropertyEdge.findPropertyEdgesByPredicate(nextDFGEdges) { it.end === next }
            nextDFGEdges.removeAll(thisRemove)

            val nextRemove =
                PropertyEdge.findPropertyEdgesByPredicate(next.prevDFGEdges) { it.start == this }
            next.prevDFGEdges.removeAll(nextRemove)
        }
    }

    /**
     * Adds a [Dataflow] edge from [prev] node to this node, with the given [Granularity] and
     * [CallingContext].
     */
    open fun addPrevDFG(
        prev: Node,
        granularity: Granularity = default(),
        callingContext: CallingContext? = null,
    ) {
        val edge =
            if (callingContext != null) {
                ContextSensitiveDataflow(prev, this, callingContext, granularity)
            } else {
                Dataflow(prev, this, granularity)
            }
        if (edge !in prevDFGEdges) {
            prevDFGEdges.add(edge)
            prev.nextDFGEdges.add(edge)
        }
    }

    fun addPrevCDG(
        prev: Node,
        properties: MutableMap<Properties, Any?> = EnumMap(Properties::class.java)
    ) {
        val edge = PropertyEdge(prev, this, properties)
        prevCDGEdges.add(edge)
        prev.nextCDGEdges.add(edge)
    }

    /**
     * Adds a [Dataflow] edge from all [prev] nodes to this node, with the given [Granularity] and
     * [CallingContext] if applicable.
     */
    fun addAllPrevDFG(
        prev: Collection<Node>,
        granularity: Granularity = full(),
        callingContext: CallingContext? = null,
    ) {
        prev.forEach { addPrevDFG(it, granularity, callingContext) }
    }

    fun addAllPrevPDG(prev: Collection<Node>, dependenceType: DependenceType) {
        addAllPrevPDGEdges(prev.map { PropertyEdge(it, this) }, dependenceType)
    }

    fun addAllPrevPDGEdges(prev: Collection<PropertyEdge<Node>>, dependenceType: DependenceType) {
        prev.forEach {
            val edge = PropertyEdge(it).apply { addProperty(Properties.DEPENDENCE, dependenceType) }
            this.prevPDGEdges.add(edge)
            val other = if (it.start != this) it.start else it.end
            other.nextPDGEdges.add(edge)
        }
    }

    fun removePrevDFG(prev: Node?) {
        if (prev != null) {
            val thisRemove =
                PropertyEdge.findPropertyEdgesByPredicate(prevDFGEdges) { it.start === prev }
            prevDFGEdges.removeAll(thisRemove)

            val prevRemove =
                PropertyEdge.findPropertyEdgesByPredicate(prev.nextDFGEdges) { it.end === this }
            prev.nextDFGEdges.removeAll(prevRemove)
        }
    }

    fun clearPrevDFG() {
        for (prev in ArrayList(prevDFG)) {
            removePrevDFG(prev)
        }
    }

    fun clearNextDFG() {
        for (prev in ArrayList(nextDFG)) {
            removeNextDFG(prev)
        }
    }

    fun addAnnotations(annotations: Collection<Annotation>) {
        this.annotations.addAll(annotations)
    }

=======
>>>>>>> 06995d44
    /**
     * If a node should be removed from the graph, just removing it from the AST is not enough (see
     * issue #60). It will most probably be referenced somewhere via DFG or EOG edges. Thus, if it
     * needs to be disconnected completely, we will have to take care of correctly disconnecting
     * these implicit edges.
     *
     * ATTENTION! Please note that this might kill an entire subgraph, if the node to disconnect has
     * further children that have no alternative connection paths to the rest of the graph.
     */
    fun disconnectFromGraph() {
        nextDFGEdges.clear()
        prevDFGEdges.clear()
        prevCDGEdges.clear()
        nextCDGEdges.clear()
        prevPDGEdges.clear()
        nextPDGEdges.clear()
        nextEOGEdges.clear()
        prevEOGEdges.clear()
    }

    override fun toString(): String {
        val builder = ToStringBuilder(this, TO_STRING_STYLE)

        if (name.isNotEmpty()) {
            builder.append("name", name)
        }

        return builder.append("location", location).toString()
    }

    override fun equals(other: Any?): Boolean {
        if (this === other) {
            return true
        }
        if (other !is Node) {
            return false
        }
        return if (location == null || other.location == null) {
            // we do not know the exact region. Need to rely on Object equality,
            // as a different LOC can have the same name/code/comment/file
            false
        } else
            name == other.name &&
                code == other.code &&
                comment == other.comment &&
                location == other.location &&
                // We need to exclude "file" here, because in C++ the same header node can be
                // imported in two different files and in this case, the "file" property will be
                // different. Since want to squash those equal nodes, we will only consider all the
                // other attributes, including "location" (which contains the *original* file
                // location in the header file), but not "file".
                // file == other.file &&
                isImplicit == other.isImplicit
    }

    /**
     * Implementation of hash code. We are including the name and the location in this hash code as
     * a compromise between including too few attributes and performance. Please note that this
     * means, that two nodes that might be semantically equal, such as two record declarations with
     * the same name but different location (e.g. because of header files) will be sorted into
     * different hash keys.
     *
     * That means, that you need to be careful, if you use a [Node] as a key in a hash map. You
     * should make sure that the [location] is set before you add it to a hash map. This can be a
     * little tricky, since normally the [Handler] class will set the location after it has
     * "handled" the node. However, most [NodeBuilder] will have an optional parameter to set the
     * location already when creating the node.
     */
    override fun hashCode(): Int {
        return Objects.hash(name, location, this.javaClass)
    }

    companion object {
        @JvmField var TO_STRING_STYLE: ToStringStyle = ToStringStyle.SHORT_PREFIX_STYLE

        @JvmStatic protected val log: Logger = LoggerFactory.getLogger(Node::class.java)

        const val EMPTY_NAME = ""
    }
}<|MERGE_RESOLUTION|>--- conflicted
+++ resolved
@@ -253,143 +253,6 @@
     /** List of annotations associated with that node. */
     @AST var annotations: MutableList<Annotation> = ArrayList()
 
-<<<<<<< HEAD
-    fun removePrevEOGEntry(eog: Node) {
-        removePrevEOGEntries(listOf(eog))
-    }
-
-    private fun removePrevEOGEntries(prevEOGs: List<Node>) {
-        for (n in prevEOGs) {
-            val remove = PropertyEdge.findPropertyEdgesByPredicate(prevEOGEdges) { it.start === n }
-            prevEOGEdges.removeAll(remove)
-        }
-    }
-
-    fun addPrevEOG(propertyEdge: PropertyEdge<Node>) {
-        prevEOGEdges.add(propertyEdge)
-    }
-
-    fun addNextEOG(propertyEdge: PropertyEdge<Node>) {
-        nextEOGEdges.add(propertyEdge)
-    }
-
-    fun clearNextEOG() {
-        nextEOGEdges.clear()
-    }
-
-    /** Adds a [Dataflow] edge from this node to [next], with the given [Granularity]. */
-    fun addNextDFG(
-        next: Node,
-        granularity: Granularity = default(),
-        callingContext: CallingContext? = null,
-    ) {
-        val edge =
-            if (callingContext != null) {
-                ContextSensitiveDataflow(this, next, callingContext, granularity)
-            } else {
-                Dataflow(this, next, granularity)
-            }
-        nextDFGEdges.add(edge)
-        next.prevDFGEdges.add(edge)
-    }
-
-    fun removeNextDFG(next: Node?) {
-        if (next != null) {
-            val thisRemove =
-                PropertyEdge.findPropertyEdgesByPredicate(nextDFGEdges) { it.end === next }
-            nextDFGEdges.removeAll(thisRemove)
-
-            val nextRemove =
-                PropertyEdge.findPropertyEdgesByPredicate(next.prevDFGEdges) { it.start == this }
-            next.prevDFGEdges.removeAll(nextRemove)
-        }
-    }
-
-    /**
-     * Adds a [Dataflow] edge from [prev] node to this node, with the given [Granularity] and
-     * [CallingContext].
-     */
-    open fun addPrevDFG(
-        prev: Node,
-        granularity: Granularity = default(),
-        callingContext: CallingContext? = null,
-    ) {
-        val edge =
-            if (callingContext != null) {
-                ContextSensitiveDataflow(prev, this, callingContext, granularity)
-            } else {
-                Dataflow(prev, this, granularity)
-            }
-        if (edge !in prevDFGEdges) {
-            prevDFGEdges.add(edge)
-            prev.nextDFGEdges.add(edge)
-        }
-    }
-
-    fun addPrevCDG(
-        prev: Node,
-        properties: MutableMap<Properties, Any?> = EnumMap(Properties::class.java)
-    ) {
-        val edge = PropertyEdge(prev, this, properties)
-        prevCDGEdges.add(edge)
-        prev.nextCDGEdges.add(edge)
-    }
-
-    /**
-     * Adds a [Dataflow] edge from all [prev] nodes to this node, with the given [Granularity] and
-     * [CallingContext] if applicable.
-     */
-    fun addAllPrevDFG(
-        prev: Collection<Node>,
-        granularity: Granularity = full(),
-        callingContext: CallingContext? = null,
-    ) {
-        prev.forEach { addPrevDFG(it, granularity, callingContext) }
-    }
-
-    fun addAllPrevPDG(prev: Collection<Node>, dependenceType: DependenceType) {
-        addAllPrevPDGEdges(prev.map { PropertyEdge(it, this) }, dependenceType)
-    }
-
-    fun addAllPrevPDGEdges(prev: Collection<PropertyEdge<Node>>, dependenceType: DependenceType) {
-        prev.forEach {
-            val edge = PropertyEdge(it).apply { addProperty(Properties.DEPENDENCE, dependenceType) }
-            this.prevPDGEdges.add(edge)
-            val other = if (it.start != this) it.start else it.end
-            other.nextPDGEdges.add(edge)
-        }
-    }
-
-    fun removePrevDFG(prev: Node?) {
-        if (prev != null) {
-            val thisRemove =
-                PropertyEdge.findPropertyEdgesByPredicate(prevDFGEdges) { it.start === prev }
-            prevDFGEdges.removeAll(thisRemove)
-
-            val prevRemove =
-                PropertyEdge.findPropertyEdgesByPredicate(prev.nextDFGEdges) { it.end === this }
-            prev.nextDFGEdges.removeAll(prevRemove)
-        }
-    }
-
-    fun clearPrevDFG() {
-        for (prev in ArrayList(prevDFG)) {
-            removePrevDFG(prev)
-        }
-    }
-
-    fun clearNextDFG() {
-        for (prev in ArrayList(nextDFG)) {
-            removeNextDFG(prev)
-        }
-    }
-
-    fun addAnnotations(annotations: Collection<Annotation>) {
-        this.annotations.addAll(annotations)
-    }
-
-=======
->>>>>>> 06995d44
     /**
      * If a node should be removed from the graph, just removing it from the AST is not enough (see
      * issue #60). It will most probably be referenced somewhere via DFG or EOG edges. Thus, if it
