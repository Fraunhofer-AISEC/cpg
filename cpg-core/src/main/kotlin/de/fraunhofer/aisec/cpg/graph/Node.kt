--- conflicted
+++ resolved
@@ -191,12 +191,8 @@
      * Virtual property for accessing [nextDFGEdges] that have a
      * [de.fraunhofer.aisec.cpg.graph.edges.flows.FullDataflowGranularity].
      */
-<<<<<<< HEAD
-    @PopulatedByPass(DFGPass::class, PointsToPass::class)
-=======
     @DoNotPersist
-    @PopulatedByPass(DFGPass::class, ControlFlowSensitiveDFGPass::class)
->>>>>>> 1f16d58d
+    @PopulatedByPass(DFGPass::class, PointsToPass::class, ControlFlowSensitiveDFGPass::class)
     val prevFullDFG: List<Node>
         get() {
             return prevDFGEdges
@@ -219,12 +215,8 @@
      * Virtual property for accessing [nextDFGEdges] that have a
      * [de.fraunhofer.aisec.cpg.graph.edges.flows.FullDataflowGranularity].
      */
-<<<<<<< HEAD
-    @PopulatedByPass(DFGPass::class, PointsToPass::class)
-=======
     @DoNotPersist
-    @PopulatedByPass(DFGPass::class, ControlFlowSensitiveDFGPass::class)
->>>>>>> 1f16d58d
+    @PopulatedByPass(DFGPass::class, PointsToPass::class, ControlFlowSensitiveDFGPass::class)
     val nextFullDFG: List<Node>
         get() {
             return nextDFGEdges.filter { it.granularity is FullDataflowGranularity }.map { it.end }
