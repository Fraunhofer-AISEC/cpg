/*
 * Copyright (c) 2019, Fraunhofer AISEC. All rights reserved.
 *
 * Licensed under the Apache License, Version 2.0 (the "License");
 * you may not use this file except in compliance with the License.
 * You may obtain a copy of the License at
 *
 *      http://www.apache.org/licenses/LICENSE-2.0
 *
 * Unless required by applicable law or agreed to in writing, software
 * distributed under the License is distributed on an "AS IS" BASIS,
 * WITHOUT WARRANTIES OR CONDITIONS OF ANY KIND, either express or implied.
 * See the License for the specific language governing permissions and
 * limitations under the License.
 *
 *                    $$$$$$\  $$$$$$$\   $$$$$$\
 *                   $$  __$$\ $$  __$$\ $$  __$$\
 *                   $$ /  \__|$$ |  $$ |$$ /  \__|
 *                   $$ |      $$$$$$$  |$$ |$$$$\
 *                   $$ |      $$  ____/ $$ |\_$$ |
 *                   $$ |  $$\ $$ |      $$ |  $$ |
 *                   \$$$$$   |$$ |      \$$$$$   |
 *                    \______/ \__|       \______/
 *
 */
package de.fraunhofer.aisec.cpg.graph

import com.fasterxml.jackson.annotation.JsonBackReference
import de.fraunhofer.aisec.cpg.PopulatedByPass
import de.fraunhofer.aisec.cpg.frontends.Handler
import de.fraunhofer.aisec.cpg.frontends.Language
import de.fraunhofer.aisec.cpg.frontends.LanguageFrontend
import de.fraunhofer.aisec.cpg.graph.declarations.MethodDeclaration
import de.fraunhofer.aisec.cpg.graph.declarations.RecordDeclaration
import de.fraunhofer.aisec.cpg.graph.declarations.TranslationUnitDeclaration
import de.fraunhofer.aisec.cpg.graph.declarations.TypedefDeclaration
import de.fraunhofer.aisec.cpg.graph.edge.Properties
import de.fraunhofer.aisec.cpg.graph.edge.PropertyEdge
import de.fraunhofer.aisec.cpg.graph.edge.PropertyEdge.Companion.unwrap
import de.fraunhofer.aisec.cpg.graph.edge.PropertyEdgeDelegate
import de.fraunhofer.aisec.cpg.graph.scopes.GlobalScope
import de.fraunhofer.aisec.cpg.graph.scopes.RecordScope
import de.fraunhofer.aisec.cpg.graph.scopes.Scope
import de.fraunhofer.aisec.cpg.helpers.SubgraphWalker
import de.fraunhofer.aisec.cpg.helpers.neo4j.LocationConverter
import de.fraunhofer.aisec.cpg.helpers.neo4j.NameConverter
<<<<<<< HEAD
import de.fraunhofer.aisec.cpg.passes.ControlDependenceGraphPass
import de.fraunhofer.aisec.cpg.passes.DFGPass
import de.fraunhofer.aisec.cpg.passes.EvaluationOrderGraphPass
=======
import de.fraunhofer.aisec.cpg.passes.ControlFlowSensitiveDFGPass
import de.fraunhofer.aisec.cpg.passes.DFGPass
import de.fraunhofer.aisec.cpg.passes.EvaluationOrderGraphPass
import de.fraunhofer.aisec.cpg.passes.FilenameMapper
>>>>>>> 56d7019d
import de.fraunhofer.aisec.cpg.processing.IVisitable
import de.fraunhofer.aisec.cpg.sarif.PhysicalLocation
import java.util.*
import org.apache.commons.lang3.builder.ToStringBuilder
import org.apache.commons.lang3.builder.ToStringStyle
import org.neo4j.ogm.annotation.GeneratedValue
import org.neo4j.ogm.annotation.Id
import org.neo4j.ogm.annotation.Relationship
import org.neo4j.ogm.annotation.typeconversion.Convert
import org.slf4j.Logger
import org.slf4j.LoggerFactory

/** The base class for all graph objects that are going to be persisted in the database. */
open class Node : IVisitable<Node>, Persistable, LanguageProvider, ScopeProvider {
    /**
     * This property holds the full name using our new [Name] class. It is currently not persisted
     * in the graph database.
     */
    @Convert(NameConverter::class) open var name: Name = Name(EMPTY_NAME)

    /**
     * Original code snippet of this node. Most nodes will have a corresponding "code", but in cases
     * where nodes are created artificially, it may be null.
     */
    var code: String? = null

    /**
     * The language of this node. This property is set in [Node.applyMetadata] by a
     * [LanguageProvider] at the time when the node is created.
     */
    @Relationship(value = "LANGUAGE", direction = Relationship.Direction.OUTGOING)
    @JsonBackReference
    override var language: Language<out LanguageFrontend>? = null

    /**
     * The scope this node "lives" in / in which it is defined. This property is set in
     * [Node.applyMetadata] by a [ScopeProvider] at the time when the node is created.
     *
     * For example, if a [RecordDeclaration] is defined in a [TranslationUnitDeclaration] (without
     * any namespaces), the scope of the [RecordDeclaration] is most likely a [GlobalScope]. Since
     * the declaration itself creates a [RecordScope], the scope of a [MethodDeclaration] within the
     * class would be a [RecordScope] pointing to the [RecordDeclaration].
     */
    @Relationship(value = "SCOPE", direction = Relationship.Direction.OUTGOING)
    @JsonBackReference
    override var scope: Scope? = null

    /** Optional comment of this node. */
    var comment: String? = null

    /** Location of the finding in source code. */
    @Convert(LocationConverter::class) var location: PhysicalLocation? = null

    /**
     * Name of the containing file. It can be null for artificially created nodes or if just
     * analyzing snippets of code without an associated file name.
     */
    @PopulatedByPass(FilenameMapper::class) var file: String? = null

    /** Incoming control flow edges. */
    @PopulatedByPass(EvaluationOrderGraphPass::class)
    @Relationship(value = "EOG", direction = Relationship.Direction.INCOMING)
    @PopulatedByPass(EvaluationOrderGraphPass::class)
    var prevEOGEdges: MutableList<PropertyEdge<Node>> = ArrayList()
        protected set

    /** outgoing control flow edges. */
    @PopulatedByPass(EvaluationOrderGraphPass::class)
    @Relationship(value = "EOG", direction = Relationship.Direction.OUTGOING)
    @PopulatedByPass(EvaluationOrderGraphPass::class)
    var nextEOGEdges: MutableList<PropertyEdge<Node>> = ArrayList()
        protected set

    /**
     * The nodes which are control-flow dominated, i.e., the children of the Control Dependence
     * Graph (CDG).
     */
    @PopulatedByPass(ControlDependenceGraphPass::class)
    @Relationship(value = "CDG", direction = Relationship.Direction.OUTGOING)
    var nextCDGEdges: MutableList<PropertyEdge<Node>> = ArrayList()
        protected set

    var nextCDG by PropertyEdgeDelegate(Node::nextCDGEdges, true)

    /**
     * The nodes which dominate this node via the control-flow, i.e., the parents of the Control
     * Dependence Graph (CDG).
     */
    @PopulatedByPass(ControlDependenceGraphPass::class)
    @Relationship(value = "CDG", direction = Relationship.Direction.INCOMING)
    var prevCDGEdges: MutableList<PropertyEdge<Node>> = ArrayList()
        protected set

    var prevDG by PropertyEdgeDelegate(Node::prevCDGEdges, true)

    /**
     * Virtual property to return a list of the node's children. Uses the [SubgraphWalker] to
     * retrieve the appropriate nodes.
     *
     * Note: This only returns the *direct* children of this node. If you want to have *all*
     * children, e.g., a flattened AST, you need to call [Node.allChildren].
     *
     * For Neo4J OGM, this relationship will be automatically filled by a pre-save event before OGM
     * persistence. Therefore, this property is a `var` and not a `val`.
     */
    @Relationship("AST")
    var astChildren: List<Node> = listOf()
        get() = SubgraphWalker.getAstChildren(this)

    /** Virtual property for accessing [prevEOGEdges] without property edges. */
    @PopulatedByPass(EvaluationOrderGraphPass::class)
    var prevEOG: List<Node>
        get() = unwrap(prevEOGEdges, false)
        set(value) {
            val propertyEdgesEOG: MutableList<PropertyEdge<Node>> = ArrayList()

            for ((idx, prev) in value.withIndex()) {
                val propertyEdge = PropertyEdge(prev, this)
                propertyEdge.addProperty(Properties.INDEX, idx)
                propertyEdgesEOG.add(propertyEdge)
            }

            this.prevEOGEdges = propertyEdgesEOG
        }

    /** Virtual property for accessing [nextEOGEdges] without property edges. */
    @PopulatedByPass(EvaluationOrderGraphPass::class)
    var nextEOG: List<Node>
        get() = unwrap(nextEOGEdges)
        set(value) {
            this.nextEOGEdges = PropertyEdge.transformIntoOutgoingPropertyEdgeList(value, this)
        }

    @PopulatedByPass(DFGPass::class)
    @Relationship(value = "DFG", direction = Relationship.Direction.INCOMING)
    @PopulatedByPass(DFGPass::class, ControlFlowSensitiveDFGPass::class)
    var prevDFG: MutableSet<Node> = HashSet()

<<<<<<< HEAD
    @PopulatedByPass(DFGPass::class)
=======
    @PopulatedByPass(DFGPass::class, ControlFlowSensitiveDFGPass::class)
>>>>>>> 56d7019d
    @Relationship(value = "DFG")
    var nextDFG: MutableSet<Node> = HashSet()

    var typedefs: MutableSet<TypedefDeclaration> = HashSet()

    /**
     * If a node is marked as being inferred, it means that it was created artificially and does not
     * necessarily have a real counterpart in the scanned source code. However, the nodes
     * represented should have been part of parser output and represents missing code that is
     * inferred by the CPG construction, e.g. missing functions, records, files etc.
     */
    var isInferred = false

    /**
     * Specifies, whether this node is implicit, i.e. is not really existing in source code but only
     * exists implicitly. This mostly relates to implicit casts, return statements or implicit this
     * expressions.
     */
    var isImplicit = false

    /** Required field for object graph mapping. It contains the node id. */
    @Id @GeneratedValue var id: Long? = null

    /** Index of the argument if this node is used in a function call or parameter list. */
    var argumentIndex = 0

    /** List of annotations associated with that node. */
    @AST var annotations: MutableList<Annotation> = ArrayList()

    fun removePrevEOGEntry(eog: Node) {
        removePrevEOGEntries(listOf(eog))
    }

    private fun removePrevEOGEntries(prevEOGs: List<Node>) {
        for (n in prevEOGs) {
            val remove = PropertyEdge.findPropertyEdgesByPredicate(prevEOGEdges) { it.start === n }
            prevEOGEdges.removeAll(remove)
        }
    }

    fun addPrevEOG(propertyEdge: PropertyEdge<Node>) {
        prevEOGEdges.add(propertyEdge)
    }

    fun addNextEOG(propertyEdge: PropertyEdge<Node>) {
        nextEOGEdges.add(propertyEdge)
    }

    fun clearNextEOG() {
        nextEOGEdges.clear()
    }

    fun addNextDFG(next: Node) {
        nextDFG.add(next)
        next.prevDFG.add(this)
    }

    fun removeNextDFG(next: Node?) {
        if (next != null) {
            nextDFG.remove(next)
            next.prevDFG.remove(this)
        }
    }

    fun addPrevDFG(prev: Node) {
        prevDFG.add(prev)
        prev.nextDFG.add(this)
    }

    fun addPrevCDG(prev: Node) {
        prevCDGEdges.add(PropertyEdge(prev, this))
        prev.nextCDGEdges.add(PropertyEdge(prev, this))
    }

    fun addAllPrevDFG(prev: Collection<Node>) {
        prevDFG.addAll(prev)
        prev.forEach { it.nextDFG.add(this) }
    }

    fun removePrevDFG(prev: Node?) {
        if (prev != null) {
            prevDFG.remove(prev)
            prev.nextDFG.remove(this)
        }
    }

    fun clearPrevDFG() {
        for (prev in ArrayList(prevDFG)) {
            removePrevDFG(prev)
        }
    }

    fun clearNextDFG() {
        for (prev in ArrayList(nextDFG)) {
            removeNextDFG(prev)
        }
    }

    fun addTypedef(typedef: TypedefDeclaration) {
        typedefs.add(typedef)
    }

    fun addAnnotations(annotations: Collection<Annotation>) {
        this.annotations.addAll(annotations)
    }

    /**
     * If a node should be removed from the graph, just removing it from the AST is not enough (see
     * issue #60). It will most probably be referenced somewhere via DFG or EOG edges. Thus, if it
     * needs to be disconnected completely, we will have to take care of correctly disconnecting
     * these implicit edges.
     *
     * ATTENTION! Please note that this might kill an entire subgraph, if the node to disconnect has
     * further children that have no alternative connection paths to the rest of the graph.
     */
    fun disconnectFromGraph() {
        for (n in nextDFG) {
            n.prevDFG.remove(this)
        }
        nextDFG.clear()

        for (n in prevDFG) {
            n.nextDFG.remove(this)
        }
        prevDFG.clear()

        for (n in nextEOGEdges) {
            val remove =
                PropertyEdge.findPropertyEdgesByPredicate(n.end.prevEOGEdges) { it.start == this }
            n.end.prevEOGEdges.removeAll(remove)
        }
        nextEOGEdges.clear()

        for (n in prevEOGEdges) {
            val remove =
                PropertyEdge.findPropertyEdgesByPredicate(n.start.nextEOGEdges) { it.end == this }
            n.start.nextEOGEdges.removeAll(remove)
        }
        prevEOGEdges.clear()
    }

    override fun toString(): String {
        val builder = ToStringBuilder(this, TO_STRING_STYLE)

        if (name.isNotEmpty()) {
            builder.append("name", name)
        }

        return builder.append("location", location).toString()
    }

    override fun equals(other: Any?): Boolean {
        if (this === other) {
            return true
        }
        if (other !is Node) {
            return false
        }
        return if (location == null || other.location == null) {
            // we do not know the exact region. Need to rely on Object equality,
            // as a different LOC can have the same name/code/comment/file
            false
        } else
            name == other.name &&
                code == other.code &&
                comment == other.comment &&
                location == other.location &&
                file == other.file &&
                isImplicit == other.isImplicit
    }

    /**
     * Implementation of hash code. We are including the name and the location in this hash code as
     * a compromise between including too few attributes and performance. Please note that this
     * means, that two nodes that might be semantically equal, such as two record declarations with
     * the same name but different location (e.g. because of header files) will be sorted into
     * different hash keys.
     *
     * That means, that you need to be careful, if you use a [Node] as a key in a hash map. You
     * should make sure that the [location] is set before you add it to a hash map. This can be a
     * little tricky, since normally the [Handler] class will set the location after it has
     * "handled" the node. However, most [NodeBuilder] will have an optional parameter to set the
     * location already when creating the node.
     */
    override fun hashCode(): Int {
        return Objects.hash(name, location, this.javaClass)
    }

    companion object {
        @JvmField var TO_STRING_STYLE: ToStringStyle = ToStringStyle.SHORT_PREFIX_STYLE

        protected val log: Logger = LoggerFactory.getLogger(Node::class.java)

        const val EMPTY_NAME = ""
    }
}<|MERGE_RESOLUTION|>--- conflicted
+++ resolved
@@ -44,16 +44,11 @@
 import de.fraunhofer.aisec.cpg.helpers.SubgraphWalker
 import de.fraunhofer.aisec.cpg.helpers.neo4j.LocationConverter
 import de.fraunhofer.aisec.cpg.helpers.neo4j.NameConverter
-<<<<<<< HEAD
 import de.fraunhofer.aisec.cpg.passes.ControlDependenceGraphPass
-import de.fraunhofer.aisec.cpg.passes.DFGPass
-import de.fraunhofer.aisec.cpg.passes.EvaluationOrderGraphPass
-=======
 import de.fraunhofer.aisec.cpg.passes.ControlFlowSensitiveDFGPass
 import de.fraunhofer.aisec.cpg.passes.DFGPass
 import de.fraunhofer.aisec.cpg.passes.EvaluationOrderGraphPass
 import de.fraunhofer.aisec.cpg.passes.FilenameMapper
->>>>>>> 56d7019d
 import de.fraunhofer.aisec.cpg.processing.IVisitable
 import de.fraunhofer.aisec.cpg.sarif.PhysicalLocation
 import java.util.*
@@ -114,14 +109,12 @@
     @PopulatedByPass(FilenameMapper::class) var file: String? = null
 
     /** Incoming control flow edges. */
-    @PopulatedByPass(EvaluationOrderGraphPass::class)
     @Relationship(value = "EOG", direction = Relationship.Direction.INCOMING)
     @PopulatedByPass(EvaluationOrderGraphPass::class)
     var prevEOGEdges: MutableList<PropertyEdge<Node>> = ArrayList()
         protected set
 
     /** outgoing control flow edges. */
-    @PopulatedByPass(EvaluationOrderGraphPass::class)
     @Relationship(value = "EOG", direction = Relationship.Direction.OUTGOING)
     @PopulatedByPass(EvaluationOrderGraphPass::class)
     var nextEOGEdges: MutableList<PropertyEdge<Node>> = ArrayList()
@@ -187,16 +180,11 @@
             this.nextEOGEdges = PropertyEdge.transformIntoOutgoingPropertyEdgeList(value, this)
         }
 
-    @PopulatedByPass(DFGPass::class)
     @Relationship(value = "DFG", direction = Relationship.Direction.INCOMING)
     @PopulatedByPass(DFGPass::class, ControlFlowSensitiveDFGPass::class)
     var prevDFG: MutableSet<Node> = HashSet()
 
-<<<<<<< HEAD
-    @PopulatedByPass(DFGPass::class)
-=======
     @PopulatedByPass(DFGPass::class, ControlFlowSensitiveDFGPass::class)
->>>>>>> 56d7019d
     @Relationship(value = "DFG")
     var nextDFG: MutableSet<Node> = HashSet()
 
