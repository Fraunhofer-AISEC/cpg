/*
 * Copyright (c) 2019, Fraunhofer AISEC. All rights reserved.
 *
 * Licensed under the Apache License, Version 2.0 (the "License");
 * you may not use this file except in compliance with the License.
 * You may obtain a copy of the License at
 *
 *      http://www.apache.org/licenses/LICENSE-2.0
 *
 * Unless required by applicable law or agreed to in writing, software
 * distributed under the License is distributed on an "AS IS" BASIS,
 * WITHOUT WARRANTIES OR CONDITIONS OF ANY KIND, either express or implied.
 * See the License for the specific language governing permissions and
 * limitations under the License.
 *
 *                    $$$$$$\  $$$$$$$\   $$$$$$\
 *                   $$  __$$\ $$  __$$\ $$  __$$\
 *                   $$ /  \__|$$ |  $$ |$$ /  \__|
 *                   $$ |      $$$$$$$  |$$ |$$$$\
 *                   $$ |      $$  ____/ $$ |\_$$ |
 *                   $$ |  $$\ $$ |      $$ |  $$ |
 *                   \$$$$$   |$$ |      \$$$$$   |
 *                    \______/ \__|       \______/
 *
 */
package de.fraunhofer.aisec.cpg.graph

import com.fasterxml.jackson.annotation.JsonBackReference
import com.fasterxml.jackson.annotation.JsonIgnore
import de.fraunhofer.aisec.cpg.PopulatedByPass
import de.fraunhofer.aisec.cpg.TranslationContext
import de.fraunhofer.aisec.cpg.frontends.Handler
import de.fraunhofer.aisec.cpg.frontends.Language
import de.fraunhofer.aisec.cpg.frontends.LanguageFrontend
import de.fraunhofer.aisec.cpg.graph.declarations.MethodDeclaration
import de.fraunhofer.aisec.cpg.graph.declarations.RecordDeclaration
import de.fraunhofer.aisec.cpg.graph.declarations.TranslationUnitDeclaration
import de.fraunhofer.aisec.cpg.graph.declarations.TypedefDeclaration
import de.fraunhofer.aisec.cpg.graph.edge.Properties
import de.fraunhofer.aisec.cpg.graph.edge.PropertyEdge
import de.fraunhofer.aisec.cpg.graph.edge.PropertyEdge.Companion.unwrap
import de.fraunhofer.aisec.cpg.graph.edge.PropertyEdgeDelegate
import de.fraunhofer.aisec.cpg.graph.scopes.GlobalScope
import de.fraunhofer.aisec.cpg.graph.scopes.RecordScope
import de.fraunhofer.aisec.cpg.graph.scopes.Scope
import de.fraunhofer.aisec.cpg.helpers.SubgraphWalker
import de.fraunhofer.aisec.cpg.helpers.neo4j.LocationConverter
import de.fraunhofer.aisec.cpg.helpers.neo4j.NameConverter
import de.fraunhofer.aisec.cpg.passes.ControlDependenceGraphPass
import de.fraunhofer.aisec.cpg.passes.ControlFlowSensitiveDFGPass
import de.fraunhofer.aisec.cpg.passes.DFGPass
import de.fraunhofer.aisec.cpg.passes.EvaluationOrderGraphPass
import de.fraunhofer.aisec.cpg.passes.FilenameMapper
import de.fraunhofer.aisec.cpg.processing.IVisitable
import de.fraunhofer.aisec.cpg.sarif.PhysicalLocation
import java.util.*
import org.apache.commons.lang3.builder.ToStringBuilder
import org.apache.commons.lang3.builder.ToStringStyle
import org.neo4j.ogm.annotation.*
import org.neo4j.ogm.annotation.typeconversion.Convert
import org.slf4j.Logger
import org.slf4j.LoggerFactory

/** The base class for all graph objects that are going to be persisted in the database. */
open class Node : IVisitable<Node>, Persistable, LanguageProvider, ScopeProvider, ContextProvider {
    /**
     * Because we are updating type information in the properties of the node, we need a reference
     * to managers such as the [TypeManager] instance which is responsible for this particular node.
     * All managers are bundled in [TranslationContext]. It is set in [Node.applyMetadata] when a
     * [ContextProvider] is provided.
     */
    @get:JsonIgnore @Transient override var ctx: TranslationContext? = null

    /**
     * This property holds the full name using our new [Name] class. It is currently not persisted
     * in the graph database.
     */
    @Convert(NameConverter::class) open var name: Name = Name(EMPTY_NAME)

    /**
     * Original code snippet of this node. Most nodes will have a corresponding "code", but in cases
     * where nodes are created artificially, it may be null.
     */
    var code: String? = null

    /**
     * The language of this node. This property is set in [Node.applyMetadata] by a
     * [LanguageProvider] at the time when the node is created.
     */
    @Relationship(value = "LANGUAGE", direction = Relationship.Direction.OUTGOING)
    @JsonBackReference
    override var language: Language<out LanguageFrontend>? = null

    /**
     * The scope this node "lives" in / in which it is defined. This property is set in
     * [Node.applyMetadata] by a [ScopeProvider] at the time when the node is created.
     *
     * For example, if a [RecordDeclaration] is defined in a [TranslationUnitDeclaration] (without
     * any namespaces), the scope of the [RecordDeclaration] is most likely a [GlobalScope]. Since
     * the declaration itself creates a [RecordScope], the scope of a [MethodDeclaration] within the
     * class would be a [RecordScope] pointing to the [RecordDeclaration].
     */
    @Relationship(value = "SCOPE", direction = Relationship.Direction.OUTGOING)
    @JsonBackReference
    override var scope: Scope? = null

    /** Optional comment of this node. */
    var comment: String? = null

    /** Location of the finding in source code. */
    @Convert(LocationConverter::class) var location: PhysicalLocation? = null

    /**
     * Name of the containing file. It can be null for artificially created nodes or if just
     * analyzing snippets of code without an associated file name.
     */
    @PopulatedByPass(FilenameMapper::class) var file: String? = null

    /** Incoming control flow edges. */
    @Relationship(value = "EOG", direction = Relationship.Direction.INCOMING)
    @PopulatedByPass(EvaluationOrderGraphPass::class)
    var prevEOGEdges: MutableList<PropertyEdge<Node>> = ArrayList()
        protected set

<<<<<<< HEAD
    /** outgoing control flow edges. */
=======
    /** Outgoing control flow edges. */
    @PopulatedByPass(EvaluationOrderGraphPass::class)
>>>>>>> dac21e40
    @Relationship(value = "EOG", direction = Relationship.Direction.OUTGOING)
    @PopulatedByPass(EvaluationOrderGraphPass::class)
    var nextEOGEdges: MutableList<PropertyEdge<Node>> = ArrayList()
        protected set

    /**
     * The nodes which are control-flow dominated, i.e., the children of the Control Dependence
     * Graph (CDG).
     */
    @PopulatedByPass(ControlDependenceGraphPass::class)
    @Relationship(value = "CDG", direction = Relationship.Direction.OUTGOING)
    var nextCDGEdges: MutableList<PropertyEdge<Node>> = ArrayList()
        protected set

    var nextCDG by PropertyEdgeDelegate(Node::nextCDGEdges, true)

    /**
     * The nodes which dominate this node via the control-flow, i.e., the parents of the Control
     * Dependence Graph (CDG).
     */
    @PopulatedByPass(ControlDependenceGraphPass::class)
    @Relationship(value = "CDG", direction = Relationship.Direction.INCOMING)
    var prevCDGEdges: MutableList<PropertyEdge<Node>> = ArrayList()
        protected set

    var prevCDG by PropertyEdgeDelegate(Node::prevCDGEdges, true)

    /**
     * Virtual property to return a list of the node's children. Uses the [SubgraphWalker] to
     * retrieve the appropriate nodes.
     *
     * Note: This only returns the *direct* children of this node. If you want to have *all*
     * children, e.g., a flattened AST, you need to call [Node.allChildren].
     *
     * For Neo4J OGM, this relationship will be automatically filled by a pre-save event before OGM
     * persistence. Therefore, this property is a `var` and not a `val`.
     */
    @Relationship("AST")
    var astChildren: List<Node> = listOf()
        get() = SubgraphWalker.getAstChildren(this)

    /** Virtual property for accessing [prevEOGEdges] without property edges. */
    @PopulatedByPass(EvaluationOrderGraphPass::class)
    var prevEOG: List<Node>
        get() = unwrap(prevEOGEdges, false)
        set(value) {
            val propertyEdgesEOG: MutableList<PropertyEdge<Node>> = ArrayList()

            for ((idx, prev) in value.withIndex()) {
                val propertyEdge = PropertyEdge(prev, this)
                propertyEdge.addProperty(Properties.INDEX, idx)
                propertyEdgesEOG.add(propertyEdge)
            }

            this.prevEOGEdges = propertyEdgesEOG
        }

    /** Virtual property for accessing [nextEOGEdges] without property edges. */
    @PopulatedByPass(EvaluationOrderGraphPass::class)
    var nextEOG: List<Node>
        get() = unwrap(nextEOGEdges)
        set(value) {
            this.nextEOGEdges = PropertyEdge.transformIntoOutgoingPropertyEdgeList(value, this)
        }

    @Relationship(value = "DFG", direction = Relationship.Direction.INCOMING)
    @PopulatedByPass(DFGPass::class, ControlFlowSensitiveDFGPass::class)
    var prevDFG: MutableSet<Node> = HashSet()

    @PopulatedByPass(DFGPass::class, ControlFlowSensitiveDFGPass::class)
    @Relationship(value = "DFG")
    var nextDFG: MutableSet<Node> = HashSet()

    var typedefs: MutableSet<TypedefDeclaration> = HashSet()

    /**
     * If a node is marked as being inferred, it means that it was created artificially and does not
     * necessarily have a real counterpart in the scanned source code. However, the nodes
     * represented should have been part of parser output and represents missing code that is
     * inferred by the CPG construction, e.g. missing functions, records, files etc.
     */
    var isInferred = false

    /**
     * Specifies, whether this node is implicit, i.e. is not really existing in source code but only
     * exists implicitly. This mostly relates to implicit casts, return statements or implicit this
     * expressions.
     */
    var isImplicit = false

    /** Required field for object graph mapping. It contains the node id. */
    @Id @GeneratedValue var id: Long? = null

    /** Index of the argument if this node is used in a function call or parameter list. */
    var argumentIndex = 0

    /** List of annotations associated with that node. */
    @AST var annotations: MutableList<Annotation> = ArrayList()

    fun removePrevEOGEntry(eog: Node) {
        removePrevEOGEntries(listOf(eog))
    }

    private fun removePrevEOGEntries(prevEOGs: List<Node>) {
        for (n in prevEOGs) {
            val remove = PropertyEdge.findPropertyEdgesByPredicate(prevEOGEdges) { it.start === n }
            prevEOGEdges.removeAll(remove)
        }
    }

    fun addPrevEOG(propertyEdge: PropertyEdge<Node>) {
        prevEOGEdges.add(propertyEdge)
    }

    fun addNextEOG(propertyEdge: PropertyEdge<Node>) {
        nextEOGEdges.add(propertyEdge)
    }

    fun clearNextEOG() {
        nextEOGEdges.clear()
    }

    fun addNextDFG(next: Node) {
        nextDFG.add(next)
        next.prevDFG.add(this)
    }

    fun removeNextDFG(next: Node?) {
        if (next != null) {
            nextDFG.remove(next)
            next.prevDFG.remove(this)
        }
    }

    fun addPrevDFG(prev: Node) {
        prevDFG.add(prev)
        prev.nextDFG.add(this)
    }

    fun addPrevCDG(prev: Node) {
        prevCDGEdges.add(PropertyEdge(this, prev))
        prev.nextCDGEdges.add(PropertyEdge(prev, this))
    }

    fun addAllPrevDFG(prev: Collection<Node>) {
        prevDFG.addAll(prev)
        prev.forEach { it.nextDFG.add(this) }
    }

    fun removePrevDFG(prev: Node?) {
        if (prev != null) {
            prevDFG.remove(prev)
            prev.nextDFG.remove(this)
        }
    }

    fun clearPrevDFG() {
        for (prev in ArrayList(prevDFG)) {
            removePrevDFG(prev)
        }
    }

    fun clearNextDFG() {
        for (prev in ArrayList(nextDFG)) {
            removeNextDFG(prev)
        }
    }

    fun addTypedef(typedef: TypedefDeclaration) {
        typedefs.add(typedef)
    }

    fun addAnnotations(annotations: Collection<Annotation>) {
        this.annotations.addAll(annotations)
    }

    /**
     * If a node should be removed from the graph, just removing it from the AST is not enough (see
     * issue #60). It will most probably be referenced somewhere via DFG or EOG edges. Thus, if it
     * needs to be disconnected completely, we will have to take care of correctly disconnecting
     * these implicit edges.
     *
     * ATTENTION! Please note that this might kill an entire subgraph, if the node to disconnect has
     * further children that have no alternative connection paths to the rest of the graph.
     */
    fun disconnectFromGraph() {
        for (n in nextDFG) {
            n.prevDFG.remove(this)
        }
        nextDFG.clear()

        for (n in prevDFG) {
            n.nextDFG.remove(this)
        }
        prevDFG.clear()

        for (n in nextEOGEdges) {
            val remove =
                PropertyEdge.findPropertyEdgesByPredicate(n.end.prevEOGEdges) { it.start == this }
            n.end.prevEOGEdges.removeAll(remove)
        }
        nextEOGEdges.clear()

        for (n in prevEOGEdges) {
            val remove =
                PropertyEdge.findPropertyEdgesByPredicate(n.start.nextEOGEdges) { it.end == this }
            n.start.nextEOGEdges.removeAll(remove)
        }
        prevEOGEdges.clear()
    }

    override fun toString(): String {
        val builder = ToStringBuilder(this, TO_STRING_STYLE)

        if (name.isNotEmpty()) {
            builder.append("name", name)
        }

        return builder.append("location", location).toString()
    }

    override fun equals(other: Any?): Boolean {
        if (this === other) {
            return true
        }
        if (other !is Node) {
            return false
        }
        return if (location == null || other.location == null) {
            // we do not know the exact region. Need to rely on Object equality,
            // as a different LOC can have the same name/code/comment/file
            false
        } else
            name == other.name &&
                code == other.code &&
                comment == other.comment &&
                location == other.location &&
                file == other.file &&
                isImplicit == other.isImplicit
    }

    /**
     * Implementation of hash code. We are including the name and the location in this hash code as
     * a compromise between including too few attributes and performance. Please note that this
     * means, that two nodes that might be semantically equal, such as two record declarations with
     * the same name but different location (e.g. because of header files) will be sorted into
     * different hash keys.
     *
     * That means, that you need to be careful, if you use a [Node] as a key in a hash map. You
     * should make sure that the [location] is set before you add it to a hash map. This can be a
     * little tricky, since normally the [Handler] class will set the location after it has
     * "handled" the node. However, most [NodeBuilder] will have an optional parameter to set the
     * location already when creating the node.
     */
    override fun hashCode(): Int {
        return Objects.hash(name, location, this.javaClass)
    }

    companion object {
        @JvmField var TO_STRING_STYLE: ToStringStyle = ToStringStyle.SHORT_PREFIX_STYLE

        protected val log: Logger = LoggerFactory.getLogger(Node::class.java)

        const val EMPTY_NAME = ""
    }
}<|MERGE_RESOLUTION|>--- conflicted
+++ resolved
@@ -122,12 +122,7 @@
     var prevEOGEdges: MutableList<PropertyEdge<Node>> = ArrayList()
         protected set
 
-<<<<<<< HEAD
-    /** outgoing control flow edges. */
-=======
     /** Outgoing control flow edges. */
-    @PopulatedByPass(EvaluationOrderGraphPass::class)
->>>>>>> dac21e40
     @Relationship(value = "EOG", direction = Relationship.Direction.OUTGOING)
     @PopulatedByPass(EvaluationOrderGraphPass::class)
     var nextEOGEdges: MutableList<PropertyEdge<Node>> = ArrayList()
