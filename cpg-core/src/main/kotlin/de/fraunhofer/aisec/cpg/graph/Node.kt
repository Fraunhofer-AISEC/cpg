/*
 * Copyright (c) 2019, Fraunhofer AISEC. All rights reserved.
 *
 * Licensed under the Apache License, Version 2.0 (the "License");
 * you may not use this file except in compliance with the License.
 * You may obtain a copy of the License at
 *
 *      http://www.apache.org/licenses/LICENSE-2.0
 *
 * Unless required by applicable law or agreed to in writing, software
 * distributed under the License is distributed on an "AS IS" BASIS,
 * WITHOUT WARRANTIES OR CONDITIONS OF ANY KIND, either express or implied.
 * See the License for the specific language governing permissions and
 * limitations under the License.
 *
 *                    $$$$$$\  $$$$$$$\   $$$$$$\
 *                   $$  __$$\ $$  __$$\ $$  __$$\
 *                   $$ /  \__|$$ |  $$ |$$ /  \__|
 *                   $$ |      $$$$$$$  |$$ |$$$$\
 *                   $$ |      $$  ____/ $$ |\_$$ |
 *                   $$ |  $$\ $$ |      $$ |  $$ |
 *                   \$$$$$   |$$ |      \$$$$$   |
 *                    \______/ \__|       \______/
 *
 */
package de.fraunhofer.aisec.cpg.graph

import com.fasterxml.jackson.annotation.JsonBackReference
import com.fasterxml.jackson.annotation.JsonIgnore
import de.fraunhofer.aisec.cpg.PopulatedByPass
import de.fraunhofer.aisec.cpg.TranslationContext
import de.fraunhofer.aisec.cpg.frontends.Handler
import de.fraunhofer.aisec.cpg.frontends.Language
import de.fraunhofer.aisec.cpg.graph.declarations.MethodDeclaration
import de.fraunhofer.aisec.cpg.graph.declarations.RecordDeclaration
import de.fraunhofer.aisec.cpg.graph.declarations.TranslationUnitDeclaration
import de.fraunhofer.aisec.cpg.graph.declarations.TypedefDeclaration
import de.fraunhofer.aisec.cpg.graph.edge.DependenceType
import de.fraunhofer.aisec.cpg.graph.edge.Properties
import de.fraunhofer.aisec.cpg.graph.edge.PropertyEdge
import de.fraunhofer.aisec.cpg.graph.edge.PropertyEdge.Companion.unwrap
import de.fraunhofer.aisec.cpg.graph.edge.PropertyEdgeDelegate
<<<<<<< HEAD
=======
import de.fraunhofer.aisec.cpg.graph.edge.PropertyEdgeSetDelegate
>>>>>>> 7870db61
import de.fraunhofer.aisec.cpg.graph.scopes.GlobalScope
import de.fraunhofer.aisec.cpg.graph.scopes.RecordScope
import de.fraunhofer.aisec.cpg.graph.scopes.Scope
import de.fraunhofer.aisec.cpg.helpers.SubgraphWalker
import de.fraunhofer.aisec.cpg.helpers.neo4j.LocationConverter
import de.fraunhofer.aisec.cpg.helpers.neo4j.NameConverter
<<<<<<< HEAD
import de.fraunhofer.aisec.cpg.passes.*
=======
import de.fraunhofer.aisec.cpg.passes.ControlDependenceGraphPass
import de.fraunhofer.aisec.cpg.passes.ControlFlowSensitiveDFGPass
import de.fraunhofer.aisec.cpg.passes.DFGPass
import de.fraunhofer.aisec.cpg.passes.EvaluationOrderGraphPass
import de.fraunhofer.aisec.cpg.passes.FilenameMapper
>>>>>>> 7870db61
import de.fraunhofer.aisec.cpg.processing.IVisitable
import de.fraunhofer.aisec.cpg.sarif.PhysicalLocation
import java.util.*
import kotlin.collections.ArrayList
import org.apache.commons.lang3.builder.ToStringBuilder
import org.apache.commons.lang3.builder.ToStringStyle
import org.neo4j.ogm.annotation.*
import org.neo4j.ogm.annotation.typeconversion.Convert
import org.slf4j.Logger
import org.slf4j.LoggerFactory

/** The base class for all graph objects that are going to be persisted in the database. */
open class Node : IVisitable<Node>, Persistable, LanguageProvider, ScopeProvider, ContextProvider {
    /**
     * Because we are updating type information in the properties of the node, we need a reference
     * to managers such as the [TypeManager] instance which is responsible for this particular node.
     * All managers are bundled in [TranslationContext]. It is set in [Node.applyMetadata] when a
     * [ContextProvider] is provided.
     */
    @get:JsonIgnore @Transient override var ctx: TranslationContext? = null

    /**
     * This property holds the full name using our new [Name] class. It is currently not persisted
     * in the graph database.
     */
    @Convert(NameConverter::class) open var name: Name = Name(EMPTY_NAME)

    /**
     * Original code snippet of this node. Most nodes will have a corresponding "code", but in cases
     * where nodes are created artificially, it may be null.
     */
    var code: String? = null

    /**
     * The language of this node. This property is set in [Node.applyMetadata] by a
     * [LanguageProvider] at the time when the node is created.
     */
    @Relationship(value = "LANGUAGE", direction = Relationship.Direction.OUTGOING)
    @JsonBackReference
    override var language: Language<*>? = null

    /**
     * The scope this node "lives" in / in which it is defined. This property is set in
     * [Node.applyMetadata] by a [ScopeProvider] at the time when the node is created.
     *
     * For example, if a [RecordDeclaration] is defined in a [TranslationUnitDeclaration] (without
     * any namespaces), the scope of the [RecordDeclaration] is most likely a [GlobalScope]. Since
     * the declaration itself creates a [RecordScope], the scope of a [MethodDeclaration] within the
     * class would be a [RecordScope] pointing to the [RecordDeclaration].
     */
    @Relationship(value = "SCOPE", direction = Relationship.Direction.OUTGOING)
    @JsonBackReference
    override var scope: Scope? = null

    /** Optional comment of this node. */
    var comment: String? = null

    /** Location of the finding in source code. */
    @Convert(LocationConverter::class) var location: PhysicalLocation? = null

    /**
     * Name of the containing file. It can be null for artificially created nodes or if just
     * analyzing snippets of code without an associated file name.
     */
    @PopulatedByPass(FilenameMapper::class) var file: String? = null

    /** Incoming control flow edges. */
    @Relationship(value = "EOG", direction = Relationship.Direction.INCOMING)
    @PopulatedByPass(EvaluationOrderGraphPass::class)
    var prevEOGEdges: MutableList<PropertyEdge<Node>> = ArrayList()
        protected set

    /** Outgoing control flow edges. */
    @Relationship(value = "EOG", direction = Relationship.Direction.OUTGOING)
    @PopulatedByPass(EvaluationOrderGraphPass::class)
    var nextEOGEdges: MutableList<PropertyEdge<Node>> = ArrayList()
        protected set

    /**
     * The nodes which are control-flow dominated, i.e., the children of the Control Dependence
     * Graph (CDG).
     */
    @PopulatedByPass(ControlDependenceGraphPass::class)
    @Relationship(value = "CDG", direction = Relationship.Direction.OUTGOING)
    var nextCDGEdges: MutableList<PropertyEdge<Node>> = ArrayList()
        protected set

    var nextCDG by PropertyEdgeDelegate(Node::nextCDGEdges, true)

    /**
     * The nodes which dominate this node via the control-flow, i.e., the parents of the Control
     * Dependence Graph (CDG).
     */
    @PopulatedByPass(ControlDependenceGraphPass::class)
    @Relationship(value = "CDG", direction = Relationship.Direction.INCOMING)
    var prevCDGEdges: MutableList<PropertyEdge<Node>> = ArrayList()
        protected set

<<<<<<< HEAD
    var prevCDG by PropertyEdgeDelegate(Node::prevCDGEdges, true)
=======
    var prevCDG by PropertyEdgeDelegate(Node::prevCDGEdges, false)
>>>>>>> 7870db61

    /**
     * Virtual property to return a list of the node's children. Uses the [SubgraphWalker] to
     * retrieve the appropriate nodes.
     *
     * Note: This only returns the *direct* children of this node. If you want to have *all*
     * children, e.g., a flattened AST, you need to call [Node.allChildren].
     *
     * For Neo4J OGM, this relationship will be automatically filled by a pre-save event before OGM
     * persistence. Therefore, this property is a `var` and not a `val`.
     */
    @Relationship("AST")
    var astChildren: List<Node> = listOf()
        get() = SubgraphWalker.getAstChildren(this)

    /** Virtual property for accessing [prevEOGEdges] without property edges. */
    @PopulatedByPass(EvaluationOrderGraphPass::class)
    var prevEOG: List<Node>
        get() = unwrap(prevEOGEdges, false)
        set(value) {
            val propertyEdgesEOG: MutableList<PropertyEdge<Node>> = ArrayList()

            for ((idx, prev) in value.withIndex()) {
                val propertyEdge = PropertyEdge(prev, this)
                propertyEdge.addProperty(Properties.INDEX, idx)
                propertyEdgesEOG.add(propertyEdge)
            }

            this.prevEOGEdges = propertyEdgesEOG
        }

    /** Virtual property for accessing [nextEOGEdges] without property edges. */
    @PopulatedByPass(EvaluationOrderGraphPass::class)
    var nextEOG: List<Node>
        get() = unwrap(nextEOGEdges)
        set(value) {
            this.nextEOGEdges = PropertyEdge.transformIntoOutgoingPropertyEdgeList(value, this)
        }

    /** Incoming data flow edges */
    @Relationship(value = "DFG", direction = Relationship.Direction.INCOMING)
    @PopulatedByPass(DFGPass::class, ControlFlowSensitiveDFGPass::class)
    var prevDFGEdges: MutableList<PropertyEdge<Node>> = mutableListOf()
        internal set

    /** Virtual property for accessing [prevDFGEdges] without property edges. */
    @PopulatedByPass(DFGPass::class, ControlFlowSensitiveDFGPass::class)
    var prevDFG: MutableSet<Node> by PropertyEdgeSetDelegate(Node::prevDFGEdges, false)

    /** Outgoing data flow edges */
    @PopulatedByPass(DFGPass::class, ControlFlowSensitiveDFGPass::class)
    @Relationship(value = "DFG", direction = Relationship.Direction.OUTGOING)
    var nextDFGEdges: MutableList<PropertyEdge<Node>> = mutableListOf()
        internal set

    /** Virtual property for accessing [nextDFGEdges] without property edges. */
    @PopulatedByPass(DFGPass::class, ControlFlowSensitiveDFGPass::class)
    var nextDFG: MutableSet<Node> by PropertyEdgeSetDelegate(Node::nextDFGEdges, true)

    /** Outgoing Program Dependence Edges. */
    @PopulatedByPass(ProgramDependenceGraphPass::class)
    @Relationship(value = "PDG", direction = Relationship.Direction.OUTGOING)
    var nextPDGEdges: MutableList<PropertyEdge<Node>> = mutableListOf()
        protected set

    /** Virtual property for accessing the children of the Program Dependence Graph (PDG). */
    var nextPDG by PropertyEdgeDelegate(Node::nextPDGEdges, true)

    /** Incoming Program Dependence Edges. */
    @PopulatedByPass(ProgramDependenceGraphPass::class)
    @Relationship(value = "PDG", direction = Relationship.Direction.INCOMING)
    var prevPDGEdges: MutableList<PropertyEdge<Node>> = mutableListOf()
        protected set

    /** Virtual property for accessing the parents of the Program Dependence Graph (PDG). */
    var prevPDG by PropertyEdgeDelegate(Node::prevPDGEdges, false)

    var typedefs: MutableSet<TypedefDeclaration> = HashSet()

    /**
     * If a node is marked as being inferred, it means that it was created artificially and does not
     * necessarily have a real counterpart in the scanned source code. However, the nodes
     * represented should have been part of parser output and represents missing code that is
     * inferred by the CPG construction, e.g. missing functions, records, files etc.
     */
    var isInferred = false

    /**
     * Specifies, whether this node is implicit, i.e. is not really existing in source code but only
     * exists implicitly. This mostly relates to implicit casts, return statements or implicit this
     * expressions.
     */
    var isImplicit = false

    /** Required field for object graph mapping. It contains the node id. */
    @Id @GeneratedValue var id: Long? = null

    /** Index of the argument if this node is used in a function call or parameter list. */
    var argumentIndex = 0

    /** List of annotations associated with that node. */
    @AST var annotations: MutableList<Annotation> = ArrayList()

    fun removePrevEOGEntry(eog: Node) {
        removePrevEOGEntries(listOf(eog))
    }

    private fun removePrevEOGEntries(prevEOGs: List<Node>) {
        for (n in prevEOGs) {
            val remove = PropertyEdge.findPropertyEdgesByPredicate(prevEOGEdges) { it.start === n }
            prevEOGEdges.removeAll(remove)
        }
    }

    fun addPrevEOG(propertyEdge: PropertyEdge<Node>) {
        prevEOGEdges.add(propertyEdge)
    }

    fun addNextEOG(propertyEdge: PropertyEdge<Node>) {
        nextEOGEdges.add(propertyEdge)
    }

    fun clearNextEOG() {
        nextEOGEdges.clear()
    }

    fun addNextDFG(
        next: Node,
        properties: MutableMap<Properties, Any?> = EnumMap(Properties::class.java)
    ) {
        val edge = PropertyEdge(this, next, properties)
        nextDFGEdges.add(edge)
        next.prevDFGEdges.add(edge)
    }

    fun removeNextDFG(next: Node?) {
        if (next != null) {
            val thisRemove =
                PropertyEdge.findPropertyEdgesByPredicate(nextDFGEdges) { it.end === next }
            nextDFGEdges.removeAll(thisRemove)

            val nextRemove =
                PropertyEdge.findPropertyEdgesByPredicate(next.prevDFGEdges) { it.start == this }
            next.prevDFGEdges.removeAll(nextRemove)
        }
    }

    fun addPrevDFG(
        prev: Node,
        properties: MutableMap<Properties, Any?> = EnumMap(Properties::class.java)
    ) {
        val edge = PropertyEdge(prev, this, properties)
        prevDFGEdges.add(edge)
        prev.nextDFGEdges.add(edge)
    }

    fun addPrevCDG(prev: Node) {
        val edge = PropertyEdge(prev, this)
        prevCDGEdges.add(edge)
        prev.nextCDGEdges.add(edge)
    }

<<<<<<< HEAD
    fun addPrevCDG(prev: Node) {
        prevCDGEdges.add(PropertyEdge(this, prev))
        prev.nextCDGEdges.add(PropertyEdge(prev, this))
    }

    fun addAllPrevDFG(prev: Collection<Node>) {
        prevDFG.addAll(prev)
        prev.forEach { it.nextDFG.add(this) }
=======
    fun addAllPrevDFG(
        prev: Collection<Node>,
        properties: MutableMap<Properties, Any?> = EnumMap(Properties::class.java)
    ) {
        prev.forEach { addPrevDFG(it, properties.toMutableMap()) }
>>>>>>> 7870db61
    }

    fun addAllPrevPDG(prev: Collection<Node>, dependenceType: DependenceType) {
        addAllPrevPDGEdges(prev.map { PropertyEdge(it, this) }, dependenceType)
    }

    fun addAllPrevPDGEdges(prev: Collection<PropertyEdge<Node>>, dependenceType: DependenceType) {

        prev.forEach {
            val edge = PropertyEdge(it).apply { addProperty(Properties.DEPENDENCE, dependenceType) }
            this.prevPDGEdges.add(edge)
            val other = if (it.start != this) it.start else it.end
            other.nextPDGEdges.add(edge)
        }
    }

    fun removePrevDFG(prev: Node?) {
        if (prev != null) {
            val thisRemove =
                PropertyEdge.findPropertyEdgesByPredicate(prevDFGEdges) { it.start === prev }
            prevDFGEdges.removeAll(thisRemove)

            val prevRemove =
                PropertyEdge.findPropertyEdgesByPredicate(prev.nextDFGEdges) { it.end === this }
            prev.nextDFGEdges.removeAll(prevRemove)
        }
    }

    fun clearPrevDFG() {
        for (prev in ArrayList(prevDFG)) {
            removePrevDFG(prev)
        }
    }

    fun clearNextDFG() {
        for (prev in ArrayList(nextDFG)) {
            removeNextDFG(prev)
        }
    }

    fun addTypedef(typedef: TypedefDeclaration) {
        typedefs.add(typedef)
    }

    fun addAnnotations(annotations: Collection<Annotation>) {
        this.annotations.addAll(annotations)
    }

    /**
     * If a node should be removed from the graph, just removing it from the AST is not enough (see
     * issue #60). It will most probably be referenced somewhere via DFG or EOG edges. Thus, if it
     * needs to be disconnected completely, we will have to take care of correctly disconnecting
     * these implicit edges.
     *
     * ATTENTION! Please note that this might kill an entire subgraph, if the node to disconnect has
     * further children that have no alternative connection paths to the rest of the graph.
     */
    fun disconnectFromGraph() {
        for (n in nextDFGEdges) {
            val remove =
                PropertyEdge.findPropertyEdgesByPredicate(n.end.prevDFGEdges) { it.start == this }
            n.end.prevDFGEdges.removeAll(remove)
        }
        nextDFGEdges.clear()

        for (n in prevDFGEdges) {
            val remove =
                PropertyEdge.findPropertyEdgesByPredicate(n.start.nextDFGEdges) { it.end == this }
            n.start.nextDFGEdges.removeAll(remove)
        }
        prevDFGEdges.clear()

        for (n in nextEOGEdges) {
            val remove =
                PropertyEdge.findPropertyEdgesByPredicate(n.end.prevEOGEdges) { it.start == this }
            n.end.prevEOGEdges.removeAll(remove)
        }
        nextEOGEdges.clear()

        for (n in prevEOGEdges) {
            val remove =
                PropertyEdge.findPropertyEdgesByPredicate(n.start.nextEOGEdges) { it.end == this }
            n.start.nextEOGEdges.removeAll(remove)
        }
        prevEOGEdges.clear()
    }

    override fun toString(): String {
        val builder = ToStringBuilder(this, TO_STRING_STYLE)

        if (name.isNotEmpty()) {
            builder.append("name", name)
        }

        return builder.append("location", location).toString()
    }

    override fun equals(other: Any?): Boolean {
        if (this === other) {
            return true
        }
        if (other !is Node) {
            return false
        }
        return if (location == null || other.location == null) {
            // we do not know the exact region. Need to rely on Object equality,
            // as a different LOC can have the same name/code/comment/file
            false
        } else
            name == other.name &&
                code == other.code &&
                comment == other.comment &&
                location == other.location &&
                file == other.file &&
                isImplicit == other.isImplicit
    }

    /**
     * Implementation of hash code. We are including the name and the location in this hash code as
     * a compromise between including too few attributes and performance. Please note that this
     * means, that two nodes that might be semantically equal, such as two record declarations with
     * the same name but different location (e.g. because of header files) will be sorted into
     * different hash keys.
     *
     * That means, that you need to be careful, if you use a [Node] as a key in a hash map. You
     * should make sure that the [location] is set before you add it to a hash map. This can be a
     * little tricky, since normally the [Handler] class will set the location after it has
     * "handled" the node. However, most [NodeBuilder] will have an optional parameter to set the
     * location already when creating the node.
     */
    override fun hashCode(): Int {
        return Objects.hash(name, location, this.javaClass)
    }

    companion object {
        @JvmField var TO_STRING_STYLE: ToStringStyle = ToStringStyle.SHORT_PREFIX_STYLE

        protected val log: Logger = LoggerFactory.getLogger(Node::class.java)

        const val EMPTY_NAME = ""
    }
}<|MERGE_RESOLUTION|>--- conflicted
+++ resolved
@@ -40,25 +40,18 @@
 import de.fraunhofer.aisec.cpg.graph.edge.PropertyEdge
 import de.fraunhofer.aisec.cpg.graph.edge.PropertyEdge.Companion.unwrap
 import de.fraunhofer.aisec.cpg.graph.edge.PropertyEdgeDelegate
-<<<<<<< HEAD
-=======
 import de.fraunhofer.aisec.cpg.graph.edge.PropertyEdgeSetDelegate
->>>>>>> 7870db61
 import de.fraunhofer.aisec.cpg.graph.scopes.GlobalScope
 import de.fraunhofer.aisec.cpg.graph.scopes.RecordScope
 import de.fraunhofer.aisec.cpg.graph.scopes.Scope
 import de.fraunhofer.aisec.cpg.helpers.SubgraphWalker
 import de.fraunhofer.aisec.cpg.helpers.neo4j.LocationConverter
 import de.fraunhofer.aisec.cpg.helpers.neo4j.NameConverter
-<<<<<<< HEAD
-import de.fraunhofer.aisec.cpg.passes.*
-=======
 import de.fraunhofer.aisec.cpg.passes.ControlDependenceGraphPass
 import de.fraunhofer.aisec.cpg.passes.ControlFlowSensitiveDFGPass
 import de.fraunhofer.aisec.cpg.passes.DFGPass
 import de.fraunhofer.aisec.cpg.passes.EvaluationOrderGraphPass
 import de.fraunhofer.aisec.cpg.passes.FilenameMapper
->>>>>>> 7870db61
 import de.fraunhofer.aisec.cpg.processing.IVisitable
 import de.fraunhofer.aisec.cpg.sarif.PhysicalLocation
 import java.util.*
@@ -157,11 +150,7 @@
     var prevCDGEdges: MutableList<PropertyEdge<Node>> = ArrayList()
         protected set
 
-<<<<<<< HEAD
-    var prevCDG by PropertyEdgeDelegate(Node::prevCDGEdges, true)
-=======
     var prevCDG by PropertyEdgeDelegate(Node::prevCDGEdges, false)
->>>>>>> 7870db61
 
     /**
      * Virtual property to return a list of the node's children. Uses the [SubgraphWalker] to
@@ -324,22 +313,11 @@
         prev.nextCDGEdges.add(edge)
     }
 
-<<<<<<< HEAD
-    fun addPrevCDG(prev: Node) {
-        prevCDGEdges.add(PropertyEdge(this, prev))
-        prev.nextCDGEdges.add(PropertyEdge(prev, this))
-    }
-
-    fun addAllPrevDFG(prev: Collection<Node>) {
-        prevDFG.addAll(prev)
-        prev.forEach { it.nextDFG.add(this) }
-=======
     fun addAllPrevDFG(
         prev: Collection<Node>,
         properties: MutableMap<Properties, Any?> = EnumMap(Properties::class.java)
     ) {
         prev.forEach { addPrevDFG(it, properties.toMutableMap()) }
->>>>>>> 7870db61
     }
 
     fun addAllPrevPDG(prev: Collection<Node>, dependenceType: DependenceType) {
