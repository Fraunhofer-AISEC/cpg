/*
 * Copyright (c) 2019, Fraunhofer AISEC. All rights reserved.
 *
 * Licensed under the Apache License, Version 2.0 (the "License");
 * you may not use this file except in compliance with the License.
 * You may obtain a copy of the License at
 *
 *      http://www.apache.org/licenses/LICENSE-2.0
 *
 * Unless required by applicable law or agreed to in writing, software
 * distributed under the License is distributed on an "AS IS" BASIS,
 * WITHOUT WARRANTIES OR CONDITIONS OF ANY KIND, either express or implied.
 * See the License for the specific language governing permissions and
 * limitations under the License.
 *
 *                    $$$$$$\  $$$$$$$\   $$$$$$\
 *                   $$  __$$\ $$  __$$\ $$  __$$\
 *                   $$ /  \__|$$ |  $$ |$$ /  \__|
 *                   $$ |      $$$$$$$  |$$ |$$$$\
 *                   $$ |      $$  ____/ $$ |\_$$ |
 *                   $$ |  $$\ $$ |      $$ |  $$ |
 *                   \$$$$$   |$$ |      \$$$$$   |
 *                    \______/ \__|       \______/
 *
 */
@file:Suppress("CONTEXT_RECEIVERS_DEPRECATED")

package de.fraunhofer.aisec.cpg.graph

import com.fasterxml.jackson.annotation.JsonIdentityInfo
import com.fasterxml.jackson.annotation.JsonIdentityReference
import com.fasterxml.jackson.annotation.JsonIgnore
import com.fasterxml.jackson.annotation.JsonMerge
import com.fasterxml.jackson.annotation.JsonProperty
import com.fasterxml.jackson.annotation.JsonTypeInfo
import com.fasterxml.jackson.annotation.ObjectIdGenerators
import com.fasterxml.jackson.databind.annotation.JsonDeserialize
import de.fraunhofer.aisec.cpg.PopulatedByPass
import de.fraunhofer.aisec.cpg.assumptions.Assumption
import de.fraunhofer.aisec.cpg.assumptions.HasAssumptions
import de.fraunhofer.aisec.cpg.frontends.Handler
import de.fraunhofer.aisec.cpg.frontends.Language
import de.fraunhofer.aisec.cpg.frontends.UnknownLanguage
import de.fraunhofer.aisec.cpg.graph.declarations.MethodDeclaration
import de.fraunhofer.aisec.cpg.graph.declarations.RecordDeclaration
import de.fraunhofer.aisec.cpg.graph.declarations.TranslationUnitDeclaration
import de.fraunhofer.aisec.cpg.graph.edges.flows.*
import de.fraunhofer.aisec.cpg.graph.edges.overlay.Overlays
import de.fraunhofer.aisec.cpg.graph.edges.unwrapping
import de.fraunhofer.aisec.cpg.graph.scopes.GlobalScope
import de.fraunhofer.aisec.cpg.graph.scopes.RecordScope
import de.fraunhofer.aisec.cpg.graph.scopes.Scope
import de.fraunhofer.aisec.cpg.helpers.neo4j.LocationConverter
import de.fraunhofer.aisec.cpg.helpers.neo4j.NameConverter
import de.fraunhofer.aisec.cpg.passes.*
import de.fraunhofer.aisec.cpg.persistence.DoNotPersist
import de.fraunhofer.aisec.cpg.processing.IVisitable
import de.fraunhofer.aisec.cpg.sarif.PhysicalLocation
import java.util.*
import kotlin.uuid.Uuid
import org.apache.commons.lang3.builder.ToStringBuilder
import org.apache.commons.lang3.builder.ToStringStyle
import org.neo4j.ogm.annotation.GeneratedValue
import org.neo4j.ogm.annotation.Id
import org.neo4j.ogm.annotation.Relationship
import org.neo4j.ogm.annotation.Transient
import org.neo4j.ogm.annotation.typeconversion.Convert
import org.slf4j.Logger
import org.slf4j.LoggerFactory

/** The base class for all graph objects that are going to be persisted in the database. */
// @JsonIdentityInfo(generator = ObjectIdGenerators.PropertyGenerator::class, property = "id")

@JsonTypeInfo(
    use = JsonTypeInfo.Id.CLASS,
    include = JsonTypeInfo.As.WRAPPER_OBJECT,
    property = "@class",
)
@JsonIdentityInfo(generator = ObjectIdGenerators.UUIDGenerator::class, property = "@id")
// @JsonTypeInfo(use = JsonTypeInfo.Id.CLASS, include = JsonTypeInfo.As.PROPERTY, property =
// "@class")
abstract class Node() :
    IVisitable,
    Persistable,
    LanguageProvider,
    ScopeProvider,
    HasNameAndLocation,
    HasScope,
    HasAssumptions {

    /** This property holds the full name using our new [Name] class. */
    @JsonDeserialize(using = NameConverter::class)
    @Convert(NameConverter::class)
    override var name: Name = Name(EMPTY_NAME)

    /**
     * Original code snippet of this node. Most nodes will have a corresponding "code", but in cases
     * where nodes are created artificially, it may be null.
     */
    var code: String? = null

    /**
     * The language of this node. This property is set in [Node.applyMetadata] by a
     * [LanguageProvider] at the time when the node is created.
     */
    @Relationship(value = "LANGUAGE", direction = Relationship.Direction.OUTGOING)
    override var language: Language<*> = UnknownLanguage

    /**
     * The scope this node "lives" in / in which it is defined. This property is set in
     * [Node.applyMetadata] by a [ScopeProvider] at the time when the node is created.
     *
     * For example, if a [RecordDeclaration] is defined in a [TranslationUnitDeclaration] (without
     * any namespaces), the scope of the [RecordDeclaration] is most likely a [GlobalScope]. Since
     * the declaration itself creates a [RecordScope], the scope of a [MethodDeclaration] within the
     * class would be a [RecordScope] pointing to the [RecordDeclaration].
     */
    @Relationship(value = "SCOPE", direction = Relationship.Direction.OUTGOING)
    override var scope: Scope? = null

    /** Optional comment of this node. */
    var comment: String? = null

    @Convert(LocationConverter::class) override var location: PhysicalLocation? = null

    /** Incoming control flow edges. */
    @Relationship(value = "EOG", direction = Relationship.Direction.INCOMING)
    @PopulatedByPass(EvaluationOrderGraphPass::class)
    @JsonMerge
    var prevEOGEdges: EvaluationOrders<Node> =
        EvaluationOrders<Node>(this, mirrorProperty = Node::nextEOGEdges, outgoing = false)
        protected set

    /** Outgoing control flow edges. */
    @Relationship(value = "EOG", direction = Relationship.Direction.OUTGOING)
    @PopulatedByPass(EvaluationOrderGraphPass::class)
    @JsonMerge
    var nextEOGEdges: EvaluationOrders<Node> =
        EvaluationOrders<Node>(this, mirrorProperty = Node::prevEOGEdges, outgoing = true)
        protected set

    /**
     * The nodes which are control-flow dominated, i.e., the children of the Control Dependence
     * Graph (CDG).
     */
    @PopulatedByPass(ControlDependenceGraphPass::class)
    @Relationship(value = "CDG", direction = Relationship.Direction.OUTGOING)
    @JsonMerge
    var nextCDGEdges: ControlDependences<Node> =
        ControlDependences(this, mirrorProperty = Node::prevCDGEdges, outgoing = true)
        protected set

    @get:JsonIgnore var nextCDG by unwrapping(Node::nextCDGEdges)

    /**
     * The nodes which dominate this node via the control-flow, i.e., the parents of the Control
     * Dependence Graph (CDG).
     */
    @PopulatedByPass(ControlDependenceGraphPass::class)
    @Relationship(value = "CDG", direction = Relationship.Direction.INCOMING)
    @JsonMerge
    var prevCDGEdges: ControlDependences<Node> =
        ControlDependences<Node>(this, mirrorProperty = Node::nextCDGEdges, outgoing = false)
        protected set

    @get:JsonIgnore var prevCDG by unwrapping(Node::prevCDGEdges)

<<<<<<< HEAD
    /**
     * Virtual property to return a list of the node's children. Uses the [SubgraphWalker] to
     * retrieve the appropriate nodes.
     *
     * Note: This only returns the *direct* children of this node. If you want to have *all*
     * children, e.g., a flattened AST, you need to call [Node.allChildren].
     *
     * For Neo4J OGM, this relationship will be automatically filled by a pre-save event before OGM
     * persistence. Therefore, this property is a `var` and not a `val`.
     */
    @JsonIgnore
    @Relationship("AST")
    var astChildren: List<Node> = listOf()
        get() = SubgraphWalker.getAstChildren(this)

    @DoNotPersist
    @Transient
    // @JsonSerialize(using = Serializers.ReferenceSerializer::class)
    @JsonIdentityReference(alwaysAsId = true)
    var astParent: Node? = null
=======
    @DoNotPersist @Transient @JsonIgnore var astParent: AstNode? = null
>>>>>>> ebca13e9

    /** Virtual property for accessing [prevEOGEdges] without property edges. */
    @PopulatedByPass(EvaluationOrderGraphPass::class)
    @get:JsonIgnore
    var prevEOG by unwrapping(Node::prevEOGEdges)

    /** Virtual property for accessing [nextEOGEdges] without property edges. */
    @PopulatedByPass(EvaluationOrderGraphPass::class)
    @get:JsonIgnore
    var nextEOG by unwrapping(Node::nextEOGEdges)

    /** Incoming data flow edges */
    @Relationship(value = "DFG", direction = Relationship.Direction.INCOMING)
    @PopulatedByPass(DFGPass::class, ControlFlowSensitiveDFGPass::class)
    @JsonMerge
    var prevDFGEdges: Dataflows<Node> =
        Dataflows<Node>(this, mirrorProperty = Node::nextDFGEdges, outgoing = false)
        protected set

    /** Virtual property for accessing [prevDFGEdges] without property edges. */
    @PopulatedByPass(DFGPass::class, ControlFlowSensitiveDFGPass::class)
    @get:JsonIgnore
    var prevDFG by unwrapping(Node::prevDFGEdges)

    /**
     * Virtual property for accessing [nextDFGEdges] that have a
     * [de.fraunhofer.aisec.cpg.graph.edges.flows.FullDataflowGranularity].
     */
    @DoNotPersist
    @PopulatedByPass(DFGPass::class, ControlFlowSensitiveDFGPass::class)
    @get:JsonIgnore
    val prevFullDFG: List<Node>
        get() {
            return prevDFGEdges
                .filter { it.granularity is FullDataflowGranularity }
                .map { it.start }
        }

    /** Outgoing data flow edges */
    @PopulatedByPass(DFGPass::class, ControlFlowSensitiveDFGPass::class)
    @Relationship(value = "DFG", direction = Relationship.Direction.OUTGOING)
    @JsonMerge
    var nextDFGEdges: Dataflows<Node> =
        Dataflows<Node>(this, mirrorProperty = Node::prevDFGEdges, outgoing = true)
        protected set

    /** Virtual property for accessing [nextDFGEdges] without property edges. */
    @PopulatedByPass(DFGPass::class, ControlFlowSensitiveDFGPass::class)
    @get:JsonIgnore
    var nextDFG by unwrapping(Node::nextDFGEdges)

    /**
     * Virtual property for accessing [nextDFGEdges] that have a
     * [de.fraunhofer.aisec.cpg.graph.edges.flows.FullDataflowGranularity].
     */
    @DoNotPersist
    @PopulatedByPass(DFGPass::class, ControlFlowSensitiveDFGPass::class)
    @get:JsonIgnore
    val nextFullDFG: List<Node>
        get() {
            return nextDFGEdges.filter { it.granularity is FullDataflowGranularity }.map { it.end }
        }

    /** Outgoing Program Dependence Edges. */
    @PopulatedByPass(ProgramDependenceGraphPass::class)
    @Relationship(value = "PDG", direction = Relationship.Direction.OUTGOING)
    @JsonMerge
    var nextPDGEdges: ProgramDependences<Node> =
        ProgramDependences<Node>(this, mirrorProperty = Node::prevPDGEdges, outgoing = true)
        protected set

    @get:JsonIgnore var nextPDG by unwrapping(Node::nextPDGEdges)

    /** Incoming Program Dependence Edges. */
    @PopulatedByPass(ProgramDependenceGraphPass::class)
    @Relationship(value = "PDG", direction = Relationship.Direction.INCOMING)
    @JsonMerge
    var prevPDGEdges: ProgramDependences<Node> =
        ProgramDependences<Node>(this, mirrorProperty = Node::nextPDGEdges, outgoing = false)
        protected set

    @get:JsonIgnore var prevPDG by unwrapping(Node::prevPDGEdges)

    @DoNotPersist @JsonMerge override val assumptions: MutableSet<Assumption> = mutableSetOf()

    /**
     * If a node is marked as being inferred, it means that it was created artificially and does not
     * necessarily have a real counterpart in the scanned source code. However, the nodes
     * represented should have been part of parser output and represents missing code that is
     * inferred by the CPG construction, e.g. missing functions, records, files etc.
     */
    var isInferred = false

    /**
     * Specifies, whether this node is implicit, i.e. is not really existing in source code but only
     * exists implicitly. This mostly relates to implicit casts, return statements or implicit this
     * expressions.
     */
    var isImplicit = false

    /** Required field for object graph mapping. It contains the node id. */
    @DoNotPersist @Id @GeneratedValue var legacyId: Long? = null

    /**
     * A (more or less) unique identifier for this node. It is a [Uuid] derived from
     * [Node.hashCode]. In this sense, it is definitely deterministic and reproducible, however, in
     * theory it is not completely unique, as collisions within [Node.hashCode] could occur.
     */
    @get:JsonProperty("id")
    @set:JsonProperty("id")
    var id: Uuid
        get() =
            Uuid.fromLongs(
                astParent?.id?.toLongs { mostSignificantBits, leastSignificantBits ->
                    leastSignificantBits
                } ?: 0,
                hashCode().toLong(),
            )
        set(value) {}

    /** Index of the argument if this node is used in a function call or parameter list. */
    var argumentIndex = 0

<<<<<<< HEAD
    /** List of annotations associated with that node. */
    @Relationship("ANNOTATIONS") @JsonMerge var annotationEdges = astEdgesOf<Annotation>()
    var annotations by unwrapping(Node::annotationEdges)

=======
>>>>>>> ebca13e9
    /**
     * Additional problem nodes. These nodes represent problems which occurred during processing of
     * a node (i.e. only partially processed).
     */
    @JsonMerge val additionalProblems: MutableSet<ProblemNode> = mutableSetOf()

    @Relationship(value = "OVERLAY", direction = Relationship.Direction.OUTGOING)
    @JsonMerge
    val overlayEdges: Overlays =
        Overlays(this, mirrorProperty = OverlayNode::underlyingNodeEdge, outgoing = true)
    var overlays by unwrapping(Node::overlayEdges)

    /**
     * Adds the [assumptions] attached to the [Node] and of relevant supernodes in the AST.
     * Currently, of the [Component].
     */
    override fun relevantAssumptions(): Set<Assumption> {
        return super.relevantAssumptions() + (component?.relevantAssumptions() ?: emptySet())
    }

    /**
     * If a node should be removed from the graph, just removing it from the AST is not enough (see
     * issue #60). It will most probably be referenced somewhere via DFG or EOG edges. Thus, if it
     * needs to be disconnected completely, we will have to take care of correctly disconnecting
     * these implicit edges.
     *
     * ATTENTION! Please note that this might kill an entire subgraph, if the node to disconnect has
     * further children that have no alternative connection paths to the rest of the graph.
     */
    open fun disconnectFromGraph() {
        nextDFGEdges.clear()
        prevDFGEdges.clear()
        prevCDGEdges.clear()
        nextCDGEdges.clear()
        prevPDGEdges.clear()
        nextPDGEdges.clear()
        nextEOGEdges.clear()
        prevEOGEdges.clear()

        if (this is OverlayNode) {
            underlyingNodeEdge.clear()
        }

        this.overlayEdges.clear()
    }

    override fun toString(): String {
        val builder = ToStringBuilder(this, TO_STRING_STYLE)

        if (name.isNotEmpty()) {
            builder.append("name", name)
        }

        return builder.append("location", location).toString()
    }

    override fun equals(other: Any?): Boolean {
        if (this === other) {
            return true
        }
        if (other !is Node) {
            return false
        }
        return if (location == null || other.location == null) {
            // we do not know the exact region. Need to rely on Object equality,
            // as a different LOC can have the same name/code/comment/file
            false
        } else
            name == other.name &&
                code == other.code &&
                comment == other.comment &&
                location == other.location &&
                isImplicit == other.isImplicit
    }

    /**
     * Implementation of hash code. We are including the name and the location in this hash code as
     * a compromise between including too few attributes and performance. Please note that this
     * means, that two nodes that might be semantically equal, such as two record declarations with
     * the same name but different location (e.g. because of header files) will be sorted into
     * different hash keys.
     *
     * That means, that you need to be careful, if you use a [Node] as a key in a hash map. You
     * should make sure that the [location] is set before you add it to a hash map. This can be a
     * little tricky, since normally the [Handler] class will set the location after it has
     * "handled" the node. However, most [NodeBuilder] will have an optional parameter to set the
     * location already when creating the node.
     */
    override fun hashCode(): Int {
        return Objects.hash(name, location, this.javaClass.name)
    }

    /** Returns the starting point of the EOG outside this node and its children. */
    open fun startingPrevEOG(): Collection<Node> {
        return this.prevEOG
    }

    /** Returns the exit point of the EOG outside this node and its children. */
    open fun exitNextEOG(): Collection<Node> {
        return this.nextEOG
    }

    companion object {
        @JvmField var TO_STRING_STYLE: ToStringStyle = ToStringStyle.SHORT_PREFIX_STYLE

        @JvmStatic protected val log: Logger = LoggerFactory.getLogger(Node::class.java)

        const val EMPTY_NAME = ""
    }
}

/**
 * Works similar to [apply] but before executing [block], it enters the scope for this object and
 * afterward leaves the scope again.
 */
context(provider: ContextProvider)
inline fun <reified T : Node> T.applyWithScope(block: T.() -> Unit): T {
    return this.apply {
        (provider).ctx.scopeManager.enterScope(this)
        block()
        (provider).ctx.scopeManager.leaveScope(this)
    }
}<|MERGE_RESOLUTION|>--- conflicted
+++ resolved
@@ -27,8 +27,8 @@
 
 package de.fraunhofer.aisec.cpg.graph
 
+import com.fasterxml.jackson.annotation.JsonBackReference
 import com.fasterxml.jackson.annotation.JsonIdentityInfo
-import com.fasterxml.jackson.annotation.JsonIdentityReference
 import com.fasterxml.jackson.annotation.JsonIgnore
 import com.fasterxml.jackson.annotation.JsonMerge
 import com.fasterxml.jackson.annotation.JsonProperty
@@ -104,6 +104,7 @@
      * [LanguageProvider] at the time when the node is created.
      */
     @Relationship(value = "LANGUAGE", direction = Relationship.Direction.OUTGOING)
+    @JsonBackReference
     override var language: Language<*> = UnknownLanguage
 
     /**
@@ -116,6 +117,7 @@
      * class would be a [RecordScope] pointing to the [RecordDeclaration].
      */
     @Relationship(value = "SCOPE", direction = Relationship.Direction.OUTGOING)
+    @JsonBackReference
     override var scope: Scope? = null
 
     /** Optional comment of this node. */
@@ -165,30 +167,7 @@
 
     @get:JsonIgnore var prevCDG by unwrapping(Node::prevCDGEdges)
 
-<<<<<<< HEAD
-    /**
-     * Virtual property to return a list of the node's children. Uses the [SubgraphWalker] to
-     * retrieve the appropriate nodes.
-     *
-     * Note: This only returns the *direct* children of this node. If you want to have *all*
-     * children, e.g., a flattened AST, you need to call [Node.allChildren].
-     *
-     * For Neo4J OGM, this relationship will be automatically filled by a pre-save event before OGM
-     * persistence. Therefore, this property is a `var` and not a `val`.
-     */
-    @JsonIgnore
-    @Relationship("AST")
-    var astChildren: List<Node> = listOf()
-        get() = SubgraphWalker.getAstChildren(this)
-
-    @DoNotPersist
-    @Transient
-    // @JsonSerialize(using = Serializers.ReferenceSerializer::class)
-    @JsonIdentityReference(alwaysAsId = true)
-    var astParent: Node? = null
-=======
     @DoNotPersist @Transient @JsonIgnore var astParent: AstNode? = null
->>>>>>> ebca13e9
 
     /** Virtual property for accessing [prevEOGEdges] without property edges. */
     @PopulatedByPass(EvaluationOrderGraphPass::class)
@@ -300,25 +279,18 @@
     @get:JsonProperty("id")
     @set:JsonProperty("id")
     var id: Uuid
-        get() =
-            Uuid.fromLongs(
+        get() {
+            val parent =
                 astParent?.id?.toLongs { mostSignificantBits, leastSignificantBits ->
                     leastSignificantBits
-                } ?: 0,
-                hashCode().toLong(),
-            )
+                }
+            return Uuid.fromLongs(parent ?: 0, hashCode().toLong())
+        }
         set(value) {}
 
     /** Index of the argument if this node is used in a function call or parameter list. */
     var argumentIndex = 0
 
-<<<<<<< HEAD
-    /** List of annotations associated with that node. */
-    @Relationship("ANNOTATIONS") @JsonMerge var annotationEdges = astEdgesOf<Annotation>()
-    var annotations by unwrapping(Node::annotationEdges)
-
-=======
->>>>>>> ebca13e9
     /**
      * Additional problem nodes. These nodes represent problems which occurred during processing of
      * a node (i.e. only partially processed).
