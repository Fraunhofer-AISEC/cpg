/*
 * Copyright (c) 2019, Fraunhofer AISEC. All rights reserved.
 *
 * Licensed under the Apache License, Version 2.0 (the "License");
 * you may not use this file except in compliance with the License.
 * You may obtain a copy of the License at
 *
 *      http://www.apache.org/licenses/LICENSE-2.0
 *
 * Unless required by applicable law or agreed to in writing, software
 * distributed under the License is distributed on an "AS IS" BASIS,
 * WITHOUT WARRANTIES OR CONDITIONS OF ANY KIND, either express or implied.
 * See the License for the specific language governing permissions and
 * limitations under the License.
 *
 *                    $$$$$$\  $$$$$$$\   $$$$$$\
 *                   $$  __$$\ $$  __$$\ $$  __$$\
 *                   $$ /  \__|$$ |  $$ |$$ /  \__|
 *                   $$ |      $$$$$$$  |$$ |$$$$\
 *                   $$ |      $$  ____/ $$ |\_$$ |
 *                   $$ |  $$\ $$ |      $$ |  $$ |
 *                   \$$$$$   |$$ |      \$$$$$   |
 *                    \______/ \__|       \______/
 *
 */
@file:Suppress("CONTEXT_RECEIVERS_DEPRECATED")

package de.fraunhofer.aisec.cpg.graph

import com.fasterxml.jackson.annotation.JsonBackReference
import com.fasterxml.jackson.annotation.JsonIgnore
import de.fraunhofer.aisec.cpg.PopulatedByPass
import de.fraunhofer.aisec.cpg.assumptions.Assumption
import de.fraunhofer.aisec.cpg.assumptions.HasAssumptions
import de.fraunhofer.aisec.cpg.frontends.Handler
import de.fraunhofer.aisec.cpg.frontends.Language
import de.fraunhofer.aisec.cpg.frontends.UnknownLanguage
import de.fraunhofer.aisec.cpg.graph.declarations.MethodDeclaration
import de.fraunhofer.aisec.cpg.graph.declarations.RecordDeclaration
import de.fraunhofer.aisec.cpg.graph.declarations.TranslationUnitDeclaration
import de.fraunhofer.aisec.cpg.graph.edges.ast.astEdgesOf
import de.fraunhofer.aisec.cpg.graph.edges.flows.*
import de.fraunhofer.aisec.cpg.graph.edges.overlay.Overlays
import de.fraunhofer.aisec.cpg.graph.edges.unwrapping
import de.fraunhofer.aisec.cpg.graph.scopes.GlobalScope
import de.fraunhofer.aisec.cpg.graph.scopes.RecordScope
import de.fraunhofer.aisec.cpg.graph.scopes.Scope
import de.fraunhofer.aisec.cpg.helpers.SubgraphWalker
import de.fraunhofer.aisec.cpg.helpers.neo4j.LocationConverter
import de.fraunhofer.aisec.cpg.helpers.neo4j.NameConverter
import de.fraunhofer.aisec.cpg.passes.*
import de.fraunhofer.aisec.cpg.persistence.DoNotPersist
import de.fraunhofer.aisec.cpg.processing.IVisitable
import de.fraunhofer.aisec.cpg.sarif.PhysicalLocation
import java.util.*
import kotlin.uuid.Uuid
import org.apache.commons.lang3.builder.ToStringBuilder
import org.apache.commons.lang3.builder.ToStringStyle
import org.neo4j.ogm.annotation.GeneratedValue
import org.neo4j.ogm.annotation.Id
import org.neo4j.ogm.annotation.Relationship
import org.neo4j.ogm.annotation.Transient
import org.neo4j.ogm.annotation.typeconversion.Convert
import org.slf4j.Logger
import org.slf4j.LoggerFactory

/** The base class for all graph objects that are going to be persisted in the database. */
abstract class Node() :
    IVisitable<Node>,
    Persistable,
    LanguageProvider,
    ScopeProvider,
    HasNameAndLocation,
    HasScope,
    HasAssumptions {

    /** This property holds the full name using our new [Name] class. */
    @Convert(NameConverter::class) override var name: Name = Name(EMPTY_NAME)

    /**
     * Original code snippet of this node. Most nodes will have a corresponding "code", but in cases
     * where nodes are created artificially, it may be null.
     */
    var code: String? = null

    /**
     * The language of this node. This property is set in [Node.applyMetadata] by a
     * [LanguageProvider] at the time when the node is created.
     */
    @Relationship(value = "LANGUAGE", direction = Relationship.Direction.OUTGOING)
    @JsonBackReference
    override var language: Language<*> = UnknownLanguage

    /**
     * The scope this node "lives" in / in which it is defined. This property is set in
     * [Node.applyMetadata] by a [ScopeProvider] at the time when the node is created.
     *
     * For example, if a [RecordDeclaration] is defined in a [TranslationUnitDeclaration] (without
     * any namespaces), the scope of the [RecordDeclaration] is most likely a [GlobalScope]. Since
     * the declaration itself creates a [RecordScope], the scope of a [MethodDeclaration] within the
     * class would be a [RecordScope] pointing to the [RecordDeclaration].
     */
    @Relationship(value = "SCOPE", direction = Relationship.Direction.OUTGOING)
    @JsonBackReference
    override var scope: Scope? = null

    /** Optional comment of this node. */
    var comment: String? = null

    @Convert(LocationConverter::class) override var location: PhysicalLocation? = null

    /** Incoming control flow edges. */
    @Relationship(value = "EOG", direction = Relationship.Direction.INCOMING)
    @PopulatedByPass(EvaluationOrderGraphPass::class)
    var prevEOGEdges: EvaluationOrders<Node> =
        EvaluationOrders<Node>(this, mirrorProperty = Node::nextEOGEdges, outgoing = false)
        protected set

    /** Outgoing control flow edges. */
    @Relationship(value = "EOG", direction = Relationship.Direction.OUTGOING)
    @PopulatedByPass(EvaluationOrderGraphPass::class)
    var nextEOGEdges: EvaluationOrders<Node> =
        EvaluationOrders<Node>(this, mirrorProperty = Node::prevEOGEdges, outgoing = true)
        protected set

    /**
     * The nodes which are control-flow dominated, i.e., the children of the Control Dependence
     * Graph (CDG).
     */
    @PopulatedByPass(ControlDependenceGraphPass::class)
    @Relationship(value = "CDG", direction = Relationship.Direction.OUTGOING)
    var nextCDGEdges: ControlDependences<Node> =
        ControlDependences(this, mirrorProperty = Node::prevCDGEdges, outgoing = true)
        protected set

    var nextCDG by unwrapping(Node::nextCDGEdges)

    /**
     * The nodes which dominate this node via the control-flow, i.e., the parents of the Control
     * Dependence Graph (CDG).
     */
    @PopulatedByPass(ControlDependenceGraphPass::class)
    @Relationship(value = "CDG", direction = Relationship.Direction.INCOMING)
    var prevCDGEdges: ControlDependences<Node> =
        ControlDependences<Node>(this, mirrorProperty = Node::nextCDGEdges, outgoing = false)
        protected set

    var prevCDG by unwrapping(Node::prevCDGEdges)

    /**
     * Virtual property to return a list of the node's children. Uses the [SubgraphWalker] to
     * retrieve the appropriate nodes.
     *
     * Note: This only returns the *direct* children of this node. If you want to have *all*
     * children, e.g., a flattened AST, you need to call [Node.allChildren].
     *
     * For Neo4J OGM, this relationship will be automatically filled by a pre-save event before OGM
     * persistence. Therefore, this property is a `var` and not a `val`.
     */
    @Relationship("AST")
    @JsonIgnore
    var astChildren: List<Node> = listOf()
        get() = SubgraphWalker.getAstChildren(this)

    @DoNotPersist @Transient var astParent: Node? = null

    /** Virtual property for accessing [prevEOGEdges] without property edges. */
    @PopulatedByPass(EvaluationOrderGraphPass::class) var prevEOG by unwrapping(Node::prevEOGEdges)

    /** Virtual property for accessing [nextEOGEdges] without property edges. */
    @PopulatedByPass(EvaluationOrderGraphPass::class) var nextEOG by unwrapping(Node::nextEOGEdges)

    /** Incoming data flow edges */
    @Relationship(value = "DFG", direction = Relationship.Direction.INCOMING)
    @PopulatedByPass(DFGPass::class, ControlFlowSensitiveDFGPass::class)
    var prevDFGEdges: Dataflows<Node> =
        Dataflows<Node>(this, mirrorProperty = Node::nextDFGEdges, outgoing = false)
        protected set

    /** Virtual property for accessing [prevDFGEdges] without property edges. */
    @PopulatedByPass(DFGPass::class, ControlFlowSensitiveDFGPass::class)
    var prevDFG by unwrapping(Node::prevDFGEdges)

    /**
     * Virtual property for accessing [nextDFGEdges] that have a
     * [de.fraunhofer.aisec.cpg.graph.edges.flows.FullDataflowGranularity].
     */
    @DoNotPersist
    @PopulatedByPass(DFGPass::class, ControlFlowSensitiveDFGPass::class)
    val prevFullDFG: List<Node>
        get() {
            return prevDFGEdges
                .filter { it.granularity is FullDataflowGranularity }
                .map { it.start }
        }

    /** Outgoing data flow edges */
    @PopulatedByPass(DFGPass::class, ControlFlowSensitiveDFGPass::class)
    @Relationship(value = "DFG", direction = Relationship.Direction.OUTGOING)
    var nextDFGEdges: Dataflows<Node> =
        Dataflows<Node>(this, mirrorProperty = Node::prevDFGEdges, outgoing = true)
        protected set

    /** Virtual property for accessing [nextDFGEdges] without property edges. */
    @PopulatedByPass(DFGPass::class, ControlFlowSensitiveDFGPass::class)
    var nextDFG by unwrapping(Node::nextDFGEdges)

    /**
     * Virtual property for accessing [nextDFGEdges] that have a
     * [de.fraunhofer.aisec.cpg.graph.edges.flows.FullDataflowGranularity].
     */
    @DoNotPersist
    @PopulatedByPass(DFGPass::class, ControlFlowSensitiveDFGPass::class)
    val nextFullDFG: List<Node>
        get() {
            return nextDFGEdges.filter { it.granularity is FullDataflowGranularity }.map { it.end }
        }

    /** Outgoing Program Dependence Edges. */
    @PopulatedByPass(ProgramDependenceGraphPass::class)
    @Relationship(value = "PDG", direction = Relationship.Direction.OUTGOING)
    var nextPDGEdges: ProgramDependences<Node> =
        ProgramDependences<Node>(this, mirrorProperty = Node::prevPDGEdges, outgoing = false)
        protected set

    var nextPDG by unwrapping(Node::nextPDGEdges)

    /** Incoming Program Dependence Edges. */
    @PopulatedByPass(ProgramDependenceGraphPass::class)
    @Relationship(value = "PDG", direction = Relationship.Direction.INCOMING)
    var prevPDGEdges: ProgramDependences<Node> =
        ProgramDependences<Node>(this, mirrorProperty = Node::nextPDGEdges, outgoing = false)
        protected set

    var prevPDG by unwrapping(Node::prevPDGEdges)

    @DoNotPersist override val assumptions: MutableSet<Assumption> = mutableSetOf()

    /**
     * If a node is marked as being inferred, it means that it was created artificially and does not
     * necessarily have a real counterpart in the scanned source code. However, the nodes
     * represented should have been part of parser output and represents missing code that is
     * inferred by the CPG construction, e.g. missing functions, records, files etc.
     */
    var isInferred = false

    /**
     * Specifies, whether this node is implicit, i.e. is not really existing in source code but only
     * exists implicitly. This mostly relates to implicit casts, return statements or implicit this
     * expressions.
     */
    var isImplicit = false

    /** Required field for object graph mapping. It contains the node id. */
    @DoNotPersist @Id @GeneratedValue var legacyId: Long? = null

    /**
     * A (more or less) unique identifier for this node. It is a [Uuid] derived from
     * [Node.hashCode]. In this sense, it is definitely deterministic and reproducible, however, in
     * theory it is not completely unique, as collisions within [Node.hashCode] could occur.
     */
    val id: Uuid
        get() {
            val parent =
                astParent?.id?.toLongs { mostSignificantBits, leastSignificantBits ->
                    leastSignificantBits
                }
            return Uuid.fromLongs(parent ?: 0, hashCode().toLong())
        }

    /** Index of the argument if this node is used in a function call or parameter list. */
    var argumentIndex = 0

    /** List of annotations associated with that node. */
    @Relationship("ANNOTATIONS") var annotationEdges = astEdgesOf<Annotation>()
    var annotations by unwrapping(Node::annotationEdges)

    /**
     * Additional problem nodes. These nodes represent problems which occurred during processing of
     * a node (i.e. only partially processed).
     */
    val additionalProblems: MutableSet<ProblemNode> = mutableSetOf()

    @Relationship(value = "OVERLAY", direction = Relationship.Direction.OUTGOING)
    val overlayEdges: Overlays =
        Overlays(this, mirrorProperty = OverlayNode::underlyingNodeEdge, outgoing = true)
    var overlays by unwrapping(Node::overlayEdges)

    /**
     * If a node should be removed from the graph, just removing it from the AST is not enough (see
     * issue #60). It will most probably be referenced somewhere via DFG or EOG edges. Thus, if it
     * needs to be disconnected completely, we will have to take care of correctly disconnecting
     * these implicit edges.
     *
     * ATTENTION! Please note that this might kill an entire subgraph, if the node to disconnect has
     * further children that have no alternative connection paths to the rest of the graph.
     */
    fun disconnectFromGraph() {
        // Disconnect all AST children first
        astChildren.forEach { it.disconnectFromGraph() }

        nextDFGEdges.clear()
        prevDFGEdges.clear()
        prevCDGEdges.clear()
        nextCDGEdges.clear()
        prevPDGEdges.clear()
        nextPDGEdges.clear()
        nextEOGEdges.clear()
        prevEOGEdges.clear()

        if (this is OverlayNode) {
<<<<<<< HEAD
            underlyingNode?.overlayEdges?.removeAll { edge ->
                edge.end === this || edge.start === this
            }
            underlyingNodeEdge.clear()
        }
        this.overlays.forEach { overlay ->
            overlay is OverlayNode &&
                overlay.underlyingNodeEdge.removeAll { edge ->
                    edge.end === this || edge.start === this
                }
        }
=======
            underlyingNodeEdge.clear()
        }

>>>>>>> 00bd43a3
        this.overlayEdges.clear()
    }

    override fun toString(): String {
        val builder = ToStringBuilder(this, TO_STRING_STYLE)

        if (name.isNotEmpty()) {
            builder.append("name", name)
        }

        return builder.append("location", location).toString()
    }

    override fun equals(other: Any?): Boolean {
        if (this === other) {
            return true
        }
        if (other !is Node) {
            return false
        }
        return if (location == null || other.location == null) {
            // we do not know the exact region. Need to rely on Object equality,
            // as a different LOC can have the same name/code/comment/file
            false
        } else
            name == other.name &&
                code == other.code &&
                comment == other.comment &&
                location == other.location &&
                isImplicit == other.isImplicit
    }

    /**
     * Implementation of hash code. We are including the name and the location in this hash code as
     * a compromise between including too few attributes and performance. Please note that this
     * means, that two nodes that might be semantically equal, such as two record declarations with
     * the same name but different location (e.g. because of header files) will be sorted into
     * different hash keys.
     *
     * That means, that you need to be careful, if you use a [Node] as a key in a hash map. You
     * should make sure that the [location] is set before you add it to a hash map. This can be a
     * little tricky, since normally the [Handler] class will set the location after it has
     * "handled" the node. However, most [NodeBuilder] will have an optional parameter to set the
     * location already when creating the node.
     */
    override fun hashCode(): Int {
        return Objects.hash(name, location, this.javaClass)
    }

    companion object {
        @JvmField var TO_STRING_STYLE: ToStringStyle = ToStringStyle.SHORT_PREFIX_STYLE

        @JvmStatic protected val log: Logger = LoggerFactory.getLogger(Node::class.java)

        const val EMPTY_NAME = ""
    }
}

/**
 * Works similar to [apply] but before executing [block], it enters the scope for this object and
 * afterward leaves the scope again.
 */
context(ContextProvider)
inline fun <reified T : Node> T.applyWithScope(block: T.() -> Unit): T {
    return this.apply {
        (this@ContextProvider).ctx.scopeManager.enterScope(this)
        block()
        (this@ContextProvider).ctx.scopeManager.leaveScope(this)
    }
}<|MERGE_RESOLUTION|>--- conflicted
+++ resolved
@@ -309,23 +309,9 @@
         prevEOGEdges.clear()
 
         if (this is OverlayNode) {
-<<<<<<< HEAD
-            underlyingNode?.overlayEdges?.removeAll { edge ->
-                edge.end === this || edge.start === this
-            }
             underlyingNodeEdge.clear()
         }
-        this.overlays.forEach { overlay ->
-            overlay is OverlayNode &&
-                overlay.underlyingNodeEdge.removeAll { edge ->
-                    edge.end === this || edge.start === this
-                }
-        }
-=======
-            underlyingNodeEdge.clear()
-        }
-
->>>>>>> 00bd43a3
+
         this.overlayEdges.clear()
     }
 
