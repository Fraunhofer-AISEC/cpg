/*
 * Copyright (c) 2024, Fraunhofer AISEC. All rights reserved.
 *
 * Licensed under the Apache License, Version 2.0 (the "License");
 * you may not use this file except in compliance with the License.
 * You may obtain a copy of the License at
 *
 *      http://www.apache.org/licenses/LICENSE-2.0
 *
 * Unless required by applicable law or agreed to in writing, software
 * distributed under the License is distributed on an "AS IS" BASIS,
 * WITHOUT WARRANTIES OR CONDITIONS OF ANY KIND, either express or implied.
 * See the License for the specific language governing permissions and
 * limitations under the License.
 *
 *                    $$$$$$\  $$$$$$$\   $$$$$$\
 *                   $$  __$$\ $$  __$$\ $$  __$$\
 *                   $$ /  \__|$$ |  $$ |$$ /  \__|
 *                   $$ |      $$$$$$$  |$$ |$$$$\
 *                   $$ |      $$  ____/ $$ |\_$$ |
 *                   $$ |  $$\ $$ |      $$ |  $$ |
 *                   \$$$$$   |$$ |      \$$$$$   |
 *                    \______/ \__|       \______/
 *
 */
package de.fraunhofer.aisec.cpg.graph.edges.flows

import com.fasterxml.jackson.annotation.JsonIgnore
import de.fraunhofer.aisec.cpg.graph.Node
import de.fraunhofer.aisec.cpg.graph.declarations.*
import de.fraunhofer.aisec.cpg.graph.edges.collections.EdgeSet
import de.fraunhofer.aisec.cpg.graph.edges.collections.MirroredEdgeCollection
import de.fraunhofer.aisec.cpg.graph.statements.expressions.*
import de.fraunhofer.aisec.cpg.graph.types.HasType
import de.fraunhofer.aisec.cpg.helpers.neo4j.DataflowGranularityConverter
import kotlin.reflect.KProperty
import org.neo4j.ogm.annotation.*
import org.neo4j.ogm.annotation.typeconversion.Convert

/**
 * The granularity of the data-flow, e.g., whether the flow contains the whole object, or just a
 * part of it, for example a record (class/struct) member.
 *
 * The helper functions [full] and [field] can be used to construct either full or partial dataflow
 * granularity.
 */
sealed interface Granularity

/**
 * This dataflow granularity is the default. The "whole" object is flowing from [Dataflow.start] to
 * [Dataflow.end].
 */
data object FullDataflowGranularity : Granularity

/**
 * This dataflow granularity denotes that not the "whole" object is flowing from [Dataflow.start] to
 * [Dataflow.end] but only parts of it. Common examples include [MemberExpression] nodes, where we
 * model a dataflow to the base, but only partially scoped to a particular field.
 */
sealed class PartialDataflowGranularity<T>(
    /** The target that is affected by this partial dataflow. */
    val partialTarget: T
) : Granularity {
    override fun equals(other: Any?): Boolean {
        return this.partialTarget == (other as? PartialDataflowGranularity<T>)?.partialTarget
    }
}

class FieldDataflowGranularity(partialTarget: FieldDeclaration) :
    PartialDataflowGranularity<FieldDeclaration>(partialTarget)

/**
 * This dataflow granularity denotes that not the "whole" object is flowing from [Dataflow.start] to
 * [Dataflow.end] but only parts of it. Common examples include tuples or array indices.
 */
class IndexedDataflowGranularity(
    /** The index that is affected by this partial dataflow. */
<<<<<<< HEAD
    partialTarget: Int
) : PartialDataflowGranularity<Int>(partialTarget)
=======
    val index: Int
) : Granularity {
    override fun equals(other: Any?): Boolean {
        return this.index == (other as? IndexedDataflowGranularity)?.index
    }

    override fun hashCode(): Int {
        return index
    }
}
>>>>>>> 8607f1fb

/** Creates a new [FullDataflowGranularity]. */
fun full(): Granularity {
    return FullDataflowGranularity
}

/** Creates a new default [Granularity]. Currently, this defaults to [FullDataflowGranularity]. */
fun default() = full()

/**
 * Creates a new [FieldDataflowGranularity]. The [target] is the [Declaration] that is affected by
 * the partial dataflow. Examples include a [FieldDeclaration] for a [MemberExpression] or a
 * [VariableDeclaration] for a [TupleDeclaration].
 */
fun field(target: FieldDeclaration): FieldDataflowGranularity {
    return FieldDataflowGranularity(target)
}

/**
 * Creates a new [IndexedDataflowGranularity]. The [idx] is the index that is used for the partial
 * dataflow.
 */
fun indexed(idx: Int): IndexedDataflowGranularity {
    return IndexedDataflowGranularity(idx)
}

/**
 * This edge class defines a flow of data between [start] and [end]. The flow can have a certain
 * [granularity].
 */
@RelationshipEntity
open class Dataflow(
    start: Node,
    end: Node,
    /** The granularity of this dataflow. */
    @Convert(DataflowGranularityConverter::class)
    @JsonIgnore
    var granularity: Granularity = default(),
) : ProgramDependence(start, end, DependenceType.DATA) {
    override var labels = super.labels.plus("DFG")

    override fun equals(other: Any?): Boolean {
        if (this === other) return true
        if (other !is Dataflow) return false
        return this.granularity == other.granularity && super.equals(other)
    }

    override fun hashCode(): Int {
        var result = super.hashCode()
        result = 31 * result + granularity.hashCode()
        return result
    }
}

sealed interface CallingContext {
    /** The call expression that affects this dataflow edge. */
    val call: CallExpression
}

class CallingContextIn(override val call: CallExpression) : CallingContext

class CallingContextOut(
    /** The call expression that affects this dataflow edge. */
    override val call: CallExpression
) : CallingContext

/**
 * This edge class defines a flow of data between [start] and [end]. The flow must have a
 * [callingContext] which allows for a context-sensitive dataflow analysis. This edge can also have
 * a certain [granularity].
 */
@RelationshipEntity
class ContextSensitiveDataflow(
    start: Node,
    end: Node,
    /** The granularity of this dataflow. */
    granularity: Granularity = default(),
    val callingContext: CallingContext,
) : Dataflow(start, end, granularity) {

    override fun equals(other: Any?): Boolean {
        if (this === other) return true
        if (other !is ContextSensitiveDataflow) return false
        return this.callingContext == other.callingContext && super.equals(other)
    }

    override fun hashCode(): Int {
        var result = super.hashCode()
        result = 31 * result + callingContext.hashCode()
        return result
    }
}

/** This class represents a container of [Dataflow] property edges in a [thisRef]. */
class Dataflows<T : Node>(
    thisRef: Node,
    override var mirrorProperty: KProperty<MutableCollection<Dataflow>>,
    outgoing: Boolean,
) :
    EdgeSet<Node, Dataflow>(thisRef = thisRef, init = ::Dataflow, outgoing = outgoing),
    MirroredEdgeCollection<Node, Dataflow> {

    /**
     * Adds a [ContextSensitiveDataflow] edge from/to (depending on [outgoing]) the node which
     * contains this edge container to/from [node], with the given [Granularity].
     */
    fun addContextSensitive(
        node: T,
        granularity: Granularity = default(),
        callingContext: CallingContext,
    ) {
        val edge =
            if (outgoing) {
                ContextSensitiveDataflow(thisRef, node, granularity, callingContext)
            } else {
                ContextSensitiveDataflow(node, thisRef, granularity, callingContext)
            }

        this.add(edge)
    }

    /**
     * This connects our dataflow to our "mirror" property. Meaning that if we add a node to
     * nextDFG, we add our thisRef to the "prev" of "next" and vice versa.
     */
    override fun handleOnAdd(edge: Dataflow) {
        super<MirroredEdgeCollection>.handleOnAdd(edge)
        val start = edge.start
        val thisRef = this.thisRef

        // For references, we want to propagate assigned types all through the previous DFG nodes.
        // Therefore, we add a type observer to the previous node (if it is not ourselves)
        if (thisRef is Reference && !outgoing && start != thisRef && start is HasType) {
            start.registerTypeObserver(thisRef)
        }
    }
}<|MERGE_RESOLUTION|>--- conflicted
+++ resolved
@@ -75,21 +75,8 @@
  */
 class IndexedDataflowGranularity(
     /** The index that is affected by this partial dataflow. */
-<<<<<<< HEAD
     partialTarget: Int
 ) : PartialDataflowGranularity<Int>(partialTarget)
-=======
-    val index: Int
-) : Granularity {
-    override fun equals(other: Any?): Boolean {
-        return this.index == (other as? IndexedDataflowGranularity)?.index
-    }
-
-    override fun hashCode(): Int {
-        return index
-    }
-}
->>>>>>> 8607f1fb
 
 /** Creates a new [FullDataflowGranularity]. */
 fun full(): Granularity {
