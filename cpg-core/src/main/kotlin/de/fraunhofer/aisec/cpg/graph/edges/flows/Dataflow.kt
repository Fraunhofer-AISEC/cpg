--- conflicted
+++ resolved
@@ -110,19 +110,19 @@
 }
 
 /**
-<<<<<<< HEAD
  * Creates a new [PointerDataflowGranularity]. The [ValueAccess] is specified if the pointer's value
  * is accessed, or its address.
  */
 fun pointer(access: PointerAccess): PointerDataflowGranularity {
     return PointerDataflowGranularity(access)
-=======
+}
+
+/**
  * Creates a new [IndexedDataflowGranularity]. The [idx] is the index that is used for the partial
  * dataflow.
  */
 fun indexed(idx: Int): IndexedDataflowGranularity {
     return IndexedDataflowGranularity(idx)
->>>>>>> c72becd6
 }
 
 /**
