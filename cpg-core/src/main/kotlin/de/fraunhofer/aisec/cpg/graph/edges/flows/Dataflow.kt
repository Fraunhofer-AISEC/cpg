/*
 * Copyright (c) 2024, Fraunhofer AISEC. All rights reserved.
 *
 * Licensed under the Apache License, Version 2.0 (the "License");
 * you may not use this file except in compliance with the License.
 * You may obtain a copy of the License at
 *
 *      http://www.apache.org/licenses/LICENSE-2.0
 *
 * Unless required by applicable law or agreed to in writing, software
 * distributed under the License is distributed on an "AS IS" BASIS,
 * WITHOUT WARRANTIES OR CONDITIONS OF ANY KIND, either express or implied.
 * See the License for the specific language governing permissions and
 * limitations under the License.
 *
 *                    $$$$$$\  $$$$$$$\   $$$$$$\
 *                   $$  __$$\ $$  __$$\ $$  __$$\
 *                   $$ /  \__|$$ |  $$ |$$ /  \__|
 *                   $$ |      $$$$$$$  |$$ |$$$$\
 *                   $$ |      $$  ____/ $$ |\_$$ |
 *                   $$ |  $$\ $$ |      $$ |  $$ |
 *                   \$$$$$   |$$ |      \$$$$$   |
 *                    \______/ \__|       \______/
 *
 */
package de.fraunhofer.aisec.cpg.graph.edges.flows

import com.fasterxml.jackson.annotation.JsonIgnore
import de.fraunhofer.aisec.cpg.graph.Node
import de.fraunhofer.aisec.cpg.graph.PointerAccess
import de.fraunhofer.aisec.cpg.graph.declarations.*
<<<<<<< HEAD
import de.fraunhofer.aisec.cpg.graph.declarations.Declaration
import de.fraunhofer.aisec.cpg.graph.declarations.FieldDeclaration
import de.fraunhofer.aisec.cpg.graph.declarations.TupleDeclaration
import de.fraunhofer.aisec.cpg.graph.declarations.VariableDeclaration
import de.fraunhofer.aisec.cpg.graph.edges.Edge
=======
>>>>>>> 49f1fb77
import de.fraunhofer.aisec.cpg.graph.edges.collections.EdgeSet
import de.fraunhofer.aisec.cpg.graph.edges.collections.MirroredEdgeCollection
import de.fraunhofer.aisec.cpg.graph.statements.expressions.*
import de.fraunhofer.aisec.cpg.graph.statements.expressions.CallExpression
import de.fraunhofer.aisec.cpg.graph.statements.expressions.MemberExpression
import de.fraunhofer.aisec.cpg.graph.types.HasType
import de.fraunhofer.aisec.cpg.helpers.neo4j.DataflowGranularityConverter
import java.util.Objects
import kotlin.reflect.KProperty
import org.neo4j.ogm.annotation.*
import org.neo4j.ogm.annotation.typeconversion.Convert

/**
 * The granularity of the data-flow, e.g., whether the flow contains the whole object, or just a
 * part of it, for example a record (class/struct) member.
 *
 * The helper functions [full] and [field] can be used to construct either full or partial dataflow
 * granularity.
 */
sealed interface Granularity

/**
 * This dataflow granularity is the default. The "whole" object is flowing from [Dataflow.start] to
 * [Dataflow.end].
 */
data object FullDataflowGranularity : Granularity

/**
 * This dataflow granularity denotes that the value or address of a pointer is flowing from
 * [Dataflow.start] to [Dataflow.end].
 */
data class PointerDataflowGranularity(
    /** Does the Dataflow affect the pointer's address or its value? */
    val pointerTarget: PointerAccess
) : Granularity

/**
 * This dataflow granularity denotes that not the "whole" object is flowing from [Dataflow.start] to
 * [Dataflow.end] but only parts of it. Common examples include [MemberExpression]s, array or tuple
 * accesses. This class should allow
 */
<<<<<<< HEAD
data class PartialDataflowGranularity(
=======
open class PartialDataflowGranularity<T>(
>>>>>>> 49f1fb77
    /** The target that is affected by this partial dataflow. */
    val partialTarget: T
) : Granularity {
    override fun equals(other: Any?): Boolean {
        return this.partialTarget == (other as? PartialDataflowGranularity<T>)?.partialTarget
    }

    override fun hashCode(): Int {
        return Objects.hash(partialTarget)
    }
}

/**
 * This dataflow granularity denotes that not the "whole" object is flowing from [Dataflow.start] to
 * [Dataflow.end] but only parts of it, where the part is identified by a (known)
 * [FieldDeclaration]. Common examples include [MemberExpression] nodes, where we model a dataflow
 * to the base, but only partially scoped to a particular field.
 */
class FieldDataflowGranularity(partialTarget: FieldDeclaration) :
    PartialDataflowGranularity<FieldDeclaration>(partialTarget)

/**
 * This dataflow granularity denotes that not the "whole" object is flowing from [Dataflow.start] to
 * [Dataflow.end] but only parts of it, where the part is identified by a (constant) integer. Common
 * examples include tuples or array indices.
 */
class IndexedDataflowGranularity(
    /** The index that is affected by this partial dataflow. */
    partialTarget: Number
) : PartialDataflowGranularity<Number>(partialTarget)

/**
 * This dataflow granularity denotes that not the "whole" object is flowing from [Dataflow.start] to
 * [Dataflow.end] but only parts of it, where the part is identified by a (constant) String. Common
 * examples include access to map entries or similar.
 */
class StringIndexedDataflowGranularity(
    /** The index that is affected by this partial dataflow. */
    partialTarget: String
) : PartialDataflowGranularity<String>(partialTarget)

/** Creates a new [FullDataflowGranularity]. */
fun full(): Granularity {
    return FullDataflowGranularity
}

/** Creates a new default [Granularity]. Currently, this defaults to [FullDataflowGranularity]. */
fun default() = full()

/**
 * Creates a new [FieldDataflowGranularity]. The [target] is the [Declaration] that is affected by
 * the partial dataflow. Examples include a [FieldDeclaration] for a [MemberExpression].
 */
fun field(target: FieldDeclaration): FieldDataflowGranularity {
    return FieldDataflowGranularity(target)
}

/**
 * Creates a new [PartialDataflowGranularity]. The [identifier] is used to access the specific part
 * of the whole object.
 */
fun <T> partial(identifier: T): PartialDataflowGranularity<T> {
    return PartialDataflowGranularity<T>(identifier)
}

/**
 * Creates a new [PointerDataflowGranularity]. The [ValueAccess] is specified if the pointer's value
 * is accessed, or its address.
 */
fun pointer(access: PointerAccess): PointerDataflowGranularity {
    return PointerDataflowGranularity(access)
}

/**
 * Creates a new [IndexedDataflowGranularity]. The [idx] is the index that is used for the partial
 * dataflow. An example is the access to an array or tuple element, or a [VariableDeclaration] for a
 * [TupleDeclaration].
 */
fun indexed(idx: Number): IndexedDataflowGranularity {
    return IndexedDataflowGranularity(idx)
}

/**
 * Creates a new [IndexedDataflowGranularity]. The [idx] is the index that is used for the partial
 * dataflow. An example is the access to a map entry.
 */
fun indexed(idx: String): StringIndexedDataflowGranularity {
    return StringIndexedDataflowGranularity(idx)
}

/**
 * This edge class defines a flow of data between [start] and [end]. The flow can have a certain
 * [granularity].
 */
@RelationshipEntity
open class Dataflow(
    start: Node,
    end: Node,
    /** The granularity of this dataflow. */
    @Convert(DataflowGranularityConverter::class)
    @JsonIgnore
    var granularity: Granularity = default(),
<<<<<<< HEAD
    open val functionSummary: Boolean = false,
) : Edge<Node>(start, end) {
    override var labels = setOf("DFG")
=======
) : ProgramDependence(start, end, DependenceType.DATA) {
    override var labels = super.labels.plus("DFG")
>>>>>>> 49f1fb77

    override fun equals(other: Any?): Boolean {
        if (this === other) return true
        if (other !is Dataflow) return false
        return this.granularity == other.granularity && super.equals(other)
    }

    override fun hashCode(): Int {
        var result = super.hashCode()
        result = 31 * result + granularity.hashCode()
        return result
    }
}

sealed interface CallingContext {
    /** The call expression that affects this dataflow edge. */
    val call: CallExpression
}

class CallingContextIn(override val call: CallExpression) : CallingContext

class CallingContextOut(
    /** The call expression that affects this dataflow edge. */
    override val call: CallExpression
) : CallingContext

/**
 * This edge class defines a flow of data between [start] and [end]. The flow must have a
 * [callingContext] which allows for a context-sensitive dataflow analysis. This edge can also have
 * a certain [granularity].
 */
@RelationshipEntity
class ContextSensitiveDataflow(
    start: Node,
    end: Node,
    /** The granularity of this dataflow. */
    granularity: Granularity = default(),
    val callingContext: CallingContext,
    override val functionSummary: Boolean = false,
) : Dataflow(start, end, granularity) {

    override fun equals(other: Any?): Boolean {
        if (this === other) return true
        if (other !is ContextSensitiveDataflow) return false
        return this.callingContext == other.callingContext && super.equals(other)
    }

    override fun hashCode(): Int {
        var result = super.hashCode()
        result = 31 * result + callingContext.hashCode()
        return result
    }
}

/** This class represents a container of [Dataflow] property edges in a [thisRef]. */
class Dataflows<T : Node>(
    thisRef: Node,
    override var mirrorProperty: KProperty<MutableCollection<Dataflow>>,
    outgoing: Boolean,
) :
    EdgeSet<Node, Dataflow>(thisRef = thisRef, init = ::Dataflow, outgoing = outgoing),
    MirroredEdgeCollection<Node, Dataflow> {

    /**
     * Adds a [ContextSensitiveDataflow] edge from/to (depending on [outgoing]) the node which
     * contains this edge container to/from [node], with the given [Granularity].
     */
    fun addContextSensitive(
        node: T,
        granularity: Granularity = default(),
        callingContext: CallingContext,
        functionSummary: Boolean = false,
    ) {
        val edge =
            if (outgoing) {
                ContextSensitiveDataflow(
                    thisRef,
                    node,
                    granularity,
                    callingContext,
                    functionSummary,
                )
            } else {
                ContextSensitiveDataflow(
                    node,
                    thisRef,
                    granularity,
                    callingContext,
                    functionSummary,
                )
            }

        this.add(edge)
    }

    /**
     * This connects our dataflow to our "mirror" property. Meaning that if we add a node to
     * nextDFG, we add our thisRef to the "prev" of "next" and vice versa.
     */
    override fun handleOnAdd(edge: Dataflow) {
        super<MirroredEdgeCollection>.handleOnAdd(edge)
        val start = edge.start
        val thisRef = this.thisRef

        // For references, we want to propagate assigned types all through the previous DFG nodes.
        // Therefore, we add a type observer to the previous node (if it is not ourselves)
        if (thisRef is Reference && !outgoing && start != thisRef && start is HasType) {
            start.registerTypeObserver(thisRef)
        }
    }
}<|MERGE_RESOLUTION|>--- conflicted
+++ resolved
@@ -29,14 +29,11 @@
 import de.fraunhofer.aisec.cpg.graph.Node
 import de.fraunhofer.aisec.cpg.graph.PointerAccess
 import de.fraunhofer.aisec.cpg.graph.declarations.*
-<<<<<<< HEAD
 import de.fraunhofer.aisec.cpg.graph.declarations.Declaration
 import de.fraunhofer.aisec.cpg.graph.declarations.FieldDeclaration
 import de.fraunhofer.aisec.cpg.graph.declarations.TupleDeclaration
 import de.fraunhofer.aisec.cpg.graph.declarations.VariableDeclaration
 import de.fraunhofer.aisec.cpg.graph.edges.Edge
-=======
->>>>>>> 49f1fb77
 import de.fraunhofer.aisec.cpg.graph.edges.collections.EdgeSet
 import de.fraunhofer.aisec.cpg.graph.edges.collections.MirroredEdgeCollection
 import de.fraunhofer.aisec.cpg.graph.statements.expressions.*
@@ -78,11 +75,7 @@
  * [Dataflow.end] but only parts of it. Common examples include [MemberExpression]s, array or tuple
  * accesses. This class should allow
  */
-<<<<<<< HEAD
-data class PartialDataflowGranularity(
-=======
 open class PartialDataflowGranularity<T>(
->>>>>>> 49f1fb77
     /** The target that is affected by this partial dataflow. */
     val partialTarget: T
 ) : Granularity {
@@ -185,14 +178,9 @@
     @Convert(DataflowGranularityConverter::class)
     @JsonIgnore
     var granularity: Granularity = default(),
-<<<<<<< HEAD
     open val functionSummary: Boolean = false,
-) : Edge<Node>(start, end) {
-    override var labels = setOf("DFG")
-=======
 ) : ProgramDependence(start, end, DependenceType.DATA) {
     override var labels = super.labels.plus("DFG")
->>>>>>> 49f1fb77
 
     override fun equals(other: Any?): Boolean {
         if (this === other) return true
