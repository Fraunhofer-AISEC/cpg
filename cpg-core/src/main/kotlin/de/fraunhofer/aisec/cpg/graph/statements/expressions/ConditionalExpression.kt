--- conflicted
+++ resolved
@@ -35,11 +35,7 @@
  * Represents an expression containing a ternary operator: `var x = condition ? valueIfTrue :
  * valueIfFalse`;
  */
-<<<<<<< HEAD
-class ConditionalExpression : Expression(), HasType.TypeListener, BranchingNode {
-=======
-class ConditionalExpression : Expression(), HasType.TypeListener, ArgumentHolder {
->>>>>>> 56d7019d
+class ConditionalExpression : Expression(), HasType.TypeListener, ArgumentHolder, BranchingNode {
     @AST var condition: Expression = ProblemExpression("could not parse condition expression")
 
     @AST
@@ -97,10 +93,9 @@
             .build()
     }
 
-<<<<<<< HEAD
     override val branchingDecision: Node
         get() = condition
-=======
+
     override fun addArgument(expression: Expression) {
         // Do nothing
     }
@@ -109,7 +104,6 @@
         // Do nothing
         return false
     }
->>>>>>> 56d7019d
 
     override fun equals(other: Any?): Boolean {
         if (this === other) return true
