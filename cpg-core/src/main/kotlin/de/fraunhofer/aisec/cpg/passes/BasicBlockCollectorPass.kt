--- conflicted
+++ resolved
@@ -32,10 +32,7 @@
 import de.fraunhofer.aisec.cpg.graph.edges.flows.EvaluationOrder
 import de.fraunhofer.aisec.cpg.graph.overlays.BasicBlock
 import de.fraunhofer.aisec.cpg.passes.configuration.DependsOn
-<<<<<<< HEAD
 import java.util.*
-=======
->>>>>>> 1f418d44
 
 @DependsOn(EvaluationOrderGraphPass::class)
 class BasicBlockCollectorPass(ctx: TranslationContext) : EOGStarterPass(ctx) {
@@ -45,11 +42,7 @@
     }
 
     override fun accept(t: Node) {
-<<<<<<< HEAD
-        val (firstBasicBlock, _, _) = collectBasicBlocks(t, t.language is HasShortCircuitOperators)
-=======
         val firstBasicBlock = collectBasicBlocks(t)
->>>>>>> 1f418d44
         (t as? EOGStarterHolder)?.firstBasicBlock = firstBasicBlock
     }
 
