--- conflicted
+++ resolved
@@ -258,9 +258,6 @@
     val node = CallExpression()
     node.applyMetadata(this, fqn, rawNode, true)
 
-<<<<<<< HEAD
-    node.callee = callee
-=======
     // Set the call expression as resolution helper for the callee
     if (callee is Reference) {
         callee.resolutionHelper = node
@@ -269,7 +266,6 @@
     if (callee != null) {
         node.callee = callee
     }
->>>>>>> 4b7fe708
     node.template = template
 
     log(node)
@@ -295,9 +291,6 @@
         rawNode
     )
 
-<<<<<<< HEAD
-    node.callee = callee
-=======
     // Set the call expression as resolution helper for the callee
     if (callee is Reference) {
         callee.resolutionHelper = node
@@ -306,7 +299,6 @@
     if (callee != null) {
         node.callee = callee
     }
->>>>>>> 4b7fe708
     node.isStatic = isStatic
 
     log(node)
