--- conflicted
+++ resolved
@@ -410,18 +410,6 @@
         }
     }
 
-<<<<<<< HEAD
-    protected fun handlePointerReference(node: PointerReference) {
-        handleEOG(node.input)
-
-        attachToEOG(node)
-    }
-
-    protected fun handlePointerDereference(node: PointerDereference) {
-        handleEOG(node.input)
-
-        attachToEOG(node)
-=======
     protected fun handleTemplate(template: TemplateDeclaration) {
         // Handle the declarations
         for (decl in template.declarations) {
@@ -430,7 +418,18 @@
 
         // Finally the template itself
         attachToEOG(template)
->>>>>>> 64ec6b5f
+    }
+
+    protected fun handlePointerReference(node: PointerReference) {
+        handleEOG(node.input)
+
+        attachToEOG(node)
+    }
+
+    protected fun handlePointerDereference(node: PointerDereference) {
+        handleEOG(node.input)
+
+        attachToEOG(node)
     }
 
     /**
