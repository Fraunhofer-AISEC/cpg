/*
 * Copyright (c) 2019, Fraunhofer AISEC. All rights reserved.
 *
 * Licensed under the Apache License, Version 2.0 (the "License");
 * you may not use this file except in compliance with the License.
 * You may obtain a copy of the License at
 *
 *      http://www.apache.org/licenses/LICENSE-2.0
 *
 * Unless required by applicable law or agreed to in writing, software
 * distributed under the License is distributed on an "AS IS" BASIS,
 * WITHOUT WARRANTIES OR CONDITIONS OF ANY KIND, either express or implied.
 * See the License for the specific language governing permissions and
 * limitations under the License.
 *
 *                    $$$$$$\  $$$$$$$\   $$$$$$\
 *                   $$  __$$\ $$  __$$\ $$  __$$\
 *                   $$ /  \__|$$ |  $$ |$$ /  \__|
 *                   $$ |      $$$$$$$  |$$ |$$$$\
 *                   $$ |      $$  ____/ $$ |\_$$ |
 *                   $$ |  $$\ $$ |      $$ |  $$ |
 *                   \$$$$$   |$$ |      \$$$$$   |
 *                    \______/ \__|       \______/
 *
 */
package de.fraunhofer.aisec.cpg.passes

import de.fraunhofer.aisec.cpg.TranslationContext
import de.fraunhofer.aisec.cpg.frontends.CastNotPossible
import de.fraunhofer.aisec.cpg.frontends.HasShortCircuitOperators
import de.fraunhofer.aisec.cpg.frontends.ProcessedListener
import de.fraunhofer.aisec.cpg.graph.EOGStarterHolder
import de.fraunhofer.aisec.cpg.graph.Node
import de.fraunhofer.aisec.cpg.graph.StatementHolder
import de.fraunhofer.aisec.cpg.graph.declarations.*
import de.fraunhofer.aisec.cpg.graph.edges.flows.EvaluationOrder
import de.fraunhofer.aisec.cpg.graph.firstParentOrNull
import de.fraunhofer.aisec.cpg.graph.scopes.*
import de.fraunhofer.aisec.cpg.graph.statements.*
import de.fraunhofer.aisec.cpg.graph.statements.expressions.*
import de.fraunhofer.aisec.cpg.graph.types.Type
import de.fraunhofer.aisec.cpg.helpers.IdentitySet
import de.fraunhofer.aisec.cpg.helpers.SubgraphWalker
import de.fraunhofer.aisec.cpg.tryCast
import java.util.*
import org.slf4j.LoggerFactory

/**
 * Creates an Evaluation Order Graph (EOG) based on AST.
 *
 * An EOG is an intra-procedural directed graph whose vertices are executable AST nodes and edges
 * connect them in the order they would be executed when running the program.
 *
 * An EOG always starts at the header of a method/function and ends in one (virtual) or multiple
 * return statements. A virtual return statement with a code location of (-1,-1) is used if the
 * actual source code does not have an explicit return statement.
 *
 * How to use: When constructing the eog for a new CPG AST-node, first the EOG should be constructed
 * for its subtrees, in the order the subtrees are evaluated. This is done by invoking the handler
 * function [handleEOG] on the children of the current node in the appropriate order. After the
 * AST-subtrees of the children are attached to the EOG, the current node has to be attached with
 * [attachToEOG], which simply constructs an EOG-edge from the [currentPredecessors] to the node,
 * and saves the node as the new [currentPredecessors]. Note that some handlers deviate from this
 * order and attach the current root node after a condition and before the other subtrees
 * constituted by its child nodes to represent branching. Nodes that manipulate the control flow of
 * a program have to be handled with more care, by adding and removing nodes from
 * [currentPredecessors] or even temporarily save and restore the valid eog exits of an ast subtree,
 * e.g. [IfStatement].
 *
 * The EOG is similar to the CFG `ControlFlowGraphPass`, but there are some subtle differences:
 * * For methods without explicit return statement, EOF will have an edge to a virtual return node
 *   with line number -1 which does not exist in the original code. A CFG will always end with the
 *   last reachable statement(s) and not insert any virtual return statements.
 * * EOG considers an opening blocking ("Block", indicated by a "{") as a separate node. A CFG will
 *   rather use the first actual executable statement within the block.
 * * For IF statements, EOG treats the "if" keyword and the condition as separate nodes. CFG treats
 *   this as one "if" statement.
 * * EOG considers a method header as a node. CFG will consider the first executable statement of
 *   the methods as a node.
 *
 * Its handleXXX functions are intentionally set as `protected`, in case someone wants to extend
 * this pass and fine-tune it.
 */
@Suppress("MemberVisibilityCanBePrivate")
open class EvaluationOrderGraphPass(ctx: TranslationContext) : TranslationUnitPass(ctx) {

    protected val map = mutableMapOf<Class<out Node>, (Node) -> Unit>()
    protected var currentPredecessors = mutableListOf<Node>()
    protected var nextEdgeBranch: Boolean? = null

    /**
     * This maps nodes that have to handle throws, i.e. [TryStatement] and [FunctionDeclaration], to
     * the [Type]s of errors that were thrown and the EOG exits of the throwing statements. Entries
     * to the outer map will only be created if the node was identified to handle or relay a throw.
     * Entries to the inner throw will only be created when the mapping type was thrown.
     */
    val nodesToInternalThrows = mutableMapOf<Node, MutableMap<Type, MutableList<Node>>>()

    /**
     * This maps nodes that have to handle [BreakStatement]s and [ContinueStatement]s, i.e.
     * [LoopStatement]s and [SwitchStatement]s to the EOG exits of the node they have to handle. An
     * entry will only be created if the statement was identified to handle the above mentioned
     * control flow statements.
     */
    val nodesWithContinuesAndBreaks = mutableMapOf<Node, MutableList<Node>>()

    /**
     * Allows to register EOG creation logic when a currently visited node can depend on future
     * visited nodes. Currently used to connect goto statements and the target labeled statements.
     * Implemented as listener to connect nodes when the goto appears before the label.
     */
    protected val processedListener = ProcessedListener()

    /**
     * Stores all nodes currently handled to add them to the processedListener even if a sub node is
     * the next target of an EOG edge.
     */
    protected val intermediateNodes = mutableListOf<Node>()

    init {
        map[IncludeDeclaration::class.java] = { doNothing() }
        map[TranslationUnitDeclaration::class.java] = {
            handleTranslationUnitDeclaration(it as TranslationUnitDeclaration)
        }
        map[NamespaceDeclaration::class.java] = {
            handleNamespaceDeclaration(it as NamespaceDeclaration)
        }
        map[RecordDeclaration::class.java] = { handleRecordDeclaration(it as RecordDeclaration) }
        map[FunctionDeclaration::class.java] = {
            handleFunctionDeclaration(it as FunctionDeclaration)
        }
        map[TupleDeclaration::class.java] = { handleTupleDeclaration(it as TupleDeclaration) }
        map[VariableDeclaration::class.java] = {
            handleVariableDeclaration(it as VariableDeclaration)
        }
        map[CallExpression::class.java] = { handleCallExpression(it as CallExpression) }
        map[MemberExpression::class.java] = { handleMemberExpression(it as MemberExpression) }
        map[SubscriptExpression::class.java] = {
            handleSubscriptExpression(it as SubscriptExpression)
        }
        map[NewArrayExpression::class.java] = { handleNewArrayExpression(it as NewArrayExpression) }
        map[RangeExpression::class.java] = { handleRangeExpression(it as RangeExpression) }
        map[DeclarationStatement::class.java] = {
            handleDeclarationStatement(it as DeclarationStatement)
        }
        map[ReturnStatement::class.java] = { handleReturnStatement(it as ReturnStatement) }
        map[BinaryOperator::class.java] = { handleBinaryOperator(it as BinaryOperator) }
        map[AssignExpression::class.java] = { handleAssignExpression(it as AssignExpression) }
        map[UnaryOperator::class.java] = { handleUnaryOperator(it as UnaryOperator) }
        map[Block::class.java] = { handleBlock(it as Block) }
        map[IfStatement::class.java] = { handleIfStatement(it as IfStatement) }
        map[AssertStatement::class.java] = { handleAssertStatement(it as AssertStatement) }
        map[WhileStatement::class.java] = { handleWhileStatement(it as WhileStatement) }
        map[DoStatement::class.java] = { handleDoStatement(it as DoStatement) }
        map[ForStatement::class.java] = { handleForStatement(it as ForStatement) }
        map[ForEachStatement::class.java] = { handleForEachStatement(it as ForEachStatement) }
        map[TypeExpression::class.java] = { handleTypeExpression(it as TypeExpression) }
        map[TryStatement::class.java] = { handleTryStatement(it as TryStatement) }
        map[ContinueStatement::class.java] = { handleContinueStatement(it as ContinueStatement) }
        map[DeleteExpression::class.java] = { handleDeleteExpression(it as DeleteExpression) }
        map[BreakStatement::class.java] = { handleBreakStatement(it as BreakStatement) }
        map[SwitchStatement::class.java] = { handleSwitchStatement(it as SwitchStatement) }
        map[LabelStatement::class.java] = { handleLabelStatement(it as LabelStatement) }
        map[GotoStatement::class.java] = { handleGotoStatement(it as GotoStatement) }
        map[CaseStatement::class.java] = { handleCaseStatement(it as CaseStatement) }
        map[SynchronizedStatement::class.java] = {
            handleSynchronizedStatement(it as SynchronizedStatement)
        }
        map[NewExpression::class.java] = { handleNewExpression(it as NewExpression) }
        map[KeyValueExpression::class.java] = { handleKeyValueExpression(it as KeyValueExpression) }
        map[CastExpression::class.java] = { handleCastExpression(it as CastExpression) }
        map[ExpressionList::class.java] = { handleExpressionList(it as ExpressionList) }
        map[ConditionalExpression::class.java] = {
            handleConditionalExpression(it as ConditionalExpression)
        }
        map[InitializerListExpression::class.java] = {
            handleInitializerListExpression(it as InitializerListExpression)
        }
        map[ConstructExpression::class.java] = {
            handleConstructExpression(it as ConstructExpression)
        }
        map[EmptyStatement::class.java] = { handleDefault(it as EmptyStatement) }
        map[Literal::class.java] = { handleDefault(it) }
        map[DefaultStatement::class.java] = { handleDefault(it) }
        map[TypeIdExpression::class.java] = { handleDefault(it) }
        map[PointerReference::class.java] = { handlePointerReference(it as PointerReference) }
        map[PointerDereference::class.java] = { handlePointerDereference(it as PointerDereference) }
        map[Reference::class.java] = { handleDefault(it) }
        map[LambdaExpression::class.java] = { handleLambdaExpression(it as LambdaExpression) }
        map[LookupScopeStatement::class.java] = {
            handleLookupScopeStatement(it as LookupScopeStatement)
        }
        map[ThrowStatement::class.java] = { handleThrowStatement(it as ThrowStatement) }
    }

    protected fun doNothing() {
        // Nothing to do for this node type
    }

    override fun cleanup() {
        intermediateNodes.clear()
        currentPredecessors.clear()
    }

    override fun accept(tu: TranslationUnitDeclaration) {
        handleEOG(tu)
        removeUnreachableEOGEdges(tu)
    }

    /**
     * Removes EOG edges by first building the negative set of nodes that cannot be visited and then
     * remove their outgoing edges. This also removes cycles.
     */
    protected fun removeUnreachableEOGEdges(tu: TranslationUnitDeclaration) {
        // All nodes which have an eog edge
        val eogNodes = IdentitySet<Node>()
        eogNodes.addAll(
            SubgraphWalker.flattenAST(tu).filter {
                it.prevEOGEdges.isNotEmpty() || it.nextEOGEdges.isNotEmpty()
            }
        )
        // only eog entry points
        var validStarts =
            eogNodes.filter { it is EOGStarterHolder || it is VariableDeclaration }.toSet()
        // Remove all nodes from eogNodes which are reachable from validStarts and transitively.
        val alreadySeen = IdentitySet<Node>()
        while (validStarts.isNotEmpty()) {
            eogNodes.removeAll(validStarts)
            validStarts =
                validStarts
                    .flatMap { it.nextEOGEdges }
                    .filter { it.end !in alreadySeen }
                    .map { it.end }
                    .toSet()
            alreadySeen.addAll(validStarts)
        }
        // The remaining nodes are unreachable from the entry points. We delete their outgoing EOG
        // edges.
        for (unvisitedNode in eogNodes) {
            unvisitedNode.nextEOGEdges.clear()
        }
    }

    protected fun handleTranslationUnitDeclaration(node: TranslationUnitDeclaration) {
        handleStatementHolder(node as StatementHolder)

        // loop through functions
        for (child in node.declarations) {
            currentPredecessors.clear()
            handleEOG(child)
        }
        processedListener.clearProcessed()
    }

    protected fun handleNamespaceDeclaration(node: NamespaceDeclaration) {
        handleStatementHolder(node)

        // loop through functions
        for (child in node.declarations) {
            currentPredecessors.clear()
            handleEOG(child)
        }
        processedListener.clearProcessed()
    }

    protected fun handleVariableDeclaration(node: VariableDeclaration) {
        attachToEOG(node)
        // analyze the initializer
        handleEOG(node.initializer)
    }

    protected fun handleTupleDeclaration(node: TupleDeclaration) {
        attachToEOG(node)
        // analyze the initializer
        handleEOG(node.initializer)
    }

    protected open fun handleRecordDeclaration(node: RecordDeclaration) {
        handleStatementHolder(node)
        currentPredecessors.clear()
        for (constructor in node.constructors) {
            handleEOG(constructor)
        }
        for (method in node.methods) {
            handleEOG(method)
        }
        for (fields in node.fields) {
            handleEOG(fields)
        }
        for (records in node.records) {
            handleEOG(records)
        }
    }

    protected fun handleStatementHolder(statementHolder: StatementHolder) {
        // separate code into static and non-static parts as they are executed in different moments,
        // although they can be placed in the same enclosing declaration.
        val code = statementHolder.statements

        val nonStaticCode = code.filter { (it as? Block)?.isStaticBlock == false }
        val staticCode = code.filter { it !in nonStaticCode }

        attachToEOG(statementHolder as Node)
        for (staticStatement in staticCode) {
            handleEOG(staticStatement)
        }
        currentPredecessors.clear()
        attachToEOG(statementHolder as Node)
        for (nonStaticStatement in nonStaticCode) {
            handleEOG(nonStaticStatement)
        }
        currentPredecessors.clear()
    }

    protected fun handleLambdaExpression(node: LambdaExpression) {
        val tmpCurrentEOG = currentPredecessors.toMutableList()
        val tmpCurrentProperties = nextEdgeBranch
        val tmpIntermediateNodes = intermediateNodes.toMutableList()

        nextEdgeBranch = null
        currentPredecessors.clear()
        intermediateNodes.clear()

        handleEOG(node.function)

        nextEdgeBranch = null
        currentPredecessors.clear()
        intermediateNodes.clear()

        nextEdgeBranch = tmpCurrentProperties
        currentPredecessors.addAll(tmpCurrentEOG)
        intermediateNodes.addAll(tmpIntermediateNodes)

        attachToEOG(node)
    }

    protected open fun handleFunctionDeclaration(node: FunctionDeclaration) {
        // reset EOG
        currentPredecessors.clear()
        // push the function declaration
        attachToEOG(node)

        // analyze the body
        handleEOG(node.body)

        val uncaughtEOGThrows = nodesToInternalThrows[node]?.values?.flatten() ?: listOf()
        // Connect uncaught throws to block node
        node.body?.let { addMultipleIncomingEOGEdges(uncaughtEOGThrows, it) }

        // Set default argument evaluation nodes
        val funcDeclNextEOG = node.nextEOG
        currentPredecessors.clear()
        currentPredecessors.add(node)
        var defaultArg: Expression? = null
        for (paramVariableDeclaration in node.parameters) {
            paramVariableDeclaration.default?.let {
                defaultArg = it
                attachToEOG(it)
                currentPredecessors.clear()
                currentPredecessors.add(it)
                currentPredecessors.add(node)
            }
        }
        defaultArg?.let {
            for (nextEOG in funcDeclNextEOG) {
                currentPredecessors.clear()
                currentPredecessors.add(it)
                attachToEOG(nextEOG)
            }
        }
        currentPredecessors.clear()
    }

    /**
     * Tries to create the necessary EOG edges for the [node] (if it is non-null) by looking up the
     * appropriate handler function of the node's class in [map] and calling it. The EOG is build
     * for the entire ast subtree represented by node, and when this function returns the EOG in
     * this subtree can be connected to other trees by invoking this function on them. The nodes
     * stored in [currentPredecessors] contain the valid EOG exits of the subtree that will be
     * connected to the next handled subtree. Adding or removing nodes from the list allows for
     * custom adaptation of control flow behavior when handling nodes that influence control flow,
     * e.g. [LoopStatement]s or [BreakStatement].
     */
    protected fun handleEOG(node: Node?) {
        if (node == null) {
            // nothing to do
            return
        }

        intermediateNodes.add(node)
        var toHandle: Class<*> = node.javaClass
        var callable = map[toHandle]
        while (callable == null) {
            toHandle = toHandle.superclass
            callable = map[toHandle]
            if (toHandle == Node::class.java || !Node::class.java.isAssignableFrom(toHandle)) break
        }
        if (callable != null) {
            callable(node)
        } else {
            LOGGER.info("Parsing of type ${node.javaClass} is not supported (yet)")
        }
    }

<<<<<<< HEAD
    protected fun handlePointerReference(node: PointerReference) {
        createEOG(node.input)

        pushToEOG(node)
    }

    protected fun handlePointerDereference(node: PointerDereference) {
        createEOG(node.input)

        pushToEOG(node)
    }

=======
    /**
     * Default handler for nodes. The node is simply attacked to the EOG and the ast subtree is
     * ignored.
     */
>>>>>>> d2d7af9c
    protected fun handleDefault(node: Node) {
        attachToEOG(node)
    }

    protected fun handleCallExpression(node: CallExpression) {
        // Todo add call as throwexpression to outer scope of call can throw (which is trivial to
        // find out for java, but impossible for c++)

        // evaluate the call target first, optional base should be the callee or in its subtree
<<<<<<< HEAD
        createEOG(node.callee)
=======
        node.callee?.let { handleEOG(it) }
>>>>>>> d2d7af9c

        // then the arguments
        for (arg in node.arguments) {
            handleEOG(arg)
        }
        // finally the call itself
        attachToEOG(node)
    }

    protected fun handleMemberExpression(node: MemberExpression) {
        handleEOG(node.base)
        attachToEOG(node)
    }

    protected fun handleSubscriptExpression(node: SubscriptExpression) {
        // Connect according to evaluation order, first the array reference, then the contained
        // index.
        handleEOG(node.arrayExpression)
        handleEOG(node.subscriptExpression)
        attachToEOG(node)
    }

    protected fun handleNewArrayExpression(node: NewArrayExpression) {
        for (dimension in node.dimensions) {
            handleEOG(dimension)
        }
        handleEOG(node.initializer)
        attachToEOG(node)
    }

    protected fun handleRangeExpression(node: RangeExpression) {
        handleEOG(node.floor)
        handleEOG(node.ceiling)
        handleEOG(node.third)
        attachToEOG(node)
    }

    protected fun handleDeclarationStatement(node: DeclarationStatement) {
        // loop through declarations
        for (declaration in node.declarations) {
            if (declaration is VariableDeclaration) {
                // analyze the initializers if there is one
                handleEOG(declaration)
            } else if (declaration is FunctionDeclaration) {
                // save the current EOG stack, because we can have a function declaration within an
                // existing function and the EOG handler for handling function declarations will
                // reset the
                // stack
                val oldEOG = currentPredecessors.toMutableList()

                // analyze the defaults
                handleEOG(declaration)

                // reset the oldEOG stack
                currentPredecessors = oldEOG
            }
        }

        // push statement itself
        attachToEOG(node)
    }

    protected fun handleReturnStatement(node: ReturnStatement) {
        // analyze the return value
        handleEOG(node.returnValue)

        // push the statement itself
        attachToEOG(node)

        // reset the state afterwards, we're done with this function
        currentPredecessors.clear()
    }

    protected fun handleBinaryOperator(node: BinaryOperator) {
        handleEOG(node.lhs)
        val lang = node.language
        // Two operators that don't evaluate the second operator if the first evaluates to a certain
        // value. If the language has the trait of short-circuit evaluation, we check if the
        // operatorCode is amongst the operators that leed such an evaluation.
        if (
            lang != null &&
                lang is HasShortCircuitOperators &&
                (lang.conjunctiveOperators.contains(node.operatorCode) ||
                    lang.disjunctiveOperators.contains(node.operatorCode))
        ) {
            val shortCircuitNodes = mutableListOf<Node>()
            shortCircuitNodes.addAll(currentPredecessors)
            // Adds true or false depending on whether a conjunctive or disjunctive operator is
            // present.
            // If it is not a conjunctive operator, the check above implies it is a disjunctive
            // operator.
            nextEdgeBranch = lang.conjunctiveOperators.contains(node.operatorCode)
            handleEOG(node.rhs)
            attachToEOG(node)
            setCurrentEOGs(shortCircuitNodes)
            // Inverted property to assigne false when true was assigned above.
            nextEdgeBranch = !lang.conjunctiveOperators.contains(node.operatorCode)
        } else {
            handleEOG(node.rhs)
        }
        attachToEOG(node)
    }

    protected fun handleAssignExpression(node: AssignExpression) {
        for (declaration in node.declarations) {
            handleEOG(declaration)
        }

<<<<<<< HEAD
        // First the left hand side(s)
        node.lhs.forEach { createEOG(it) }
=======
        // Handle left hand side(s) first
        node.lhs.forEach { handleEOG(it) }
>>>>>>> d2d7af9c

        // Then, handle the right side(s). Avoid creating the EOG twice if it's already part of the
        // initializer of a declaration
        node.rhs.forEach {
            if (it !in node.declarations.map { decl -> decl.initializer }) {
                handleEOG(it)
            }
        }

        attachToEOG(node)
    }

    protected fun handleBlock(node: Block) {

        // analyze the contained statements
        for (child in node.statements) {
            handleEOG(child)
        }
        attachToEOG(node)
    }

    protected fun handleUnaryOperator(node: UnaryOperator) {
        // TODO(oxisto): These operator codes are highly language specific and might be more suited
        //  to be handled differently (see https://github.com/Fraunhofer-AISEC/cpg/issues/1161)
        if (node.operatorCode == "throw") {
            handleThrowOperator(node, node.input.type, node.input)
        } else {
            handleUnspecificUnaryOperator(node)
        }
    }

    /**
     * Generates the EOG for a [node] which represents a statement/expression which throws an
     * exception. Since some languages may accept different inputs to a throw statement (typically
     * 1, sometimes 2, 0 is also possible), we have collect these in [inputs]. The input which is
     * evaluated first, must be the first item in the vararg! Any `null` object in `inputs` will be
     * filtered. We connect the throw statement internally, i.e., the inputs are evaluated from
     * index 0 to n and then the whole node is evaluated.
     */
    protected fun handleThrowOperator(node: Node, throwType: Type?, vararg inputs: Expression?) {
        inputs.filterNotNull().forEach { handleEOG(it) }
        attachToEOG(node)

        if (throwType != null) {
            // Here, we identify the encapsulating ast node that can handle or relay a throw
            val handlingOrRelayingParent =
                node.firstParentOrNull { parent ->
                    parent is TryStatement || parent is FunctionDeclaration
                }
            if (handlingOrRelayingParent != null) {
                val throwByTypeMap =
                    nodesToInternalThrows.getOrPut(handlingOrRelayingParent) { mutableMapOf() }
                val throwEOGExits = throwByTypeMap.getOrPut(throwType) { mutableListOf() }
                throwEOGExits.addAll(currentPredecessors.toMutableList())
            } else {
                LOGGER.error(
                    "Cannot attach throw to a parent node, throw is neither in a try statement nor in a relaying function."
                )
            }
        }
        // After a throw, the eog is not progressing in the following ast subtrees
        currentPredecessors.clear()
    }

    /**
     * This function handles all regular unary operators that do not receive any special handling
     * (such as [handleThrowOperator]). This gives language frontends a chance to override this
     * function using [ReplacePass], handle specific operators on their own and delegate the rest to
     * this function.
     */
    protected open fun handleUnspecificUnaryOperator(node: UnaryOperator) {
        val input = node.input
        handleEOG(input)

        attachToEOG(node)
    }

    protected fun handleAssertStatement(node: AssertStatement) {
        handleEOG(node.condition)
        val openConditionEOGs = currentPredecessors.toMutableList()
        handleEOG(node.message)
        setCurrentEOGs(openConditionEOGs)
        attachToEOG(node)
    }

    protected fun handleTypeExpression(node: TypeExpression) {
        attachToEOG(node)
    }

    protected fun handleTryStatement(node: TryStatement) {

        node.resources.forEach { handleEOG(it) }

        handleEOG(node.tryBlock)
        val tmpEOGNodes = currentPredecessors.toMutableList()
        val catchEnds = mutableListOf<Node>()
        val catchesOrRelays = nodesToInternalThrows[node]
        for (catchClause in node.catchClauses) {
            currentPredecessors.clear()
            // Try to catch all internally thrown exceptions under the catching clause and remove
            // caught ones
            val toRemove = mutableSetOf<Type>()
            for ((throwType, eogEdges) in catchesOrRelays ?: mapOf()) {
                val catchParam = catchClause.parameter
                if (catchParam == null) { // e.g. catch (...)
                    currentPredecessors.addAll(eogEdges)
                } else if (throwType.tryCast(catchParam.type) != CastNotPossible) {
                    // If the thrown type can be cast to the type of the catch clause, a valid
                    // handling of the
                    // throw can be assumed
                    currentPredecessors.addAll(eogEdges)
                    toRemove.add(throwType)
                }
            }
            toRemove.forEach { catchesOrRelays?.remove(it) }
            attachToEOG(catchClause)
            handleEOG(catchClause.body)
            catchEnds.addAll(currentPredecessors)
        }

        // We need to handle the else block after the catch clauses, as the else could contain a
        // throw itself
        // that should not be caught be the catch clauses.
        if (node.elseBlock != null) {
            currentPredecessors.clear()
            currentPredecessors.addAll(tmpEOGNodes)
            handleEOG(node.elseBlock)
            // All valid try ends got through the else block.
            tmpEOGNodes.clear()
            tmpEOGNodes.addAll(currentPredecessors)
        }
        tmpEOGNodes.addAll(catchEnds)

        val canTerminateExceptionfree = tmpEOGNodes.any { reachableFromValidEOGRoot(it) }
        currentPredecessors.clear()
        currentPredecessors.addAll(tmpEOGNodes)
        // connect all try-block, catch-clause and uncaught throws eog points to finally start if
        // finally exists
        if (node.finallyBlock != null) {
            // extends current EOG by all value EOG from open throws
            catchesOrRelays
                ?.entries
                ?.flatMap { (_, value) -> value }
                ?.let { currentPredecessors.addAll(it) }
            handleEOG(node.finallyBlock)

            //  all current-eog edges , result of finally execution as value List of uncaught
            // catchesOrRelaysThrows
            for ((_, value) in catchesOrRelays ?: mapOf()) {
                value.clear()
                value.addAll(currentPredecessors)
            }
        }
        // Forwards all open and uncaught throwing nodes to the outer scope that may handle them
        val outerCatchingNode =
            node.firstParentOrNull { parent -> parent is TryStatement || parent is LoopStatement }
        if (outerCatchingNode != null) {
            // Forwarding is done by merging the currently associated throws to a type with the new
            // throws based on their type
            val outerCatchesOrRelays =
                nodesToInternalThrows.getOrPut(outerCatchingNode) { mutableMapOf() }
            for ((exceptionType, exceptionSources) in catchesOrRelays ?: mapOf()) {
                val catches = outerCatchesOrRelays.getOrPut(exceptionType) { mutableListOf() }
                catches.addAll(exceptionSources)
            }
        }
        // To Avoid edges out of the try or finally block to the next regular statement if the try
        // can not be exited
        // without a throw
        if (!canTerminateExceptionfree) {
            currentPredecessors.clear()
        }
        attachToEOG(node)
    }

    protected fun handleContinueStatement(node: ContinueStatement) {
        attachToEOG(node)
        val label = node.label
        val continuableNode =
            if (label == null) {
                node.firstParentOrNull { it.isContinuable() }
            } else {
                // If a label was specified, the continue is associated to a node explicitly labeled
                // with the same label
                getLabeledASTNode(node, label)
            }
        if (continuableNode != null) {
            val cfNodesList =
                nodesWithContinuesAndBreaks.getOrPut(continuableNode) { mutableListOf() }
            cfNodesList.add(node)
        } else {
            LOGGER.error(
                "I am unexpectedly not in a continuable subtree, cannot add continue statement"
            )
        }

        currentPredecessors.clear()
    }

    protected fun handleDeleteExpression(node: DeleteExpression) {
        for (operand in node.operands) {
            handleEOG(operand)
        }
        attachToEOG(node)
    }

    protected fun handleBreakStatement(node: BreakStatement) {
        attachToEOG(node)
        val label = node.label
        val breakableNode =
            if (label == null) {
                node.firstParentOrNull { it.isBreakable() }
            } else {
                getLabeledASTNode(node, label)
            }
        if (breakableNode != null) {
            val cfNodesList =
                nodesWithContinuesAndBreaks.getOrPut(breakableNode) { mutableListOf() }
            cfNodesList.add(node)
        } else {
            LOGGER.error("I am unexpectedly not in a breakable subtree, cannot add break statement")
        }

        currentPredecessors.clear()
    }

    protected fun handleLabelStatement(node: LabelStatement) {
        node.scope?.addLabelStatement(node)
        handleEOG(node.subStatement)
    }

    protected fun handleGotoStatement(node: GotoStatement) {
        attachToEOG(node)
        node.targetLabel?.let {
            processedListener.registerObjectListener(it) { _, to -> addEOGEdge(node, to) }
        }
        currentPredecessors.clear()
    }

    protected fun handleCaseStatement(node: CaseStatement) {
        handleEOG(node.caseExpression)
        attachToEOG(node)
    }

    protected fun handleNewExpression(node: NewExpression) {
        handleEOG(node.initializer)
        attachToEOG(node)
    }

    protected fun handleKeyValueExpression(node: KeyValueExpression) {
        handleEOG(node.key)
        handleEOG(node.value)
        attachToEOG(node)
    }

    protected fun handleCastExpression(node: CastExpression) {
        handleEOG(node.expression)
        attachToEOG(node)
    }

    protected fun handleExpressionList(node: ExpressionList) {
        for (expr in node.expressions) {
            handleEOG(expr)
        }
        attachToEOG(node)
    }

    protected fun handleInitializerListExpression(node: InitializerListExpression) {
        // first the arguments
        for (inits in node.initializers) {
            handleEOG(inits)
        }
        attachToEOG(node)
    }

    protected fun handleConstructExpression(node: ConstructExpression) {
        // first the arguments
        for (arg in node.arguments) {
            handleEOG(arg)
        }
        attachToEOG(node)

        if (node.anonymousClass != null) {
            // Generate the EOG inside the anonymous class. It's not linked to the EOG of the outer
            // part.
            val tmpCurrentEOG = currentPredecessors.toMutableList()
            val tmpCurrentProperties = nextEdgeBranch
            val tmpIntermediateNodes = intermediateNodes.toMutableList()

            nextEdgeBranch = null
            currentPredecessors.clear()
            intermediateNodes.clear()

            handleEOG(node.anonymousClass)

            nextEdgeBranch = null
            currentPredecessors.clear()
            intermediateNodes.clear()

            nextEdgeBranch = tmpCurrentProperties
            currentPredecessors.addAll(tmpCurrentEOG)
            intermediateNodes.addAll(tmpIntermediateNodes)
        }
    }

    /**
     * Creates an EOG-edge between the given argument node and the saved currentEOG Nodes stored in
     * [currentPredecessors].
     *
     * @param node node that gets the incoming edge
     */
    fun attachToEOG(node: Node) {
        LOGGER.trace("Pushing {} {} to EOG", node.javaClass.simpleName, node)
        for (intermediate in intermediateNodes) {
            processedListener.process(intermediate, node)
        }
        addMultipleIncomingEOGEdges(currentPredecessors, node)
        intermediateNodes.clear()
        currentPredecessors.clear()
        nextEdgeBranch = null
        currentPredecessors.add(node)
    }

    fun setCurrentEOGs(nodes: List<Node>) {
        LOGGER.trace("Setting {} to EOGs", nodes)
        currentPredecessors = nodes.toMutableList()
    }

    /**
     * Connects the current EOG leaf nodes to the last stacked node, e.g. loop head, and removes the
     * nodes.
     *
     * @param loopScope the loop scope
     */
    protected fun handleContainedBreaksAndContinues(loopStatement: LoopStatement) {
        // Breaks are connected to the NEXT EOG node and therefore temporarily stored after the loop
        // context is destroyed
        val cfNode = nodesWithContinuesAndBreaks[loopStatement]
        cfNode?.let {
            // All [BreakStatement]s are added to the current predecessors to attach them to the
            // nodes following the loop
            currentPredecessors.addAll(cfNode.filterIsInstance<BreakStatement>())
            // [ContinueStatement]s are attached to the start of loops
            val continues = cfNode.filterIsInstance<ContinueStatement>().toMutableList()
            if (continues.isNotEmpty()) {
                val conditions =
                    loopStatement.conditions
                        .map { SubgraphWalker.getEOGPathEdges(it).entries }
                        .flatten()
                conditions.forEach { node -> addMultipleIncomingEOGEdges(continues, node) }
            }
        }
    }

    /**
     * Connects current EOG nodes to the previously saved loop start to mimic control flow of loops
     */
    protected fun connectCurrentEOGToLoopStart(loopStatement: LoopStatement) {
        loopStatement.starts.forEach { node ->
            addMultipleIncomingEOGEdges(currentPredecessors, node)
        }
    }

    /**
     * Builds an EOG edge from prev to next. 'eogDirection' defines how the node instances save the
     * references constituting the edge. 'FORWARD': only the nodes nextEOG member contains
     * references, an points to the next nodes. 'BACKWARD': only the nodes prevEOG member contains
     * references and points to the previous nodes. 'BIDIRECTIONAL': nextEOG and prevEOG contain
     * references and point to the previous and the next nodes.
     *
     * @param prev the previous node
     * @param next the next node
     */
    protected fun addEOGEdge(prev: Node, next: Node) {
        val propertyEdge = EvaluationOrder(prev, next, unreachable = false)
        propertyEdge.branch = nextEdgeBranch

        prev.nextEOGEdges += propertyEdge
    }

    protected fun addMultipleIncomingEOGEdges(prevs: List<Node>, next: Node) {
        prevs.forEach { prev -> addEOGEdge(prev, next) }
    }

    protected fun handleSynchronizedStatement(node: SynchronizedStatement) {
        handleEOG(node.expression)
        attachToEOG(node)
        handleEOG(node.block)
    }

    protected fun handleConditionalExpression(node: ConditionalExpression) {
        val openBranchNodes = mutableListOf<Node>()
        handleEOG(node.condition)
        // To have semantic information after the condition evaluation
        attachToEOG(node)
        val openConditionEOGs = currentPredecessors.toMutableList()
        nextEdgeBranch = true
        handleEOG(node.thenExpression)
        openBranchNodes.addAll(currentPredecessors)
        setCurrentEOGs(openConditionEOGs)
        nextEdgeBranch = false
        handleEOG(node.elseExpression)
        openBranchNodes.addAll(currentPredecessors)
        setCurrentEOGs(openBranchNodes)
    }

    protected fun handleDoStatement(node: DoStatement) {
        handleEOG(node.statement)
        handleEOG(node.condition)
        // TODO(oxisto): Do we really want to set DFG edges here?
        node.condition?.let { node.prevDFGEdges += it }
        attachToEOG(node) // To have semantic information after the condition evaluation
        nextEdgeBranch = true
        connectCurrentEOGToLoopStart(node)
        nextEdgeBranch = false
        node.elseStatement?.let { handleEOG(it) }
        handleContainedBreaksAndContinues(node)
    }

    protected fun handleForEachStatement(node: ForEachStatement) {
        handleEOG(node.iterable)
        handleEOG(node.variable)
        // TODO(oxisto): Do we really want to set DFG edges here?
        node.variable?.let { node.prevDFGEdges += it }
        attachToEOG(node) // To have semantic information after the variable declaration
        nextEdgeBranch = true
        val tmpEOGNodes = currentPredecessors.toMutableList()
        handleEOG(node.statement)
        connectCurrentEOGToLoopStart(node)
        currentPredecessors.clear()
        currentPredecessors.addAll(tmpEOGNodes)
        node.elseStatement?.let { handleEOG(it) }
        handleContainedBreaksAndContinues(node)
        nextEdgeBranch = false
    }

    protected fun handleForStatement(node: ForStatement) {
        handleEOG(node.initializerStatement)
        handleEOG(node.conditionDeclaration)
        handleEOG(node.condition)

        attachToEOG(node) // To have semantic information after the condition evaluation
        nextEdgeBranch = true
        val tmpEOGNodes = currentPredecessors.toMutableList()

        handleEOG(node.statement)
        handleEOG(node.iterationStatement)

        connectCurrentEOGToLoopStart(node)

        currentPredecessors.clear()
        currentPredecessors.addAll(tmpEOGNodes)
        node.elseStatement?.let { handleEOG(it) }
        handleContainedBreaksAndContinues(node)
        nextEdgeBranch = false
    }

    protected fun handleIfStatement(node: IfStatement) {
        val openBranchNodes = mutableListOf<Node>()
        handleEOG(node.initializerStatement)
        handleEOG(node.conditionDeclaration)
        handleEOG(node.condition)
        attachToEOG(node) // To have semantic information after the condition evaluation
        val openConditionEOGs = currentPredecessors.toMutableList()
        nextEdgeBranch = true
        handleEOG(node.thenStatement)
        openBranchNodes.addAll(currentPredecessors)
        if (node.elseStatement != null) {
            setCurrentEOGs(openConditionEOGs)
            nextEdgeBranch = false
            handleEOG(node.elseStatement)
            openBranchNodes.addAll(currentPredecessors)
        } else {
            openBranchNodes.addAll(openConditionEOGs)
        }
        setCurrentEOGs(openBranchNodes)
    }

    protected fun handleSwitchStatement(node: SwitchStatement) {
        handleEOG(node.initializerStatement)
        handleEOG(node.selectorDeclaration)
        handleEOG(node.selector)
        attachToEOG(node) // To have semantic information after the condition evaluation
        val tmp = currentPredecessors.toMutableList()
        val compound =
            if (node.statement is DoStatement) {
                handleEOG(node.statement)
                (node.statement as DoStatement).statement as Block
            } else {
                node.statement as Block
            }
        currentPredecessors = mutableListOf()
        for (subStatement in compound.statements) {
            if (subStatement is CaseStatement || subStatement is DefaultStatement) {
                currentPredecessors.addAll(tmp)
            }
            handleEOG(subStatement)
        }

        // If we do not have default statement, we also need to put the switch statement into the
        // currentPredecessors, otherwise we will completely ignore everything that is "beyond" the
        // switch statement
        if (compound.statements.filter { it is DefaultStatement }.isEmpty()) {
            currentPredecessors.add(node)
        }

        attachToEOG(compound)
        currentPredecessors.addAll(nodesWithContinuesAndBreaks[node] ?: mutableListOf())
    }

    protected fun handleWhileStatement(node: WhileStatement) {
        handleEOG(node.conditionDeclaration)
        handleEOG(node.condition)
        attachToEOG(node) // To have semantic information after the condition evaluation
        nextEdgeBranch = true
        val tmpEOGNodes = currentPredecessors.toMutableList()
        handleEOG(node.statement)
        connectCurrentEOGToLoopStart(node)

        // Replace current EOG nodes without triggering post setEOG ... processing
        currentPredecessors.clear()
        currentPredecessors.addAll(tmpEOGNodes)
        nextEdgeBranch = false
        node.elseStatement?.let { handleEOG(it) }
        handleContainedBreaksAndContinues(node)
    }

    private fun handleLookupScopeStatement(stmt: LookupScopeStatement) {
        // Include the node as part of the EOG itself, but we do not need to go into any children or
        // properties here
        attachToEOG(stmt)
    }

    /** We use the scope where the current [node] is in, to find a statement labeled with [label] */
    fun getLabeledASTNode(node: Node, label: String): Node? {
        scopeManager.jumpTo(node.scope)
        val labelStatement = scopeManager.getLabelStatement(label)
        labelStatement?.subStatement?.let {
            return it
        }
        return null
    }

    /** Calls [handleThrowOperator]. */
    protected fun handleThrowStatement(statement: ThrowStatement) {
        handleThrowOperator(
            statement,
            statement.exception?.type,
            statement.exception,
            statement.parentException
        )
    }

    companion object {
        protected val LOGGER = LoggerFactory.getLogger(EvaluationOrderGraphPass::class.java)

        /**
         * Searches backwards in the EOG on whether there is a path from a function declaration to
         * the given node. After the construction phase, some unreachable nodes may have EOG edges.
         * This function also serves to truncate the EOG graph by unreachable paths.
         *
         * @param node
         * - That lies on the reachable or unreachable path
         *
         * @return true if the node can bea reached from a function declaration
         */
        protected fun reachableFromValidEOGRoot(node: Node): Boolean {
            val passedBy = mutableSetOf<Node>()
            val workList = node.prevEOG.toMutableList()
            while (workList.isNotEmpty()) {
                val toProcess = workList[0]
                workList.remove(toProcess)
                passedBy.add(toProcess)
                if (toProcess is FunctionDeclaration) {
                    return true
                }
                for (pred in toProcess.prevEOG) {
                    if (pred !in passedBy && pred !in workList) {
                        workList.add(pred)
                    }
                }
            }
            return false
        }

        /**
         * Checks if every node that has another node in its next or previous EOG List is also
         * contained in that nodes previous or next EOG list to ensure the bidirectionality of the
         * relation in both lists.
         *
         * @param n
         * @return
         */
        fun checkEOGInvariant(n: Node): Boolean {
            val allNodes = SubgraphWalker.flattenAST(n)
            var ret = true
            for (node in allNodes) {
                for (next in node.nextEOG) {
                    if (node !in next.prevEOG) {
                        LOGGER.warn(
                            "Violation to EOG invariant found: Node $node does not have a back-reference from his EOG-successor $next."
                        )
                        ret = false
                    }
                }
                for (prev in node.prevEOG) {
                    if (node !in prev.nextEOG) {
                        LOGGER.warn(
                            "Violation to EOG invariant found: Node $node does not have a reference from his EOG-predecessor $prev."
                        )
                        ret = false
                    }
                }
            }
            return ret
        }
    }

    /**
     * Statements that constitute the start of the Loop depending on the used pass, mostly of
     * size 1. THis list has to be extended if new structures are added that allow for looping.
     */
    val LoopStatement.starts: List<Node>
        get() =
            when (this) {
                is WhileStatement -> {
                    if (this.conditionDeclaration != null)
                        SubgraphWalker.getEOGPathEdges(this.conditionDeclaration).entries
                    else if (this.condition != null)
                        SubgraphWalker.getEOGPathEdges(this.condition).entries
                    else SubgraphWalker.getEOGPathEdges(this.statement).entries
                }
                is ForStatement -> {
                    if (this.conditionDeclaration != null)
                        SubgraphWalker.getEOGPathEdges(this.conditionDeclaration).entries
                    else if (this.condition != null)
                        SubgraphWalker.getEOGPathEdges(this.condition).entries
                    else SubgraphWalker.getEOGPathEdges(this.statement).entries
                }
                is ForEachStatement -> {
                    SubgraphWalker.getEOGPathEdges(this).entries
                }
                is DoStatement -> {
                    SubgraphWalker.getEOGPathEdges(this.statement).entries
                }
                else -> {
                    LOGGER.error(
                        "Currently the component {} does not have a defined loop start.",
                        this?.javaClass
                    )
                    ArrayList()
                }
            }

    /**
     * Statements that constitute the start of the condition evaluation, mostly of size 1. This has
     * to be extended if new nodes are added that have a condition relevant as entry points when
     * looping.
     */
    val Node.conditions: List<Node>
        get() =
            when (this) {
                is WhileStatement ->
                    mutableListOf(this.condition, this.conditionDeclaration).filterNotNull()
                is ForStatement -> mutableListOf(this.condition).filterNotNull()
                is ForEachStatement -> mutableListOf(this.variable).filterNotNull()
                is DoStatement -> mutableListOf(this.condition).filterNotNull()
                is AssertStatement -> mutableListOf(this.condition).filterNotNull()
                else -> {
                    LOGGER.error(
                        "Currently the component {} does not have defined conditions",
                        this.javaClass
                    )
                    mutableListOf()
                }
            }

    /** Can be exited via [BreakStatement]. */
    fun Node.isBreakable(): Boolean {
        return when (this) {
            is LoopStatement -> true
            is TryStatement -> true
            is SwitchStatement -> true
            else -> false
        }
    }

    /** Can be rerun from the beginning via [ContinueStatement]. */
    fun Node.isContinuable(): Boolean {
        return when (this) {
            is LoopStatement -> true
            else -> false
        }
    }
}<|MERGE_RESOLUTION|>--- conflicted
+++ resolved
@@ -402,25 +402,23 @@
         }
     }
 
-<<<<<<< HEAD
+
     protected fun handlePointerReference(node: PointerReference) {
-        createEOG(node.input)
-
-        pushToEOG(node)
+        handleEOG(node.input)
+
+        attachToEOG(node)
     }
 
     protected fun handlePointerDereference(node: PointerDereference) {
-        createEOG(node.input)
-
-        pushToEOG(node)
-    }
-
-=======
+        handleEOG(node.input)
+
+        attachToEOG(node)
+    }
+
     /**
      * Default handler for nodes. The node is simply attacked to the EOG and the ast subtree is
      * ignored.
      */
->>>>>>> d2d7af9c
     protected fun handleDefault(node: Node) {
         attachToEOG(node)
     }
@@ -430,11 +428,7 @@
         // find out for java, but impossible for c++)
 
         // evaluate the call target first, optional base should be the callee or in its subtree
-<<<<<<< HEAD
-        createEOG(node.callee)
-=======
         node.callee?.let { handleEOG(it) }
->>>>>>> d2d7af9c
 
         // then the arguments
         for (arg in node.arguments) {
@@ -543,13 +537,8 @@
             handleEOG(declaration)
         }
 
-<<<<<<< HEAD
-        // First the left hand side(s)
-        node.lhs.forEach { createEOG(it) }
-=======
         // Handle left hand side(s) first
         node.lhs.forEach { handleEOG(it) }
->>>>>>> d2d7af9c
 
         // Then, handle the right side(s). Avoid creating the EOG twice if it's already part of the
         // initializer of a declaration
