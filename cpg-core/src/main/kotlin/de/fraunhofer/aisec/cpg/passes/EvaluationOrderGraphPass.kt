--- conflicted
+++ resolved
@@ -157,13 +157,10 @@
         map[TypeIdExpression::class.java] = { handleDefault(it) }
         map[Reference::class.java] = { handleDefault(it) }
         map[LambdaExpression::class.java] = { handleLambdaExpression(it as LambdaExpression) }
-<<<<<<< HEAD
-        map[ThrowStatement::class.java] = { handleThrowStatement(it as ThrowStatement) }
-=======
         map[LookupScopeStatement::class.java] = {
             handleLookupScopeStatement(it as LookupScopeStatement)
         }
->>>>>>> 3d074433
+        map[ThrowStatement::class.java] = { handleThrowStatement(it as ThrowStatement) }
     }
 
     protected fun doNothing() {
@@ -1026,15 +1023,14 @@
         nextEdgeBranch = false
     }
 
-<<<<<<< HEAD
-    protected fun handleThrowStatement(statement: ThrowStatement) {
-        TODO("Needs implementing")
-=======
     private fun handleLookupScopeStatement(stmt: LookupScopeStatement) {
         // Include the node as part of the EOG itself, but we do not need to go into any children or
         // properties here
         pushToEOG(stmt)
->>>>>>> 3d074433
+    }
+
+    protected fun handleThrowStatement(statement: ThrowStatement) {
+        TODO("Needs implementing")
     }
 
     companion object {
