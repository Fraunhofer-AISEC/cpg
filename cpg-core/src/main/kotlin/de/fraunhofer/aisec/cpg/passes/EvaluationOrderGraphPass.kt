--- conflicted
+++ resolved
@@ -387,12 +387,8 @@
         if (callable != null) {
             callable(node)
         } else {
-            handleUnknown(node)
-        }
-    }
-
-    protected open fun handleUnknown(node: Node) {
-        LOGGER.info("Parsing of type ${node.javaClass} is not supported (yet)")
+            LOGGER.info("Parsing of type ${node.javaClass} is not supported (yet)")
+        }
     }
 
     protected fun handleDefault(node: Node) {
@@ -529,11 +525,7 @@
         pushToEOG(node)
     }
 
-<<<<<<< HEAD
-    protected open fun handleCompoundStatement(node: CompoundStatement) {
-=======
     protected fun handleBlock(node: Block) {
->>>>>>> 2373df5b
         // not all language handle compound statements as scoping blocks, so we need to avoid
         // creating new scopes here
         scopeManager.enterScopeIfExists(node)
