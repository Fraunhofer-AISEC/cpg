/*
 * Copyright (c) 2022, Fraunhofer AISEC. All rights reserved.
 *
 * Licensed under the Apache License, Version 2.0 (the "License");
 * you may not use this file except in compliance with the License.
 * You may obtain a copy of the License at
 *
 *      http://www.apache.org/licenses/LICENSE-2.0
 *
 * Unless required by applicable law or agreed to in writing, software
 * distributed under the License is distributed on an "AS IS" BASIS,
 * WITHOUT WARRANTIES OR CONDITIONS OF ANY KIND, either express or implied.
 * See the License for the specific language governing permissions and
 * limitations under the License.
 *
 *                    $$$$$$\  $$$$$$$\   $$$$$$\
 *                   $$  __$$\ $$  __$$\ $$  __$$\
 *                   $$ /  \__|$$ |  $$ |$$ /  \__|
 *                   $$ |      $$$$$$$  |$$ |$$$$\
 *                   $$ |      $$  ____/ $$ |\_$$ |
 *                   $$ |  $$\ $$ |      $$ |  $$ |
 *                   \$$$$$   |$$ |      \$$$$$   |
 *                    \______/ \__|       \______/
 *
 */
package de.fraunhofer.aisec.cpg.graph

import de.fraunhofer.aisec.cpg.frontends.LanguageFrontend
import de.fraunhofer.aisec.cpg.graph.Node.Companion.EMPTY_NAME
import de.fraunhofer.aisec.cpg.graph.NodeBuilder.log
import de.fraunhofer.aisec.cpg.graph.scopes.Scope
import de.fraunhofer.aisec.cpg.graph.scopes.Symbol
import de.fraunhofer.aisec.cpg.graph.statements.*

/**
 * Creates a new [ReturnStatement]. The [MetadataProvider] receiver will be used to fill different
 * meta-data using [Node.applyMetadata]. Calling this extension function outside of Kotlin requires
 * an appropriate [MetadataProvider], such as a [LanguageFrontend] as an additional prepended
 * argument.
 */
@JvmOverloads
fun MetadataProvider.newReturnStatement(rawNode: Any? = null): ReturnStatement {
    val node = ReturnStatement()
    node.applyMetadata(this, EMPTY_NAME, rawNode, true)

    log(node)
    return node
}

/**
 * Creates a new [CatchClause]. The [MetadataProvider] receiver will be used to fill different
 * meta-data using [Node.applyMetadata]. Calling this extension function outside of Kotlin requires
 * an appropriate [MetadataProvider], such as a [LanguageFrontend] as an additional prepended
 * argument.
 */
@JvmOverloads
fun MetadataProvider.newCatchClause(rawNode: Any? = null): CatchClause {
    val node = CatchClause()
    node.applyMetadata(this, EMPTY_NAME, rawNode, true)

    log(node)
    return node
}

/**
 * Creates a new [TryStatement]. The [MetadataProvider] receiver will be used to fill different
 * meta-data using [Node.applyMetadata]. Calling this extension function outside of Kotlin requires
 * an appropriate [MetadataProvider], such as a [LanguageFrontend] as an additional prepended
 * argument.
 */
@JvmOverloads
fun MetadataProvider.newTryStatement(rawNode: Any? = null): TryStatement {
    val node = TryStatement()
    node.applyMetadata(this, EMPTY_NAME, rawNode, true)

    log(node)
    return node
}

/**
 * Creates a new [AssertStatement]. The [MetadataProvider] receiver will be used to fill different
 * meta-data using [Node.applyMetadata]. Calling this extension function outside of Kotlin requires
 * an appropriate [MetadataProvider], such as a [LanguageFrontend] as an additional prepended
 * argument.
 */
@JvmOverloads
fun MetadataProvider.newAssertStatement(rawNode: Any? = null): AssertStatement {
    val node = AssertStatement()
    node.applyMetadata(this, EMPTY_NAME, rawNode, true)

    log(node)
    return node
}

/**
 * Creates a new [DistinctLanguageBlock]. The [MetadataProvider] receiver will be used to fill
 * different meta-data using [Node.applyMetadata]. Calling this extension function outside of Kotlin
 * requires an appropriate [MetadataProvider], such as a [LanguageFrontend] as an additional
 * prepended argument.
 */
@JvmOverloads
fun MetadataProvider.newDistinctLanguageBlock(rawNode: Any? = null): DistinctLanguageBlock {
    val node = DistinctLanguageBlock()
    node.applyMetadata(this, EMPTY_NAME, rawNode, true)

    log(node)
    return node
}

/**
 * Creates a new [SynchronizedStatement]. The [MetadataProvider] receiver will be used to fill
 * different meta-data using [Node.applyMetadata]. Calling this extension function outside of Kotlin
 * requires an appropriate [MetadataProvider], such as a [LanguageFrontend] as an additional
 * prepended argument.
 */
@JvmOverloads
fun MetadataProvider.newSynchronizedStatement(rawNode: Any? = null): SynchronizedStatement {
    val node = SynchronizedStatement()
    node.applyMetadata(this, EMPTY_NAME, rawNode, true)

    log(node)
    return node
}

/**
 * Creates a new [EmptyStatement]. The [MetadataProvider] receiver will be used to fill different
 * meta-data using [Node.applyMetadata]. Calling this extension function outside of Kotlin requires
 * an appropriate [MetadataProvider], such as a [LanguageFrontend] as an additional prepended
 * argument.
 */
@JvmOverloads
fun MetadataProvider.newEmptyStatement(rawNode: Any? = null): EmptyStatement {
    val node = EmptyStatement()
    node.applyMetadata(this, EMPTY_NAME, rawNode, true)

    log(node)
    return node
}

/**
 * Creates a new [DeclarationStatement]. The [MetadataProvider] receiver will be used to fill
 * different meta-data using [Node.applyMetadata]. Calling this extension function outside of Kotlin
 * requires an appropriate [MetadataProvider], such as a [LanguageFrontend] as an additional
 * prepended argument.
 */
@JvmOverloads
fun MetadataProvider.newDeclarationStatement(rawNode: Any? = null): DeclarationStatement {
    val node = DeclarationStatement()
    node.applyMetadata(this, EMPTY_NAME, rawNode, true)

    log(node)
    return node
}

/**
 * Creates a new [IfStatement]. The [MetadataProvider] receiver will be used to fill different
 * meta-data using [Node.applyMetadata]. Calling this extension function outside of Kotlin requires
 * an appropriate [MetadataProvider], such as a [LanguageFrontend] as an additional prepended
 * argument.
 */
@JvmOverloads
fun MetadataProvider.newIfStatement(rawNode: Any? = null): IfStatement {
    val node = IfStatement()
    node.applyMetadata(this, EMPTY_NAME, rawNode, true)

    log(node)
    return node
}

/**
 * Creates a new [LabelStatement]. The [MetadataProvider] receiver will be used to fill different
 * meta-data using [Node.applyMetadata]. Calling this extension function outside of Kotlin requires
 * an appropriate [MetadataProvider], such as a [LanguageFrontend] as an additional prepended
 * argument.
 */
@JvmOverloads
fun MetadataProvider.newLabelStatement(rawNode: Any? = null): LabelStatement {
    val node = LabelStatement()
    node.applyMetadata(this, EMPTY_NAME, rawNode, true)

    log(node)
    return node
}

/**
 * Creates a new [GotoStatement]. The [MetadataProvider] receiver will be used to fill different
 * meta-data using [Node.applyMetadata]. Calling this extension function outside of Kotlin requires
 * an appropriate [MetadataProvider], such as a [LanguageFrontend] as an additional prepended
 * argument.
 */
@JvmOverloads
fun MetadataProvider.newGotoStatement(rawNode: Any? = null): GotoStatement {
    val node = GotoStatement()
    node.applyMetadata(this, EMPTY_NAME, rawNode, true)

    log(node)
    return node
}

/**
 * Creates a new [WhileStatement]. The [MetadataProvider] receiver will be used to fill different
 * meta-data using [Node.applyMetadata]. Calling this extension function outside of Kotlin requires
 * an appropriate [MetadataProvider], such as a [LanguageFrontend] as an additional prepended
 * argument.
 */
@JvmOverloads
fun MetadataProvider.newWhileStatement(rawNode: Any? = null): WhileStatement {
    val node = WhileStatement()
    node.applyMetadata(this, EMPTY_NAME, rawNode, true)

    log(node)
    return node
}

/**
 * Creates a new [DoStatement]. The [MetadataProvider] receiver will be used to fill different
 * meta-data using [Node.applyMetadata]. Calling this extension function outside of Kotlin requires
 * an appropriate [MetadataProvider], such as a [LanguageFrontend] as an additional prepended
 * argument.
 */
@JvmOverloads
fun MetadataProvider.newDoStatement(rawNode: Any? = null): DoStatement {
    val node = DoStatement()
    node.applyMetadata(this, EMPTY_NAME, rawNode, true)

    log(node)
    return node
}

/**
 * Creates a new [ForEachStatement]. The [MetadataProvider] receiver will be used to fill different
 * meta-data using [Node.applyMetadata]. Calling this extension function outside of Kotlin requires
 * an appropriate [MetadataProvider], such as a [LanguageFrontend] as an additional prepended
 * argument.
 */
@JvmOverloads
fun MetadataProvider.newForEachStatement(rawNode: Any? = null): ForEachStatement {
    val node = ForEachStatement()
    node.applyMetadata(this, EMPTY_NAME, rawNode, true)

    log(node)
    return node
}

/**
 * Creates a new [ForStatement]. The [MetadataProvider] receiver will be used to fill different
 * meta-data using [Node.applyMetadata]. Calling this extension function outside of Kotlin requires
 * an appropriate [MetadataProvider], such as a [LanguageFrontend] as an additional prepended
 * argument.
 */
@JvmOverloads
fun MetadataProvider.newForStatement(rawNode: Any? = null): ForStatement {
    val node = ForStatement()
    node.applyMetadata(this, EMPTY_NAME, rawNode, true)

    log(node)
    return node
}

/**
 * Creates a new [ContinueStatement]. The [MetadataProvider] receiver will be used to fill different
 * meta-data using [Node.applyMetadata]. Calling this extension function outside of Kotlin requires
 * an appropriate [MetadataProvider], such as a [LanguageFrontend] as an additional prepended
 * argument.
 */
@JvmOverloads
fun MetadataProvider.newContinueStatement(rawNode: Any? = null): ContinueStatement {
    val node = ContinueStatement()
    node.applyMetadata(this, EMPTY_NAME, rawNode, true)

    log(node)
    return node
}

/**
 * Creates a new [BreakStatement]. The [MetadataProvider] receiver will be used to fill different
 * meta-data using [Node.applyMetadata]. Calling this extension function outside of Kotlin requires
 * an appropriate [MetadataProvider], such as a [LanguageFrontend] as an additional prepended
 * argument.
 */
@JvmOverloads
fun MetadataProvider.newBreakStatement(rawNode: Any? = null): BreakStatement {
    val node = BreakStatement()
    node.applyMetadata(this, EMPTY_NAME, rawNode, true)

    log(node)
    return node
}

/**
 * Creates a new [SwitchStatement]. The [MetadataProvider] receiver will be used to fill different
 * meta-data using [Node.applyMetadata]. Calling this extension function outside of Kotlin requires
 * an appropriate [MetadataProvider], such as a [LanguageFrontend] as an additional prepended
 * argument.
 */
@JvmOverloads
fun MetadataProvider.newSwitchStatement(rawNode: Any? = null): SwitchStatement {
    val node = SwitchStatement()
    node.applyMetadata(this, EMPTY_NAME, rawNode, true)

    log(node)
    return node
}

/**
 * Creates a new [CaseStatement]. The [MetadataProvider] receiver will be used to fill different
 * meta-data using [Node.applyMetadata]. Calling this extension function outside of Kotlin requires
 * an appropriate [MetadataProvider], such as a [LanguageFrontend] as an additional prepended
 * argument.
 */
@JvmOverloads
fun MetadataProvider.newCaseStatement(rawNode: Any? = null): CaseStatement {
    val node = CaseStatement()
    node.applyMetadata(this, EMPTY_NAME, rawNode, true)

    log(node)
    return node
}

/**
 * Creates a new [DefaultStatement]. The [MetadataProvider] receiver will be used to fill different
 * meta-data using [Node.applyMetadata]. Calling this extension function outside of Kotlin requires
 * an appropriate [MetadataProvider], such as a [LanguageFrontend] as an additional prepended
 * argument.
 */
@JvmOverloads
fun MetadataProvider.newDefaultStatement(rawNode: Any? = null): DefaultStatement {
    val node = DefaultStatement()
    node.applyMetadata(this, EMPTY_NAME, rawNode, true)

    log(node)
    return node
}

/**
<<<<<<< HEAD
 * Creates a new [ThrowStatement]. The [MetadataProvider] receiver will be used to fill different
 * meta-data using [Node.applyMetadata]. Calling this extension function outside of Kotlin requires
 * an appropriate [MetadataProvider], such as a [LanguageFrontend] as an additional prepended
 * argument.
 */
@JvmOverloads
fun MetadataProvider.newThrowStatement(rawNode: Any? = null): ThrowStatement {
    val node = ThrowStatement()
    node.applyMetadata(this, EMPTY_NAME, rawNode, true)

=======
 * Creates a new [LookupScopeStatement]. The [MetadataProvider] receiver will be used to fill
 * different meta-data using [Node.applyMetadata]. Calling this extension function outside of Kotlin
 * requires an appropriate [MetadataProvider], such as a [LanguageFrontend] as an additional
 * prepended argument.
 */
@JvmOverloads
fun MetadataProvider.newLookupScopeStatement(
    symbols: List<Symbol>,
    targetScope: Scope?,
    rawNode: Any? = null
): LookupScopeStatement {
    val node = LookupScopeStatement()
    node.targetScope = targetScope
    node.applyMetadata(this, EMPTY_NAME, rawNode, true)

    // Add it to our scope
    for (symbol in symbols) {
        node.scope?.predefinedLookupScopes[symbol] = node
    }

>>>>>>> 3d074433
    log(node)
    return node
}<|MERGE_RESOLUTION|>--- conflicted
+++ resolved
@@ -333,18 +333,6 @@
 }
 
 /**
-<<<<<<< HEAD
- * Creates a new [ThrowStatement]. The [MetadataProvider] receiver will be used to fill different
- * meta-data using [Node.applyMetadata]. Calling this extension function outside of Kotlin requires
- * an appropriate [MetadataProvider], such as a [LanguageFrontend] as an additional prepended
- * argument.
- */
-@JvmOverloads
-fun MetadataProvider.newThrowStatement(rawNode: Any? = null): ThrowStatement {
-    val node = ThrowStatement()
-    node.applyMetadata(this, EMPTY_NAME, rawNode, true)
-
-=======
  * Creates a new [LookupScopeStatement]. The [MetadataProvider] receiver will be used to fill
  * different meta-data using [Node.applyMetadata]. Calling this extension function outside of Kotlin
  * requires an appropriate [MetadataProvider], such as a [LanguageFrontend] as an additional
@@ -365,7 +353,21 @@
         node.scope?.predefinedLookupScopes[symbol] = node
     }
 
->>>>>>> 3d074433
+    log(node)
+    return node
+}
+
+/**
+ * Creates a new [ThrowStatement]. The [MetadataProvider] receiver will be used to fill different
+ * meta-data using [Node.applyMetadata]. Calling this extension function outside of Kotlin requires
+ * an appropriate [MetadataProvider], such as a [LanguageFrontend] as an additional prepended
+ * argument.
+ */
+@JvmOverloads
+fun MetadataProvider.newThrowStatement(rawNode: Any? = null): ThrowStatement {
+    val node = ThrowStatement()
+    node.applyMetadata(this, EMPTY_NAME, rawNode, true)
+
     log(node)
     return node
 }