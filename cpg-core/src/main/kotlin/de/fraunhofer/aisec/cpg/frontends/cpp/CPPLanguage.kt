--- conflicted
+++ resolved
@@ -56,12 +56,7 @@
     @Transient
     override val simpleTypes =
         mapOf(
-<<<<<<< HEAD
-            "boolean" to IntegerType("boolean", 1, this, NumericType.Modifier.SIGNED),
-            "bool" to IntegerType("bool", 1, this, NumericType.Modifier.SIGNED),
-=======
             "bool" to BooleanType("bool", 1, this, NumericType.Modifier.SIGNED),
->>>>>>> 67e75f30
             "char" to IntegerType("char", 8, this, NumericType.Modifier.NOT_APPLICABLE),
             "byte" to IntegerType("byte", 8, this, NumericType.Modifier.SIGNED),
             "short" to IntegerType("short", 16, this, NumericType.Modifier.SIGNED),
