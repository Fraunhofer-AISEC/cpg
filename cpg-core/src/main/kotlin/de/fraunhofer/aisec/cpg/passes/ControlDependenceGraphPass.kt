/*
 * Copyright (c) 2023, Fraunhofer AISEC. All rights reserved.
 *
 * Licensed under the Apache License, Version 2.0 (the "License");
 * you may not use this file except in compliance with the License.
 * You may obtain a copy of the License at
 *
 *      http://www.apache.org/licenses/LICENSE-2.0
 *
 * Unless required by applicable law or agreed to in writing, software
 * distributed under the License is distributed on an "AS IS" BASIS,
 * WITHOUT WARRANTIES OR CONDITIONS OF ANY KIND, either express or implied.
 * See the License for the specific language governing permissions and
 * limitations under the License.
 *
 *                    $$$$$$\  $$$$$$$\   $$$$$$\
 *                   $$  __$$\ $$  __$$\ $$  __$$\
 *                   $$ /  \__|$$ |  $$ |$$ /  \__|
 *                   $$ |      $$$$$$$  |$$ |$$$$\
 *                   $$ |      $$  ____/ $$ |\_$$ |
 *                   $$ |  $$\ $$ |      $$ |  $$ |
 *                   \$$$$$   |$$ |      \$$$$$   |
 *                    \______/ \__|       \______/
 *
 */
package de.fraunhofer.aisec.cpg.passes

import de.fraunhofer.aisec.cpg.TranslationContext
import de.fraunhofer.aisec.cpg.graph.BranchingNode
import de.fraunhofer.aisec.cpg.graph.Node
import de.fraunhofer.aisec.cpg.graph.allChildren
import de.fraunhofer.aisec.cpg.graph.declarations.FunctionDeclaration
import de.fraunhofer.aisec.cpg.graph.declarations.cyclomaticComplexity
import de.fraunhofer.aisec.cpg.graph.edges.Edge
import de.fraunhofer.aisec.cpg.graph.edges.flows.EvaluationOrder
import de.fraunhofer.aisec.cpg.graph.statements.IfStatement
import de.fraunhofer.aisec.cpg.graph.statements.ReturnStatement
import de.fraunhofer.aisec.cpg.graph.statements.expressions.ConditionalExpression
import de.fraunhofer.aisec.cpg.graph.statements.expressions.ShortCircuitOperator
import de.fraunhofer.aisec.cpg.helpers.IdentitySet
import de.fraunhofer.aisec.cpg.helpers.functional.LatticeElement
import de.fraunhofer.aisec.cpg.helpers.functional.MapLattice
import de.fraunhofer.aisec.cpg.helpers.functional.MapLatticeT
import de.fraunhofer.aisec.cpg.helpers.functional.PowersetLattice
import de.fraunhofer.aisec.cpg.helpers.functional.PowersetLatticeT
import de.fraunhofer.aisec.cpg.helpers.functional.iterateEOGClean
import de.fraunhofer.aisec.cpg.helpers.identitySetOf
import de.fraunhofer.aisec.cpg.passes.configuration.DependsOn
import java.util.*
import kotlin.collections.component1
import kotlin.collections.component2

/** This pass builds the Control Dependence Graph (CDG) by iterating through the EOG. */
@DependsOn(EvaluationOrderGraphPass::class)
open class ControlDependenceGraphPass(ctx: TranslationContext) : EOGStarterPass(ctx) {

    class Configuration(
        /**
         * This specifies the maximum complexity (as calculated per
         * [Statement.cyclomaticComplexity]) a [FunctionDeclaration] must have in order to be
         * considered.
         */
        var maxComplexity: Int? = null
    ) : PassConfiguration()

    override fun cleanup() {
        // Nothing to do
    }

    /**
     * Computes the CDG for the given [startNode]. It performs the following steps:
     * 1) Compute the "parent branching node" for each node and through which path the node is
     *    reached
     * 2) Find out which branch of a [BranchingNode] is actually conditional. The other ones aren't.
     * 3) For each node: 3.a) Check if the node is reachable through an unconditional path of its
     *    parent [BranchingNode] or through all the conditional paths. 3.b) Move the node "one layer
     *    up" by finding the parent node of the current [BranchingNode] and changing it to this
     *    parent node and the path(s) through which the [BranchingNode] node is reachable. 3.c)
     *    Repeat step 3) until you cannot move the node upwards in the CDG anymore.
     */
    override fun accept(startNode: Node) {
        // For now, we only execute this for function declarations, we will support all EOG starters
        // in the future.
        if (startNode !is FunctionDeclaration) {
            return
        }
        val max = passConfig<Configuration>()?.maxComplexity
        val c = startNode.body?.cyclomaticComplexity ?: 0
        if (max != null && c > max) {
            log.info(
                "Ignoring function ${startNode.name} because its complexity (${c}) is greater than the configured maximum (${max})"
            )
            return
        }

        // Maps nodes to their "cdg parent" (i.e. the dominator) and also has the information
        // through which path it is reached. If all outgoing paths of the node's dominator result in
        // the node, we use the dominator's state instead (i.e., we move the node one layer upwards)
        var startState = PrevEOGState(mapOf())
        val identityMap = IdentityHashMap<Node, PowersetLattice<Node>>()
        identityMap[startNode] = PowersetLattice<Node>(identitySetOf(startNode))
        startState = startState.push(startNode, PrevEOGLattice(identityMap))
        log.debug("Iterating EOG of {}", startNode)
        val finalState = iterateEOGClean(startNode.nextEOGEdges, startState, ::handleEdge)
        log.debug("Done iterating EOG of {}", startNode)

        val branchingNodeConditionals = getBranchingNodeConditions(startNode)

        // Collect the information, identify merge points, etc. This is not really efficient yet :(
        for ((node, dominatorPaths) in finalState.elements) {
            val dominatorsList =
                dominatorPaths.elements.entries
                    .map { (k, v) -> Pair(k, v.elements.toMutableSet()) }
                    .toMutableList()
            val finalDominators = mutableListOf<Pair<Node, MutableSet<Node>>>()
            val conditionKeys =
                dominatorPaths.elements.entries
                    .filter { (k, _) ->
                        (k as? BranchingNode)?.branchedBy == node ||
                            node in
                                ((k as? BranchingNode)?.branchedBy?.allChildren<Node>() ?: listOf())
                    }
                    .map { (k, _) -> k }
            if (conditionKeys.isNotEmpty()) {
                // The node is part of the condition. For loops, it happens that these nodes are
                // somehow put in the CDG of the surrounding statement (e.g. the loop) but we don't
                // want this. Move it one layer up.
                for (k1 in conditionKeys) {
                    dominatorsList.removeIf { k1 == it.first }
                    finalState.elements[k1]?.elements?.forEach { (newK, newV) ->
                        val entry = dominatorsList.firstOrNull { it.first == newK }
                        entry?.let {
                            dominatorsList.remove(entry)
                            val update = entry.second.addAll(newV.elements)
                            if (update) dominatorsList.add(entry) else finalDominators.add(entry)
                        } ?: dominatorsList.add(Pair(newK, newV.elements.toMutableSet()))
                    }
                }
            }
            val alreadySeen = mutableSetOf<Pair<Node, Set<Node>>>()

            while (dominatorsList.isNotEmpty()) {
                val (k, v) = dominatorsList.removeFirst()
                alreadySeen.add(Pair(k, v))
                if (k != startNode && v.containsAll(branchingNodeConditionals[k] ?: setOf())) {
                    // We are reachable from all the branches of a branching node. Add this parent
                    // to the worklist or update an existing entry. Also consider already existing
                    // entries in finalDominators list and update it (if necessary)
                    val newDominatorMap = finalState.elements[k]?.elements
                    newDominatorMap?.forEach { (newK, newV) ->
                        when {
                            dominatorsList.any { it.first == newK } -> {
                                // Entry exists => update it
                                dominatorsList
                                    .first { it.first == newK }
                                    .second
                                    .addAll(newV.elements)
                            }
                            finalDominators.any { it.first == newK } -> {
                                // Entry in final dominators => Delete it and add it to the worklist
                                // (but only if something changed)
                                val entry = finalDominators.first { it.first == newK }
                                finalDominators.remove(entry)
                                val update = entry.second.addAll(newV.elements)
                                if (
                                    update &&
                                        alreadySeen.none {
                                            it.first == entry.first &&
                                                it.second.containsAll(entry.second)
                                        }
                                )
                                    dominatorsList.add(entry)
                                else finalDominators.add(entry)
                            }
                            alreadySeen.none {
                                it.first == newK && it.second.containsAll(newV.elements)
                            } -> {
                                // We don't have an entry yet => add a new one
                                val newEntry = Pair(newK, newV.elements.toMutableSet())
                                dominatorsList.add(newEntry)
                            }
                            else -> {
                                // Not sure what to do, there seems to be a cycle but this entry is
                                // not in finalDominators for some reason. Add to finalDominators
                                // now.
                                finalDominators.add(Pair(newK, newV.elements.toMutableSet()))
                            }
                        }
                    }
                } else {
                    // Node is not reachable from all branches => k dominates node. Add to
                    // finalDominators.
                    finalDominators.add(Pair(k, v))
                }
            }

            // We have all the dominators of this node and potentially traversed the graph
            // "upwards". Add the CDG edges
            finalDominators
                .filter { (k, _) -> k != node }
                .forEach { (k, v) ->
                    val branchesSet =
                        k.nextEOGEdges
                            .filter { edge -> edge.end in v }
                            .mapNotNull { it.branch }
                            .toSet()

                    node.prevCDGEdges.add(k) {
                        branches =
                            when {
                                branchesSet.isNotEmpty() -> {
                                    branchesSet
                                }
                                k is IfStatement &&
                                    (branchingNodeConditionals[k]?.size ?: 0) >
                                        1 -> { // Note: branchesSet must be empty here The if
                                    // statement has only a then branch but there's a way
                                    // to "jump out" of this branch. In this case, we
                                    // want to set the false property here.
                                    setOf(false)
                                }
                                else -> setOf()
                            }
                    }
                }
        }
    }

    /*
     * For a branching node, we identify which path(s) have to be found to be in a "merging point".
     * There are two options:
     *   1) There's a path which is executed independent of the branch (e.g. this is the case for an if-statement without an else-branch).
     *   2) A node can be reached from all conditional branches.
     *
     * This method collects the merging points. It also includes the function declaration itself.
     */
    private fun getBranchingNodeConditions(functionDeclaration: FunctionDeclaration) =
        mapOf(
            // For the function declaration, there's only the path through the function declaration
            // itself.
            Pair(functionDeclaration, setOf(functionDeclaration)),
            *functionDeclaration
                .allChildren<BranchingNode>()
                .filterIsInstance<Node>()
                .map { branchingNode ->
                    val mergingPoints =
                        if (branchingNode.nextEOGEdges.any { !it.isConditionalBranch() }) {
                            // There's an unconditional path (case 1), so when reaching this branch,
                            // we're done. Collect all (=1) unconditional branches.
                            branchingNode.nextEOGEdges
                                .filter { !it.isConditionalBranch() }
                                .map { it.end }
                                .toSet()
                        } else {
                            // All branches are executed based on some condition (case 2), so we
                            // collect all these branches.
                            branchingNode.nextEOGEdges.map { it.end }.toSet()
                        }
                    // Map this branching node to its merging points
                    Pair(branchingNode, mergingPoints)
                }
                .toTypedArray(),
        )
}

/**
 * This method is executed for each EOG edge which is in the worklist. [currentEdge] is the edge to
 * process, [currentState] contains the state which was observed before arriving here.
 *
 * This method modifies the state for the next eog edge as follows:
 * - If [currentEdge] starts in a [BranchingNode], the end node depends on the start node. We modify
 *   the state to express that "the end node depends on the start node and is reachable through the
 *   path starting at the end node".
 * - For all other starting nodes, we copy the state of the start node to the end node.
 *
 * Returns the updated state and true because we always expect an update of the state.
 */
fun handleEdge(
<<<<<<< HEAD
    currentEdge: EvaluationOrder,
    currentState:
        LatticeElement<Map<Node, LatticeElement<Map<Node, LatticeElement<IdentitySet<Node>>>>>>
): LatticeElement<Map<Node, LatticeElement<Map<Node, LatticeElement<IdentitySet<Node>>>>>> {
    var newState = currentState as? PrevEOGState ?: return currentState
=======
    currentEdge: Edge<Node>,
    currentState: State<Node, IdentityHashMap<Node, IdentitySet<Node>>>,
): State<Node, IdentityHashMap<Node, IdentitySet<Node>>> {
>>>>>>> 530a6ab6
    // Check if we start in a branching node and if this edge leads to the conditional
    // branch. In this case, the next node will move "one layer downwards" in the CDG.
    if (currentEdge.start is BranchingNode) { // && currentEdge.isConditionalBranch()) {
        // We start in a branching node and end in one of the branches, so we have the
        // following state:
        // for the branching node "start", we have a path through "end".
        val prevPathLattice =
            PrevEOGLattice(
                IdentityHashMap(
                    newState.elements[currentEdge.start]
                        ?.elements
                        ?.filter { (k, _) -> k == currentEdge.start }
                        ?.mapValues { (_, v) -> PowersetLattice(v.elements) }
                )
            )
        val map = IdentityHashMap<Node, PowersetLattice<Node>>()
        map[currentEdge.start] = PowersetLattice(identitySetOf(currentEdge.end))
        val newPath = PrevEOGLattice(map).lub(prevPathLattice)
        newState = newState.push(currentEdge.end, newPath)
    } else {
        // We did not start in a branching node, so for the next node, we have the same path
        // (last branching + first end node) as for the start node of this edge.
        // If there is no state for the start node (most likely, this is the case for the
        // first edge in a function), we generate a new state where we start in "start" end
        // have "end" as the first node in the "branch".
        val state =
            PrevEOGLattice(
                IdentityHashMap(
                    newState.elements[currentEdge.start]?.elements?.mapValues { (_, v) ->
                        PowersetLattice(v.elements)
                    }
                        ?: mutableMapOf(
                            Pair(currentEdge.start, PowersetLattice(identitySetOf(currentEdge.end)))
                        )
                )
            )
        newState = newState.push(currentEdge.end, state)
    }
    return newState
}

/**
 * For all types I've seen so far, the "true" branch is executed conditionally.
 *
 * For if-statements, the BRANCH property is set to "false" for the "else" branch (which is also
 * executed conditionally) and is not set in the code after an if-statement if there's no else
 * branch (which is also always executed). For all other nodes, the "false" branch is the code after
 * the loop or so (i.e., the unconditionally executed path).
 *
 * Note: This method does not account for return statements in the conditional part or endless loops
 * where the other branch is actually also conditionally executed (or not). It should be easy to
 * change this if we do not want this behavior (just remove the condition on the start node of the
 * "false" branch).
 */
private fun EvaluationOrder.isConditionalBranch(): Boolean {
    return if (branch == true) {
        true
    } else
        (this.start is IfStatement ||
            this.start is ConditionalExpression ||
            this.start is ShortCircuitOperator) && branch == false ||
            (this.start is IfStatement &&
                !(this.start as IfStatement).allBranchesFromMyThenBranchGoThrough(
                    (this.start as IfStatement).nextUnconditionalNode
                ))
}

private val IfStatement.nextUnconditionalNode: Node?
    get() = this.nextEOGEdges.firstOrNull { it.branch == null }?.end

private fun IfStatement.allBranchesFromMyThenBranchGoThrough(node: Node?): Boolean {
    if (this.thenStatement.allChildren<ReturnStatement>().isNotEmpty()) return false

    if (node == null) return true

    val alreadySeen = mutableSetOf<Node>()
    val nextNodes = this.nextEOGEdges.filter { it.branch == true }.map { it.end }.toMutableList()

    while (nextNodes.isNotEmpty()) {
        val nextNode = nextNodes.removeFirst()
        if (nextNode == node) {
            continue
        } else if (nextNode.nextEOG.isEmpty()) {
            // We're at the end of the EOG but didn't see "node" on this path. Fail
            return false
        }
        alreadySeen.add(nextNode)
        nextNodes.addAll(nextNode.nextEOG.filter { it !in alreadySeen })
    }

    return true
}

/**
 * Implements the [LatticeElement] over a set of nodes and their set of "nextEOG" nodes which reach
 * this node.
 */
class PrevEOGLattice(elements: IdentityHashMap<Node, PowersetLatticeT<Node>>) :
    MapLatticeT<Node, PowersetLatticeT<Node>, IdentitySet<Node>>(elements) {

    override fun lub(
        other: LatticeElement<IdentityHashMap<Node, PowersetLattice<Node>>>
    ): PrevEOGLattice {
        val powerset = PowersetLattice(IdentitySet<Node>())
        MapLattice<Node, PowersetLattice<IdentitySet<Node>, Node>, IdentitySet<Node>>(
            IdentityHashMap()
        )
        val allKeys = other.elements.keys.union(this.elements.keys)
        val newMap =
            allKeys.fold(IdentityHashMap<Node, PowersetLattice<Node>>()) { current, key ->
                val otherValue = other.elements[key]
                val thisValue = this.elements[key]
                val newValue =
                    if (thisValue != null && otherValue != null) {
                        thisValue.lub(otherValue)
                    } else if (thisValue != null) {
                        thisValue
                    } else otherValue
                newValue?.let { current[key] = it }
                current
            }
        return PrevEOGLattice(newMap)
    }

    override fun duplicate() =
        PrevEOGLattice(
            IdentityHashMap(
                this.elements.mapValues { (_, v) -> PowersetLattice(v.elements) }.toMap()
            )
        )
}

/**
 * A state which actually holds a state for all [Edge]s. It maps the node to its
 * [BranchingNode]-parent and the path through which it is reached.
 */
class PrevEOGState(elements: IdentityHashMap<Node, PrevEOGLattice>) :
    MapLattice<Node, PrevEOGLattice, PowersetLattice<Node>>(elements) {

    override fun lub(other: LatticeElement<IdentityHashMap<Node, PrevEOGLattice>>): PrevEOGState {
        val allKeys = other.elements.keys.union(this.elements.keys)
        val newMap =
            allKeys.fold(IdentityHashMap<Node, PrevEOGLattice>()) { current, key ->
                val otherValue = other.elements[key]
                val thisValue = this.elements[key]
                val newValue =
                    if (thisValue != null && otherValue != null) {
                        thisValue.lub(otherValue)
                    } else if (thisValue != null) {
                        thisValue
                    } else otherValue
                newValue?.let { current[key] = it }
                current
            }
        return PrevEOGState(newMap)
    }

    override fun duplicate() = PrevEOGState(this.elements)

    fun push(newNode: Node, newEOGLattice: PrevEOGLattice): PrevEOGState {
        return this.lub(
            PrevEOGState(
                IdentityHashMap(mutableMapOf<Node, PrevEOGLattice>(Pair(newNode, newEOGLattice)))
            )
        )
    }
}<|MERGE_RESOLUTION|>--- conflicted
+++ resolved
@@ -276,17 +276,12 @@
  * Returns the updated state and true because we always expect an update of the state.
  */
 fun handleEdge(
-<<<<<<< HEAD
     currentEdge: EvaluationOrder,
     currentState:
         LatticeElement<Map<Node, LatticeElement<Map<Node, LatticeElement<IdentitySet<Node>>>>>>
 ): LatticeElement<Map<Node, LatticeElement<Map<Node, LatticeElement<IdentitySet<Node>>>>>> {
     var newState = currentState as? PrevEOGState ?: return currentState
-=======
-    currentEdge: Edge<Node>,
-    currentState: State<Node, IdentityHashMap<Node, IdentitySet<Node>>>,
-): State<Node, IdentityHashMap<Node, IdentitySet<Node>>> {
->>>>>>> 530a6ab6
+
     // Check if we start in a branching node and if this edge leads to the conditional
     // branch. In this case, the next node will move "one layer downwards" in the CDG.
     if (currentEdge.start is BranchingNode) { // && currentEdge.isConditionalBranch()) {
