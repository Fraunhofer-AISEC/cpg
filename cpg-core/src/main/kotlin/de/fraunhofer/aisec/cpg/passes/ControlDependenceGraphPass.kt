--- conflicted
+++ resolved
@@ -38,13 +38,6 @@
 import de.fraunhofer.aisec.cpg.graph.statements.expressions.ComprehensionExpression
 import de.fraunhofer.aisec.cpg.graph.statements.expressions.ConditionalExpression
 import de.fraunhofer.aisec.cpg.graph.statements.expressions.ShortCircuitOperator
-<<<<<<< HEAD
-import de.fraunhofer.aisec.cpg.helpers.*
-import de.fraunhofer.aisec.cpg.helpers.LatticeElement
-import de.fraunhofer.aisec.cpg.passes.configuration.DependsOn
-import java.util.*
-import kotlin.system.measureTimeMillis
-=======
 import de.fraunhofer.aisec.cpg.helpers.functional.Lattice
 import de.fraunhofer.aisec.cpg.helpers.functional.MapLattice
 import de.fraunhofer.aisec.cpg.helpers.functional.PowersetLattice
@@ -52,7 +45,7 @@
 import de.fraunhofer.aisec.cpg.passes.configuration.DependsOn
 import kotlin.collections.component1
 import kotlin.collections.component2
->>>>>>> edd50686
+import kotlin.system.measureTimeMillis
 
 /** This pass builds the Control Dependence Graph (CDG) by iterating through the EOG. */
 @DependsOn(EvaluationOrderGraphPass::class)
@@ -104,17 +97,6 @@
         // Maps nodes to their "cdg parent" (i.e. the dominator) and also has the information
         // through which path it is reached. If all outgoing paths of the node's dominator result in
         // the node, we use the dominator's state instead (i.e., we move the node one layer upwards)
-<<<<<<< HEAD
-        val startState = PrevEOGState()
-        val identityMap = IdentityHashMap<Node, IdentitySet<Node>>()
-        identityMap[startNode] = identitySetOf(startNode)
-        startState.push(startNode, PrevEOGLattice(identityMap))
-        var finalState: State<Node, IdentityHashMap<Node, IdentitySet<Node>>>
-        val executionTime = measureTimeMillis {
-            finalState = iterateEOG(startNode.nextEOGEdges, startState, ::handleEdge) ?: return
-        }
-        log.info("[CDG] iterated EOG for ${startNode.name}. Time: $executionTime")
-=======
         var startState: PrevEOGStateElement = prevEOGState.bottom
         startState =
             prevEOGState.push(
@@ -123,10 +105,12 @@
                 PrevEOGLatticeElement(startNode to PowersetLattice.Element(startNode)),
             )
         log.debug("Iterating EOG of {}", startNode)
-        val finalState = prevEOGState.iterateEOG(startNode.nextEOGEdges, startState, ::handleEdge)
-        log.debug("Done iterating EOG of {}", startNode)
-
->>>>>>> edd50686
+        var finalState: State<Node, IdentityHashMap<Node, IdentitySet<Node>>>
+        val executionTime = measureTimeMillis {
+            finalState = prevEOGState.iterateEOG(startNode.nextEOGEdges, startState, ::handleEdge)
+        }
+        log.info("[CDG] iterated EOG for ${startNode.name}. Time: $executionTime")
+
         val branchingNodeConditionals = getBranchingNodeConditions(startNode)
 
         // Collect the information, identify merge points, etc. This is not really efficient yet :(
