/*
 * Copyright (c) 2023, Fraunhofer AISEC. All rights reserved.
 *
 * Licensed under the Apache License, Version 2.0 (the "License");
 * you may not use this file except in compliance with the License.
 * You may obtain a copy of the License at
 *
 *      http://www.apache.org/licenses/LICENSE-2.0
 *
 * Unless required by applicable law or agreed to in writing, software
 * distributed under the License is distributed on an "AS IS" BASIS,
 * WITHOUT WARRANTIES OR CONDITIONS OF ANY KIND, either express or implied.
 * See the License for the specific language governing permissions and
 * limitations under the License.
 *
 *                    $$$$$$\  $$$$$$$\   $$$$$$\
 *                   $$  __$$\ $$  __$$\ $$  __$$\
 *                   $$ /  \__|$$ |  $$ |$$ /  \__|
 *                   $$ |      $$$$$$$  |$$ |$$$$\
 *                   $$ |      $$  ____/ $$ |\_$$ |
 *                   $$ |  $$\ $$ |      $$ |  $$ |
 *                   \$$$$$   |$$ |      \$$$$$   |
 *                    \______/ \__|       \______/
 *
 */
package de.fraunhofer.aisec.cpg.passes

import de.fraunhofer.aisec.cpg.TranslationContext
import de.fraunhofer.aisec.cpg.frontends.HasShortCircuitOperators
import de.fraunhofer.aisec.cpg.graph.BranchingNode
import de.fraunhofer.aisec.cpg.graph.Node
import de.fraunhofer.aisec.cpg.graph.allChildren
import de.fraunhofer.aisec.cpg.graph.declarations.FunctionDeclaration
import de.fraunhofer.aisec.cpg.graph.declarations.cyclomaticComplexity
import de.fraunhofer.aisec.cpg.graph.edges.flows.EvaluationOrder
import de.fraunhofer.aisec.cpg.graph.statements.DoStatement
import de.fraunhofer.aisec.cpg.graph.statements.IfStatement
import de.fraunhofer.aisec.cpg.graph.statements.LoopStatement
import de.fraunhofer.aisec.cpg.graph.statements.ReturnStatement
import de.fraunhofer.aisec.cpg.graph.statements.expressions.ComprehensionExpression
import de.fraunhofer.aisec.cpg.graph.statements.expressions.ConditionalExpression
import de.fraunhofer.aisec.cpg.graph.statements.expressions.ShortCircuitOperator
import de.fraunhofer.aisec.cpg.helpers.functional.Lattice
import de.fraunhofer.aisec.cpg.helpers.functional.MapLattice
import de.fraunhofer.aisec.cpg.helpers.functional.PowersetLattice
<<<<<<< HEAD
import de.fraunhofer.aisec.cpg.passes.configuration.DependsOn
import java.text.NumberFormat
import java.util.Locale
=======
import de.fraunhofer.aisec.cpg.passes.ControlDependenceGraphPass.BasicBlock
import de.fraunhofer.aisec.cpg.passes.configuration.DependsOn
import de.fraunhofer.aisec.cpg.sarif.PhysicalLocation
import de.fraunhofer.aisec.cpg.sarif.Region
import java.net.URI
import java.util.IdentityHashMap
import java.util.Objects
>>>>>>> 8ee77ebe
import kotlin.collections.component1
import kotlin.collections.component2
import kotlin.system.measureTimeMillis

/** This pass builds the Control Dependence Graph (CDG) by iterating through the EOG. */
@DependsOn(EvaluationOrderGraphPass::class)
open class ControlDependenceGraphPass(ctx: TranslationContext) : EOGStarterPass(ctx) {

    class Configuration(
        /**
         * This specifies the maximum complexity (as calculated per
         * [de.fraunhofer.aisec.cpg.graph.statements.Statement.cyclomaticComplexity]) a
         * [FunctionDeclaration] must have in order to be considered.
         */
        var maxComplexity: Int? = null
    ) : PassConfiguration()

    override fun cleanup() {
        // Nothing to do
    }

    class BasicBlock(
        val ingoingEOGEdges: MutableSet<EvaluationOrder> = mutableSetOf(),
        val outgoingEOGEdges: MutableSet<EvaluationOrder> = mutableSetOf(),
        val nodes: MutableList<Node> = mutableListOf<Node>(),
        var startNode: Node,
    ) : Node() {
        val endNode: Node?
            get() = nodes.lastOrNull()

        val branchingNode: Node?
            get() =
                if (
                    endNode is BranchingNode ||
                        endNode is LoopStatement ||
                        endNode is ComprehensionExpression
                ) {
                    endNode as Node
                } else null

        override var location: PhysicalLocation? = null
            get() {
                return PhysicalLocation(
                    uri = startNode.location?.artifactLocation?.uri ?: URI(""),
                    region =
                        Region(
                            startLine =
                                nodes.mapNotNull { it.location?.region?.startLine }.minOrNull()
                                    ?: -1,
                            startColumn =
                                nodes.mapNotNull { it.location?.region?.startColumn }.minOrNull()
                                    ?: -1,
                            endLine =
                                nodes.mapNotNull { it.location?.region?.endLine }.maxOrNull() ?: -1,
                            endColumn =
                                nodes.mapNotNull { it.location?.region?.endColumn }.maxOrNull()
                                    ?: -1,
                        ),
                )
            }

        override fun hashCode(): Int {
            return Objects.hash(super.hashCode(), nodes)
        }

        override fun equals(other: Any?): Boolean {
            return other is BasicBlock &&
                super.equals(other) &&
                this.nodes == other.nodes &&
                this.startNode == other.startNode &&
                this.endNode == other.endNode
        }

        override fun toString(): String {
            return "$startNode - $endNode"
        }
    }

    fun collectBasicBlocks(
        startNode: Node
    ): Triple<BasicBlock, Collection<BasicBlock>, Map<Node, BasicBlock>> {
        val allBasicBlocks = mutableSetOf<BasicBlock>()
        val firstBB = BasicBlock(startNode = startNode)
        allBasicBlocks.add(firstBB)
        val worklist =
            mutableListOf<Triple<Node, EvaluationOrder?, BasicBlock>>(
                Triple(startNode, null, firstBB)
            )
        val alreadySeen = IdentityHashMap<Node, BasicBlock>()

        while (worklist.isNotEmpty()) {
            var (currentStartNode, reachingEOGEdge, basicBlock) = worklist.removeFirst()
            // If we have already seen this node, we can skip it.
            if (currentStartNode in alreadySeen) {
                val oldBB = alreadySeen[currentStartNode]
                // There must be some sort of merge point to arrive here twice, so we add the
                // reaching basic block to the BB this node belongs to.
                oldBB?.prevEOG += basicBlock
                continue
            }

            if (currentStartNode.prevEOG.size > 1 && currentStartNode != basicBlock.startNode) {
                // If the currentStartNode is reachable from multiple paths, it starts a new basic
                // block. currentStartNode is part of the new basic block, so we add it after this
                // if statement.
                // Set the end node of the old basic block to the last node on the path
                basicBlock =
                    BasicBlock(startNode = currentStartNode).apply {
                        ingoingEOGEdges.addAll(currentStartNode.prevEOGEdges)
                        // Save the relationships between the two basic blocks.
                        prevEOGEdges.add(basicBlock) {
                            this.branch = reachingEOGEdge?.branch
                            this.unreachable = reachingEOGEdge?.unreachable ?: false
                        }
                    }

                // Add the newly created basic block to the allBasicBlocks set
                allBasicBlocks.add(basicBlock)
            }
            // Add the basic block to the already seen map for this node
            alreadySeen[currentStartNode] = basicBlock

            basicBlock.nodes.add(currentStartNode)

            val shortCircuit = currentStartNode.astParent as? ShortCircuitOperator
            val nextRelevantEOGEdges =
                if (currentStartNode.nextEOGEdges.size > 1 && shortCircuit != null) {
                    // For ShortCircuitOperators, we select only the branch which is not a shortcut
                    // because it's not really a CDG-relevant node, and we want to save the branches
                    // it introduces.
                    currentStartNode.nextEOGEdges.filter {
                        (shortCircuit.language as? HasShortCircuitOperators)?.let {
                            shortCircuit.operatorCode in it.conjunctiveOperators
                        } == it.branch || it.branch == null
                    }
                } else {
                    currentStartNode.nextEOGEdges
                }

            if (nextRelevantEOGEdges.size > 1) {
                // If the currentStartNode splits up into multiple paths, the next nodes start a new
                // basic block. We already generate this here. But currentStartNode is still part of
                // the current basic block, so we add it before this if statement.
                basicBlock.outgoingEOGEdges.addAll(nextRelevantEOGEdges)
                worklist.addAll(
                    nextRelevantEOGEdges.mapNotNull {
                        if (it.end in alreadySeen) {
                            alreadySeen[it.end]?.prevEOGEdges?.add(basicBlock) {
                                this.branch = it.branch
                                this.unreachable = it.unreachable
                            }
                            null
                        } else {
                            Triple(
                                it.end,
                                it,
                                BasicBlock(startNode = it.end).apply {
                                    ingoingEOGEdges.add(it)
                                    // Save the relationships between the two basic blocks.
                                    prevEOGEdges.add(basicBlock) {
                                        this.branch = it.branch
                                        this.unreachable = it.unreachable
                                    }
                                    // Add the newly created basic block to the allBasicBlocks set
                                    allBasicBlocks.add(this)
                                },
                            )
                        }
                    }
                )
            } else if (nextRelevantEOGEdges.size == 1) {
                // If there's max. 1 incoming and max. 1 outgoing path, we can add the
                // currentStartNode to the current basic block.
                // If the currentStartNode has only one outgoing path, we can continue with this
                // path.
                val nextEdge = nextRelevantEOGEdges.single()
                worklist.add(Triple(nextEdge.end, nextEdge, basicBlock))
            } else {
                // List is empty, nothing to do.
            }
        }
        return Triple(firstBB, allBasicBlocks, alreadySeen)
    }

    /**
     * Computes the CDG for the given [startNode]. It performs the following steps:
     * 1) Compute the "parent branching node" for each node and through which path the node is
     *    reached
     * 2) Find out which branch of a [BranchingNode] is actually conditional. The other ones aren't.
     * 3) For each node: 3.a) Check if the node is reachable through an unconditional path of its
     *    parent [BranchingNode] or through all the conditional paths. 3.b) Move the node "one layer
     *    up" by finding the parent node of the current [BranchingNode] and changing it to this
     *    parent node and the path(s) through which the [BranchingNode] node is reachable. 3.c)
     *    Repeat step 3) until you cannot move the node upwards in the CDG anymore.
     */
    override fun accept(startNode: Node) {
        // For now, we only execute this for function declarations, we will support all EOG starters
        // in the future.
        if (startNode !is FunctionDeclaration) {
            return
        }
        val max = passConfig<Configuration>()?.maxComplexity
        val c = startNode.body?.cyclomaticComplexity() ?: 0
        if (max != null && c > max) {
            log.info(
                "Ignoring function ${startNode.name} because its complexity (${NumberFormat.getNumberInstance(Locale.US).format(c)}) is greater than the configured maximum (${max})"
            )
            return
        }
        log.info(
            "[CDG] Analyzing function ${startNode.name}. Complexity: ${NumberFormat.getNumberInstance(Locale.US).format(c)}"
        )

        log.trace("Creating CDG for {} with complexity {}", startNode.name, c)

        val (firstBasicBlock, basicBlocks, nodeToBBMap) = collectBasicBlocks(startNode)

        log.trace("Retrieved network of BBs for {}", startNode.name)

        val prevEOGState =
            PrevEOGState(innerLattice = PrevEOGLattice(innerLattice = PowersetLattice()))

        // Maps nodes to their "cdg parent" (i.e. the dominator) and also has the information
        // through which path it is reached. If all outgoing paths of the basicBlock's dominator
        // result in the basicBlock, we use the dominator's state instead (i.e., we move the
        // basicBlock one layer upwards)
        var startState: PrevEOGStateElement = prevEOGState.bottom
        startState =
            prevEOGState.push(
                startState,
                firstBasicBlock,
                PrevEOGLatticeElement(startNode to PowersetLattice.Element(firstBasicBlock)),
                true,
            )
<<<<<<< HEAD
        log.trace("Iterating EOG of {}", startNode)
        var finalState: PrevEOGStateElement
        val eogIterationTime = measureTimeMillis {
            finalState = prevEOGState.iterateEOG(startNode.nextEOGEdges, startState, ::transfer)
        }
        log.info("[CDG] Done iterating EOG for {}. Generating the edges now.", startNode.name)
=======
        log.trace("Iterating EOG of {}", firstBasicBlock)
        val finalState =
            prevEOGState.iterateEOG(firstBasicBlock.nextEOGEdges, startState, ::transfer)
        log.trace("Done iterating EOG for {}. Generating the edges now.", startNode.name)
>>>>>>> 8ee77ebe

        // branchingNodeConditionals is a map organized as follows:
        //   BranchingNode -> Set of BasicBlocks where, if we visited all of these, the
        //      branchingNode does not dominate us anymore (we are after the merge point).
        val branchingNodeConditionals =
            getBranchingNodeConditions(startNode, basicBlocks, nodeToBBMap)

        // final state is a map organized as follows:
        //   BasicBlock -> Map<Node, Set<BasicBlock>> with
        //    branchingNode -> Set of BasicBlocks taken right after the branchingNode.

<<<<<<< HEAD
        // Remove all dominators where all paths lead to this node. This means that they do
        // not really affect the node.
        finalState.entries.forEach { (dominator, dominatorPaths) ->
            dominatorPaths.entries.removeIf { (k, v) ->
                k == dominator || v.containsAll(branchingNodeConditionals[k] ?: setOf())
            }
        }

        val afterworkTime = measureTimeMillis {
            // Collect the information, identify merge points, etc. This is not really efficient yet
            // :(
            for ((node, dominatorPaths) in finalState) {
                val dominatorsList =
                    dominatorPaths.entries
                        .map { (k, v) -> Pair(k, v.toMutableSet()) }
                        .toMutableList()

                dominatorPaths.entries.forEach { (dominator, _) ->
                    // Check if the dominator and this node share a common dominator. That one
                    // should be
                    // removed from the current list.
                    val dominatorDominators = finalState[dominator]
                    dominatorsList.removeIf { (k, v) ->
                        dominatorDominators?.any { k == it.key && v == it.value } == true
                    }
                }

                if (dominatorsList.isEmpty()) {
                    // No dominators left, so we add the start node.
                    dominatorsList.add(startNode to mutableSetOf(startNode))
                }

                // We have all the dominators of this node and potentially traversed the graph
                // "upwards". Add the CDG edges
                dominatorsList
                    .filter { (k, _) -> k != node }
                    .forEach { (k, v) ->
                        val branchesSet =
                            k.nextEOGEdges
                                .filter { edge -> edge.end in v }
                                .mapNotNull { it.branch }
                                .toSet()

                        node.prevCDGEdges.add(k) {
=======
        // Collect the information, identify merge points, etc. This is not really efficient yet :(
        for ((basicBlock, dominatorPaths) in finalState) {
            var finalDominators =
                dominatorPaths.entries.map { (k, v) -> Pair(k, v.toMutableSet()) }.toMutableList()

            // Remove all entries where the basicBlock is reachable through all branches of a
            // branchingNode.
            finalDominators.removeIf {
                branchingNodeConditionals[it.first]?.let { elements ->
                    it.second.containsAll(elements)
                } == true
            }
            // Remove all entries where the basicBlock is reachable through its own branchingNode.
            // This indicates a loop, and this part seems to be in the unconditional part executed
            // before the loop starts (e.g., this affects all nodes in the condition)
            finalDominators.removeIf { basicBlock.branchingNode == it.first }
            // Try to remove transitive relationships, i.e., if a basicBlock is in our dominators
            // but also dominates one of our (remaining) dominators, we remove it.
            val transitiveDominators =
                finalDominators
                    .mapNotNull {
                        // Get the dominator of this dominator
                        val transitiveBB = nodeToBBMap[it.first]
                        transitiveBB
                            ?.let { finalState[it] }
                            ?.entries
                            ?.mapNotNull { (k, v) ->
                                if (k != transitiveBB.branchingNode) k to v else null
                            }
                    }
                    .flatten()
            finalDominators = finalDominators.minus(transitiveDominators).toMutableList()

            // After deleting a bunch of stuff, we have two options: 1) there are no dominators
            // left, and we assign the function declaration, or 2) there is one or multiple
            // dominators left.
            if (finalDominators.isEmpty()) {
                basicBlock.nodes.forEach { it.prevCDG += startNode }
            } else {
                // We have one or multiple dominators left.
                finalDominators.forEach { (finalDominator, reachingBB) ->
                    // Which branches are relevant for the CDG edge? We compute this by checking
                    // which branch properties are set between the dominator and reachingBB.
                    val branchesSet =
                        finalDominator.nextEOGEdges
                            .filter { edge -> edge.end in reachingBB.flatMap { it.nodes } }
                            .mapNotNull { it.branch }
                            .toSet()

                    basicBlock.nodes.forEach { node ->
                        node.prevCDGEdges.add(finalDominator) {
>>>>>>> 8ee77ebe
                            branches =
                                when {
                                    branchesSet.isNotEmpty() -> {
                                        branchesSet
                                    }

<<<<<<< HEAD
                                    k is IfStatement &&
                                        (branchingNodeConditionals[k]?.size ?: 0) >
=======
                                    finalDominator is IfStatement &&
                                        (branchingNodeConditionals[finalDominator]?.size ?: 0) >
>>>>>>> 8ee77ebe
                                            1 -> { // Note: branchesSet must be empty here The if
                                        // statement has only a then branch but there's a way
                                        // to "jump out" of this branch. In this case, we
                                        // want to set the false property here.
                                        setOf(false)
                                    }

                                    else -> setOf()
                                }
                        }
                    }
<<<<<<< HEAD
=======
                }
>>>>>>> 8ee77ebe
            }
        }

        log.info(
            "[CDG] Done evaluating function ${startNode.name}. Complexity: $c; eogIterationTime: $eogIterationTime; afterworkTime: $afterworkTime"
        )
    }

    /*
     * For a branching node, we identify which path(s) have to be found to be in a "merging point".
     * There are two options:
     *   1) There's a path which is executed independent of the branch (e.g. this is the case for an if-statement without an else-branch).
     *   2) A node can be reached from all conditional branches.
     *
     * This method collects the merging points. It also includes the function declaration itself.
     */
    private fun getBranchingNodeConditions(
        functionDeclaration: FunctionDeclaration,
        allBasicBlocks: Collection<BasicBlock>,
        nodeToBBMap: Map<Node, BasicBlock>,
    ) =
        mapOf(
            // For the function declaration, there's only the path through the function declaration
            // itself.
            Pair(functionDeclaration, setOfNotNull(nodeToBBMap[functionDeclaration])),
            *allBasicBlocks
                .mapNotNull {
                    it.branchingNode?.let { branchingNode ->
                        val mergingPoints =
                            if (branchingNode.nextEOGEdges.any { !it.isConditionalBranch() }) {
                                // There's an unconditional path (case 1), so when reaching this
                                // branch, we're done. Collect all (=1) unconditional branches.
                                branchingNode.nextEOGEdges
                                    .filter { !it.isConditionalBranch() }
                                    .map { it.end }
                                    .toSet()
                            } else {
                                // All branches are executed based on some condition (case 2), so we
                                // collect all these branches.
                                branchingNode.nextEOGEdges.map { it.end }.toSet()
                            }
                        branchingNode to mergingPoints.mapNotNull { nodeToBBMap[it] }
                    }
                }
                .toTypedArray(),
        )
}

/**
 * This method is executed for each EOG edge which is in the worklist. [currentEdge] is the edge to
 * process, [currentState] contains the state which was observed before arriving here.
 *
 * This method modifies the state for the next eog edge as follows:
 * - If [currentEdge] starts in a [BranchingNode], the end node depends on the start node. We modify
 *   the state to express that "the end node depends on the start node and is reachable through the
 *   path starting at the end node".
 * - For all other starting nodes, we copy the state of the start node to the end node.
 *
 * Returns the updated state and true because we always expect an update of the state.
 */
fun transfer(
    lattice: Lattice<PrevEOGStateElement>,
    currentEdge: EvaluationOrder,
    currentState: PrevEOGStateElement,
): PrevEOGStateElement {
    val lattice = lattice as? PrevEOGState ?: return currentState
    var newState = currentState

    val currentStart =
        currentEdge.start as? BasicBlock
            ?: throw IllegalArgumentException(
                "Current edge start must be a BasicBlock, but was ${currentEdge.start}"
            )
    val currentEnd =
        currentEdge.end as? BasicBlock
            ?: throw IllegalArgumentException(
                "Current edge end must be a BasicBlock, but was ${currentEdge.end}"
            )

    // Check if we start in a branching node and if this edge leads to the conditional
    // branch. In this case, the next node will move "one layer downwards" in the CDG.
    val branchingNode = currentStart.branchingNode
    if (branchingNode != null) {
        // We start in a branching node and end in one of the branches, so we have thes
        // following state:
        // for the branching node "start", we have a path through "end".
        val prevPathLattice =
            newState[currentStart]
<<<<<<< HEAD
                ?.filter { (k, _) -> k != currentStart }
=======
                ?.filter { (k, _) -> k != branchingNode }
>>>>>>> 8ee77ebe
                ?.let { PrevEOGLatticeElement(it) } ?: PrevEOGLatticeElement()

        val map = PrevEOGLatticeElement(branchingNode to PowersetLattice.Element(currentEnd))

        val newPath = lattice.innerLattice.lub(map, prevPathLattice, true)
        newState = lattice.push(newState, currentEnd, newPath, true)
    } else {
        // We did not start in a branching node, so for the next node, we have the same path
        // (last branching + first end node) as for the start node of this edge.
        // If there is no state for the start node (most likely, this is the case for the
        // first edge in a function), we generate a new state where we start in "start" end
        // have "end" as the first node in the "branch".
        val state =
            newState[currentStart]?.let { PrevEOGLatticeElement(it) }
                ?: PrevEOGLatticeElement(currentStart to PowersetLattice.Element(currentEnd))
        newState = lattice.push(newState, currentEnd, state, true)
    }
    return newState
}

/**
 * For all types I've seen so far, the "true" branch is executed conditionally.
 *
 * For if-statements, the BRANCH property is set to "false" for the "else" branch (which is also
 * executed conditionally) and is not set in the code after an if-statement if there's no else
 * branch (which is also always executed). For all other nodes, the "false" branch is the code after
 * the loop or so (i.e., the unconditionally executed path).
 *
 * Note: This method does not account for return statements in the conditional part or endless loops
 * where the other branch is actually also conditionally executed (or not). It should be easy to
 * change this if we do not want this behavior (just remove the condition on the start node of the
 * "false" branch).
 */
private fun EvaluationOrder.isConditionalBranch(): Boolean {
    val startNode = (this.start as? ControlDependenceGraphPass.BasicBlock)?.endNode ?: this.start
    return if (branch == true) {
        true
    } else
        (startNode is IfStatement ||
            startNode is DoStatement ||
            startNode is ComprehensionExpression ||
            (startNode.astParent is ComprehensionExpression &&
                startNode == (startNode.astParent as ComprehensionExpression).iterable) ||
            startNode is ConditionalExpression ||
            startNode is ShortCircuitOperator) && branch == false ||
            (startNode is IfStatement &&
                !startNode.allBranchesFromMyThenBranchGoThrough(startNode.nextUnconditionalNode))
}

private val IfStatement.nextUnconditionalNode: Node?
    get() = this.nextEOGEdges.firstOrNull { it.branch == null }?.end

private fun IfStatement.allBranchesFromMyThenBranchGoThrough(node: Node?): Boolean {
    if (this.thenStatement.allChildren<ReturnStatement>().isNotEmpty()) return false

    if (node == null) return true

    val alreadySeen = mutableSetOf<Node>()
    val nextNodes = this.nextEOGEdges.filter { it.branch == true }.map { it.end }.toMutableList()

    while (nextNodes.isNotEmpty()) {
        val nextNode = nextNodes.removeFirst()
        if (nextNode == node) {
            continue
        } else if (nextNode.nextEOG.isEmpty()) {
            // We're at the end of the EOG but didn't see "node" on this path. Fail
            return false
        }
        alreadySeen.add(nextNode)
        nextNodes.addAll(nextNode.nextEOG.filter { it !in alreadySeen })
    }

    return true
}

typealias PrevEOGLatticeElement = MapLattice.Element<Node, PowersetLattice.Element<BasicBlock>>

typealias PrevEOGLattice = MapLattice<Node, PowersetLattice.Element<BasicBlock>>

typealias PrevEOGStateElement = MapLattice.Element<BasicBlock, PrevEOGLatticeElement>

typealias PrevEOGState = MapLattice<BasicBlock, PrevEOGLatticeElement>

fun PrevEOGState.push(
    currentElement: PrevEOGStateElement,
    newNode: BasicBlock,
    newEOGLattice: PrevEOGLatticeElement,
    allowModify: Boolean,
): PrevEOGStateElement {
    return this.lub(currentElement, PrevEOGStateElement(newNode to newEOGLattice), allowModify)
}<|MERGE_RESOLUTION|>--- conflicted
+++ resolved
@@ -43,19 +43,15 @@
 import de.fraunhofer.aisec.cpg.helpers.functional.Lattice
 import de.fraunhofer.aisec.cpg.helpers.functional.MapLattice
 import de.fraunhofer.aisec.cpg.helpers.functional.PowersetLattice
-<<<<<<< HEAD
-import de.fraunhofer.aisec.cpg.passes.configuration.DependsOn
-import java.text.NumberFormat
-import java.util.Locale
-=======
 import de.fraunhofer.aisec.cpg.passes.ControlDependenceGraphPass.BasicBlock
 import de.fraunhofer.aisec.cpg.passes.configuration.DependsOn
 import de.fraunhofer.aisec.cpg.sarif.PhysicalLocation
 import de.fraunhofer.aisec.cpg.sarif.Region
 import java.net.URI
+import java.text.NumberFormat
 import java.util.IdentityHashMap
+import java.util.Locale
 import java.util.Objects
->>>>>>> 8ee77ebe
 import kotlin.collections.component1
 import kotlin.collections.component2
 import kotlin.system.measureTimeMillis
@@ -290,19 +286,14 @@
                 PrevEOGLatticeElement(startNode to PowersetLattice.Element(firstBasicBlock)),
                 true,
             )
-<<<<<<< HEAD
-        log.trace("Iterating EOG of {}", startNode)
+
+        log.trace("Iterating EOG of {}", firstBasicBlock)
         var finalState: PrevEOGStateElement
         val eogIterationTime = measureTimeMillis {
-            finalState = prevEOGState.iterateEOG(startNode.nextEOGEdges, startState, ::transfer)
-        }
-        log.info("[CDG] Done iterating EOG for {}. Generating the edges now.", startNode.name)
-=======
-        log.trace("Iterating EOG of {}", firstBasicBlock)
-        val finalState =
-            prevEOGState.iterateEOG(firstBasicBlock.nextEOGEdges, startState, ::transfer)
+            finalState =
+                prevEOGState.iterateEOG(firstBasicBlock.nextEOGEdges, startState, ::transfer)
+        }
         log.trace("Done iterating EOG for {}. Generating the edges now.", startNode.name)
->>>>>>> 8ee77ebe
 
         // branchingNodeConditionals is a map organized as follows:
         //   BranchingNode -> Set of BasicBlocks where, if we visited all of these, the
@@ -314,137 +305,91 @@
         //   BasicBlock -> Map<Node, Set<BasicBlock>> with
         //    branchingNode -> Set of BasicBlocks taken right after the branchingNode.
 
-<<<<<<< HEAD
-        // Remove all dominators where all paths lead to this node. This means that they do
-        // not really affect the node.
-        finalState.entries.forEach { (dominator, dominatorPaths) ->
-            dominatorPaths.entries.removeIf { (k, v) ->
-                k == dominator || v.containsAll(branchingNodeConditionals[k] ?: setOf())
-            }
-        }
-
         val afterworkTime = measureTimeMillis {
             // Collect the information, identify merge points, etc. This is not really efficient yet
             // :(
-            for ((node, dominatorPaths) in finalState) {
-                val dominatorsList =
+            for ((basicBlock, dominatorPaths) in finalState) {
+                var finalDominators =
                     dominatorPaths.entries
                         .map { (k, v) -> Pair(k, v.toMutableSet()) }
                         .toMutableList()
 
-                dominatorPaths.entries.forEach { (dominator, _) ->
-                    // Check if the dominator and this node share a common dominator. That one
-                    // should be
-                    // removed from the current list.
-                    val dominatorDominators = finalState[dominator]
-                    dominatorsList.removeIf { (k, v) ->
-                        dominatorDominators?.any { k == it.key && v == it.value } == true
+                // Remove all entries where the basicBlock is reachable through all branches of a
+                // branchingNode.
+                finalDominators.removeIf {
+                    branchingNodeConditionals[it.first]?.let { elements ->
+                        it.second.containsAll(elements)
+                    } == true
+                }
+                // Remove all entries where the basicBlock is reachable through its own
+                // branchingNode.
+                // This indicates a loop, and this part seems to be in the unconditional part
+                // executed
+                // before the loop starts (e.g., this affects all nodes in the condition)
+                finalDominators.removeIf { basicBlock.branchingNode == it.first }
+                // Try to remove transitive relationships, i.e., if a basicBlock is in our
+                // dominators
+                // but also dominates one of our (remaining) dominators, we remove it.
+                val transitiveDominators =
+                    finalDominators
+                        .mapNotNull {
+                            // Get the dominator of this dominator
+                            val transitiveBB = nodeToBBMap[it.first]
+                            transitiveBB
+                                ?.let { finalState[it] }
+                                ?.entries
+                                ?.mapNotNull { (k, v) ->
+                                    if (k != transitiveBB.branchingNode) k to v else null
+                                }
+                        }
+                        .flatten()
+                finalDominators = finalDominators.minus(transitiveDominators).toMutableList()
+
+                // After deleting a bunch of stuff, we have two options: 1) there are no dominators
+                // left, and we assign the function declaration, or 2) there is one or multiple
+                // dominators left.
+                if (finalDominators.isEmpty()) {
+                    basicBlock.nodes.forEach { it.prevCDG += startNode }
+                } else {
+                    // We have one or multiple dominators left.
+                    finalDominators.forEach { (finalDominator, reachingBB) ->
+                        // Which branches are relevant for the CDG edge? We compute this by checking
+                        // which branch properties are set between the dominator and reachingBB.
+                        val branchesSet =
+                            finalDominator.nextEOGEdges
+                                .filter { edge -> edge.end in reachingBB.flatMap { it.nodes } }
+                                .mapNotNull { it.branch }
+                                .toSet()
+
+                        basicBlock.nodes.forEach { node ->
+                            node.prevCDGEdges.add(finalDominator) {
+                                branches =
+                                    when {
+                                        branchesSet.isNotEmpty() -> {
+                                            branchesSet
+                                        }
+
+                                        finalDominator is IfStatement &&
+                                            (branchingNodeConditionals[finalDominator]?.size ?: 0) >
+                                                1 -> { // Note: branchesSet must be empty here The
+                                            // if
+                                            // statement has only a then branch but there's a way
+                                            // to "jump out" of this branch. In this case, we
+                                            // want to set the false property here.
+                                            setOf(false)
+                                        }
+
+                                        else -> setOf()
+                                    }
+                            }
+                        }
                     }
                 }
-
-                if (dominatorsList.isEmpty()) {
-                    // No dominators left, so we add the start node.
-                    dominatorsList.add(startNode to mutableSetOf(startNode))
-                }
-
-                // We have all the dominators of this node and potentially traversed the graph
-                // "upwards". Add the CDG edges
-                dominatorsList
-                    .filter { (k, _) -> k != node }
-                    .forEach { (k, v) ->
-                        val branchesSet =
-                            k.nextEOGEdges
-                                .filter { edge -> edge.end in v }
-                                .mapNotNull { it.branch }
-                                .toSet()
-
-                        node.prevCDGEdges.add(k) {
-=======
-        // Collect the information, identify merge points, etc. This is not really efficient yet :(
-        for ((basicBlock, dominatorPaths) in finalState) {
-            var finalDominators =
-                dominatorPaths.entries.map { (k, v) -> Pair(k, v.toMutableSet()) }.toMutableList()
-
-            // Remove all entries where the basicBlock is reachable through all branches of a
-            // branchingNode.
-            finalDominators.removeIf {
-                branchingNodeConditionals[it.first]?.let { elements ->
-                    it.second.containsAll(elements)
-                } == true
             }
-            // Remove all entries where the basicBlock is reachable through its own branchingNode.
-            // This indicates a loop, and this part seems to be in the unconditional part executed
-            // before the loop starts (e.g., this affects all nodes in the condition)
-            finalDominators.removeIf { basicBlock.branchingNode == it.first }
-            // Try to remove transitive relationships, i.e., if a basicBlock is in our dominators
-            // but also dominates one of our (remaining) dominators, we remove it.
-            val transitiveDominators =
-                finalDominators
-                    .mapNotNull {
-                        // Get the dominator of this dominator
-                        val transitiveBB = nodeToBBMap[it.first]
-                        transitiveBB
-                            ?.let { finalState[it] }
-                            ?.entries
-                            ?.mapNotNull { (k, v) ->
-                                if (k != transitiveBB.branchingNode) k to v else null
-                            }
-                    }
-                    .flatten()
-            finalDominators = finalDominators.minus(transitiveDominators).toMutableList()
-
-            // After deleting a bunch of stuff, we have two options: 1) there are no dominators
-            // left, and we assign the function declaration, or 2) there is one or multiple
-            // dominators left.
-            if (finalDominators.isEmpty()) {
-                basicBlock.nodes.forEach { it.prevCDG += startNode }
-            } else {
-                // We have one or multiple dominators left.
-                finalDominators.forEach { (finalDominator, reachingBB) ->
-                    // Which branches are relevant for the CDG edge? We compute this by checking
-                    // which branch properties are set between the dominator and reachingBB.
-                    val branchesSet =
-                        finalDominator.nextEOGEdges
-                            .filter { edge -> edge.end in reachingBB.flatMap { it.nodes } }
-                            .mapNotNull { it.branch }
-                            .toSet()
-
-                    basicBlock.nodes.forEach { node ->
-                        node.prevCDGEdges.add(finalDominator) {
->>>>>>> 8ee77ebe
-                            branches =
-                                when {
-                                    branchesSet.isNotEmpty() -> {
-                                        branchesSet
-                                    }
-
-<<<<<<< HEAD
-                                    k is IfStatement &&
-                                        (branchingNodeConditionals[k]?.size ?: 0) >
-=======
-                                    finalDominator is IfStatement &&
-                                        (branchingNodeConditionals[finalDominator]?.size ?: 0) >
->>>>>>> 8ee77ebe
-                                            1 -> { // Note: branchesSet must be empty here The if
-                                        // statement has only a then branch but there's a way
-                                        // to "jump out" of this branch. In this case, we
-                                        // want to set the false property here.
-                                        setOf(false)
-                                    }
-
-                                    else -> setOf()
-                                }
-                        }
-                    }
-<<<<<<< HEAD
-=======
-                }
->>>>>>> 8ee77ebe
-            }
         }
 
         log.info(
-            "[CDG] Done evaluating function ${startNode.name}. Complexity: $c; eogIterationTime: $eogIterationTime; afterworkTime: $afterworkTime"
+            "Done creating CDG fopr function ${startNode.name}. Complexity: $c; eogIterationTime: $eogIterationTime; afterworkTime: $afterworkTime"
         )
     }
 
@@ -528,11 +473,7 @@
         // for the branching node "start", we have a path through "end".
         val prevPathLattice =
             newState[currentStart]
-<<<<<<< HEAD
-                ?.filter { (k, _) -> k != currentStart }
-=======
                 ?.filter { (k, _) -> k != branchingNode }
->>>>>>> 8ee77ebe
                 ?.let { PrevEOGLatticeElement(it) } ?: PrevEOGLatticeElement()
 
         val map = PrevEOGLatticeElement(branchingNode to PowersetLattice.Element(currentEnd))
