--- conflicted
+++ resolved
@@ -256,13 +256,8 @@
 
         val map = PrevEOGLatticeElement(currentStart to PowersetLattice.Element(currentEnd))
 
-<<<<<<< HEAD
-        val newPath = lattice.innerLattice.lub(map, prevPathLattice, false)
-        newState = lattice.push(newState, currentEnd, newPath)
-=======
         val newPath = lattice.innerLattice.lub(map, prevPathLattice, true)
         newState = lattice.push(newState, currentEnd, newPath, true)
->>>>>>> e7150c66
     } else {
         // We did not start in a branching node, so for the next node, we have the same path
         // (last branching + first end node) as for the start node of this edge.
