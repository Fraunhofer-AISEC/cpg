/*
 * Copyright (c) 2023, Fraunhofer AISEC. All rights reserved.
 *
 * Licensed under the Apache License, Version 2.0 (the "License");
 * you may not use this file except in compliance with the License.
 * You may obtain a copy of the License at
 *
 *      http://www.apache.org/licenses/LICENSE-2.0
 *
 * Unless required by applicable law or agreed to in writing, software
 * distributed under the License is distributed on an "AS IS" BASIS,
 * WITHOUT WARRANTIES OR CONDITIONS OF ANY KIND, either express or implied.
 * See the License for the specific language governing permissions and
 * limitations under the License.
 *
 *                    $$$$$$\  $$$$$$$\   $$$$$$\
 *                   $$  __$$\ $$  __$$\ $$  __$$\
 *                   $$ /  \__|$$ |  $$ |$$ /  \__|
 *                   $$ |      $$$$$$$  |$$ |$$$$\
 *                   $$ |      $$  ____/ $$ |\_$$ |
 *                   $$ |  $$\ $$ |      $$ |  $$ |
 *                   \$$$$$   |$$ |      \$$$$$   |
 *                    \______/ \__|       \______/
 *
 */
package de.fraunhofer.aisec.cpg.passes

import de.fraunhofer.aisec.cpg.TranslationContext
import de.fraunhofer.aisec.cpg.graph.BranchingNode
import de.fraunhofer.aisec.cpg.graph.EOGStarterHolder
import de.fraunhofer.aisec.cpg.graph.Node
import de.fraunhofer.aisec.cpg.graph.allChildren
import de.fraunhofer.aisec.cpg.graph.declarations.FunctionDeclaration
import de.fraunhofer.aisec.cpg.graph.declarations.cyclomaticComplexity
import de.fraunhofer.aisec.cpg.graph.edges.flows.EvaluationOrder
import de.fraunhofer.aisec.cpg.graph.overlays.BasicBlock
import de.fraunhofer.aisec.cpg.graph.statements.DoStatement
import de.fraunhofer.aisec.cpg.graph.statements.IfStatement
import de.fraunhofer.aisec.cpg.graph.statements.ReturnStatement
import de.fraunhofer.aisec.cpg.graph.statements.expressions.ComprehensionExpression
import de.fraunhofer.aisec.cpg.graph.statements.expressions.ConditionalExpression
import de.fraunhofer.aisec.cpg.graph.statements.expressions.ShortCircuitOperator
import de.fraunhofer.aisec.cpg.helpers.functional.ConcurrentMapLattice
import de.fraunhofer.aisec.cpg.helpers.functional.Lattice
import de.fraunhofer.aisec.cpg.helpers.functional.PowersetLattice
import de.fraunhofer.aisec.cpg.passes.configuration.DependsOn
import java.text.NumberFormat
import java.util.Locale
import kotlin.collections.component1
import kotlin.collections.component2
import kotlinx.coroutines.runBlocking

/** This pass builds the Control Dependence Graph (CDG) by iterating through the EOG. */
@DependsOn(EvaluationOrderGraphPass::class)
@DependsOn(BasicBlockCollectorPass::class)
open class ControlDependenceGraphPass(ctx: TranslationContext) : EOGStarterPass(ctx) {

    class Configuration(
        /**
         * This specifies the maximum complexity (as calculated per
         * [de.fraunhofer.aisec.cpg.graph.statements.Statement.cyclomaticComplexity]) a
         * [FunctionDeclaration] must have in order to be considered.
         */
        var maxComplexity: Int? = null,
        /**
         * This specifies the maximum time (in ms) we want to spend analyzing a single
         * [de.fraunhofer.aisec.cpg.graph.EOGStarterHolder]. If the time is exceeded, we skip the
         * function (or whatever is starting the EOG). If `null`, no time limit is enforced.
         */
        var timeout: Long? = null,
    ) : PassConfiguration()

    override fun cleanup() {
        // Nothing to do
    }

    /**
     * Computes the CDG for the given [startNode]. It performs the following steps:
     * 1) Compute the "parent branching node" for each node and through which path the node is
     *    reached
     * 2) Find out which branch of a [BranchingNode] is actually conditional. The other ones aren't.
     * 3) For each node: 3.a) Check if the node is reachable through an unconditional path of its
     *    parent [BranchingNode] or through all the conditional paths. 3.b) Move the node "one layer
     *    up" by finding the parent node of the current [BranchingNode] and changing it to this
     *    parent node and the path(s) through which the [BranchingNode] node is reachable. 3.c)
     *    Repeat step 3) until you cannot move the node upwards in the CDG anymore.
     */
    override fun accept(startNode: Node) {
        // For now, we only execute this for function declarations, we will support all EOG starters
        // in the future.
        if (startNode !is FunctionDeclaration) {
            return
        }

        val max = passConfig<Configuration>()?.maxComplexity
        val c = startNode.body?.cyclomaticComplexity() ?: 0
        if (max != null && c > max) {
            log.info(
                "Ignoring function ${startNode.name} because its complexity (${NumberFormat.getNumberInstance(Locale.US).format(c)}) is greater than the configured maximum (${max})"
            )
            return
        }

        log.info(
            "[CDG] Analyzing function ${startNode.name}. Complexity: ${NumberFormat.getNumberInstance(Locale.US).format(c)}"
        )

<<<<<<< HEAD
        log.info("Creating CDG for {} with complexity {}", startNode.name, c)
=======
        val firstBasicBlock =
            (startNode as? EOGStarterHolder)?.firstBasicBlock
                ?: BasicBlockCollectorPass(ctx).collectBasicBlocks(startNode, false).first
>>>>>>> 140cfb3c

        val (firstBasicBlock, basicBlocks, nodeToBBMap) = collectBasicBlocks(startNode, false)

        val prevEOGState =
            PrevEOGState(innerLattice = PrevEOGLattice(innerLattice = PowersetLattice()))

        // Maps nodes to their "cdg parent" (i.e. the dominator) and also has the information
        // through which path it is reached. If all outgoing paths of the basicBlock's dominator
        // result in the basicBlock, we use the dominator's state instead (i.e., we move the
        // basicBlock one layer upwards)
        var startState: PrevEOGStateElement = prevEOGState.bottom
        startState = runBlocking {
            prevEOGState.push(
                startState,
                firstBasicBlock,
                PrevEOGLatticeElement(startNode to PowersetLattice.Element(firstBasicBlock)),
                true,
            )
        }

        log.trace("Iterating EOG of {}", firstBasicBlock)
        var finalState: PrevEOGStateElement
        finalState =
            runBlocking {
                prevEOGState.iterateEOG(
                    firstBasicBlock.nextEOGEdges,
                    startState,
                    ::transfer,
                    timeout = passConfig<Configuration>()?.timeout,
                )
            }
                ?: run {
                    log.warn(
                        "Timeout while computing CDG for {}, skipping CDG generation",
                        startNode.name,
                    )
                    return@accept
                }

        log.trace("Done iterating EOG for {}. Generating the edges now.", startNode.name)

        // branchingNodeConditionals is a map organized as follows:
        //   BranchingNode -> Set of BasicBlocks where, if we visited all of these, the
        //      branchingNode does not dominate us anymore (we are after the merge point).
        val nodeToBBMap = finalState.keys.flatMap { it.nodes.map { node -> node to it } }.toMap()
        val branchingNodeConditionals =
            getBranchingNodeConditions(startNode, finalState.keys, nodeToBBMap)

        // final state is a map organized as follows:
        //   BasicBlock -> Map<Node, Set<BasicBlock>> with
        //    branchingNode -> Set of BasicBlocks taken right after the branchingNode.

        // Collect the information, identify merge points, etc. This is not really efficient yet
        // :(
        for ((basicBlock, dominatorPaths) in finalState) {
            var finalDominators =
                dominatorPaths.entries.map { (k, v) -> Pair(k, v.toMutableSet()) }.toMutableList()

            // Remove all entries where the basicBlock is reachable through all branches of a
            // branchingNode.
            finalDominators.removeIf {
                branchingNodeConditionals[it.first]?.let { elements ->
                    it.second.containsAll(elements)
                } == true
            }
            // Remove all entries where the basicBlock is reachable through its own
            // branchingNode.
            // This indicates a loop, and this part seems to be in the unconditional part
            // executed
            // before the loop starts (e.g., this affects all nodes in the condition)
            finalDominators.removeIf { basicBlock.branchingNode == it.first }
            // Try to remove transitive relationships, i.e., if a basicBlock is in our
            // dominators
            // but also dominates one of our (remaining) dominators, we remove it.
            val transitiveDominators =
                finalDominators
                    .mapNotNull {
                        // Get the dominator of this dominator
                        val transitiveBB = nodeToBBMap[it.first]
                        transitiveBB
                            ?.let { finalState[it] }
                            ?.entries
                            ?.mapNotNull { (k, v) ->
                                if (k != transitiveBB.branchingNode) k to v else null
                            }
                    }
                    .flatten()
            finalDominators = finalDominators.minus(transitiveDominators).toMutableList()

            // After deleting a bunch of stuff, we have two options: 1) there are no dominators
            // left, and we assign the function declaration, or 2) there is one or multiple
            // dominators left.
            if (finalDominators.isEmpty()) {
                basicBlock.nodes.forEach { if (it != startNode) it.prevCDG += startNode }
            } else {
                // We have one or multiple dominators left.
                finalDominators.forEach { (finalDominator, reachingBB) ->
                    // Which branches are relevant for the CDG edge? We compute this by checking
                    // which branch properties are set between the dominator and reachingBB.
                    val branchesSet =
                        finalDominator.nextEOGEdges
                            .filter { edge -> edge.end in reachingBB.flatMap { it.nodes } }
                            .mapNotNull { it.branch }
                            .toSet()

                    basicBlock.nodes.forEach { node ->
                        if (
                            node != startNode
                        ) { // Do not introduce self-loops between the startnode and itself.
                            node.prevCDGEdges.add(finalDominator) {
                                branches =
                                    when {
                                        branchesSet.isNotEmpty() -> {
                                            branchesSet
                                        }

                                        finalDominator is IfStatement &&
                                            (branchingNodeConditionals[finalDominator]?.size ?: 0) >
                                                1 -> { // Note: branchesSet must be empty here
                                            // The if
                                            // statement has only a then branch but there's a
                                            // way
                                            // to "jump out" of this branch. In this case, we
                                            // want to set the false property here.
                                            setOf(false)
                                        }

                                        else -> setOf()
                                    }
                            }
                        }
                    }
                }
            }
        }

        log.info("Done creating CDG for function ${startNode.name}. Complexity: $c")
    }

    /*
     * For a branching node, we identify which path(s) have to be found to be in a "merging point".
     * There are two options:
     *   1) There's a path which is executed independent of the branch (e.g. this is the case for an if-statement without an else-branch).
     *   2) A node can be reached from all conditional branches.
     *
     * This method collects the merging points. It also includes the function declaration itself.
     */
    private fun getBranchingNodeConditions(
        functionDeclaration: FunctionDeclaration,
        allBasicBlocks: Collection<BasicBlock>,
        nodeToBBMap: Map<Node, BasicBlock>,
    ) =
        mapOf(
            // For the function declaration, there's only the path through the function declaration
            // itself.
            Pair(functionDeclaration, setOfNotNull(nodeToBBMap[functionDeclaration])),
            *allBasicBlocks
                .mapNotNull {
                    it.branchingNode?.let { branchingNode ->
                        val mergingPoints =
                            if (branchingNode.nextEOGEdges.any { !it.isConditionalBranch() }) {
                                // There's an unconditional path (case 1), so when reaching this
                                // branch, we're done. Collect all (=1) unconditional branches.
                                branchingNode.nextEOGEdges
                                    .filter { !it.isConditionalBranch() }
                                    .map { it.end }
                                    .toSet()
                            } else {
                                // All branches are executed based on some condition (case 2), so we
                                // collect all these branches.
                                branchingNode.nextEOGEdges.map { it.end }.toSet()
                            }
                        branchingNode to mergingPoints.mapNotNull { nodeToBBMap[it] }
                    }
                }
                .toTypedArray(),
        )
}

/**
 * This method is executed for each EOG edge which is in the worklist. [currentEdge] is the edge to
 * process, [currentState] contains the state which was observed before arriving here.
 *
 * This method modifies the state for the next eog edge as follows:
 * - If [currentEdge] starts in a [BranchingNode], the end node depends on the start node. We modify
 *   the state to express that "the end node depends on the start node and is reachable through the
 *   path starting at the end node".
 * - For all other starting nodes, we copy the state of the start node to the end node.
 *
 * Returns the updated state and true because we always expect an update of the state.
 */
suspend fun transfer(
    lattice: Lattice<PrevEOGStateElement>,
    currentEdge: EvaluationOrder,
    currentState: PrevEOGStateElement,
): PrevEOGStateElement {
    val lattice = lattice as? PrevEOGState ?: return currentState
    var newState = currentState
    val currentStart =
        currentEdge.start as? BasicBlock
            ?: throw IllegalArgumentException(
                "Current edge start must be a BasicBlock, but was ${currentEdge.start}"
            )
    val currentEnd =
        currentEdge.end as? BasicBlock
            ?: throw IllegalArgumentException(
                "Current edge end must be a BasicBlock, but was ${currentEdge.end}"
            )

    // Check if we start in a branching node and if this edge leads to the conditional
    // branch. In this case, the next node will move "one layer downwards" in the CDG.
    val branchingNode = currentStart.branchingNode
    if (branchingNode != null) {
        // We start in a branching node and end in one of the branches, so we have the
        // following state:
        // for the branching node "start", we have a path through "end".
        val prevPathLattice =
            newState[currentStart]
                ?.filter { (k, _) -> k != branchingNode }
                ?.let { PrevEOGLatticeElement(it) } ?: PrevEOGLatticeElement()

        val map = PrevEOGLatticeElement(branchingNode to PowersetLattice.Element(currentEnd))
        val newPath = lattice.innerLattice.lub(map, prevPathLattice, true)
        newState = lattice.push(newState, currentEnd, newPath, true)
    } else {
        // We did not start in a branching node, so for the next node, we have the same path
        // (last branching + first end node) as for the start node of this edge.
        // If there is no state for the start node (most likely, this is the case for the
        // first edge in a function), we generate a new state where we start in "start" end
        // have "end" as the first node in the "branch".
        val state =
            newState[currentStart]?.let { PrevEOGLatticeElement(it) }
                ?: PrevEOGLatticeElement(currentStart to PowersetLattice.Element(currentEnd))
        newState = lattice.push(newState, currentEnd, state, true)
    }
    return newState
}

/**
 * For all types I've seen so far, the "true" branch is executed conditionally.
 *
 * For if-statements, the BRANCH property is set to "false" for the "else" branch (which is also
 * executed conditionally) and is not set in the code after an if-statement if there's no else
 * branch (which is also always executed). For all other nodes, the "false" branch is the code after
 * the loop or so (i.e., the unconditionally executed path).
 *
 * Note: This method does not account for return statements in the conditional part or endless loops
 * where the other branch is actually also conditionally executed (or not). It should be easy to
 * change this if we do not want this behavior (just remove the condition on the start node of the
 * "false" branch).
 */
private fun EvaluationOrder.isConditionalBranch(): Boolean {
    val startNode = (this.start as? BasicBlock)?.endNode ?: this.start
    return if (branch == true) {
        true
    } else
        (startNode is IfStatement ||
            startNode is DoStatement ||
            startNode is ComprehensionExpression ||
            (startNode.astParent is ComprehensionExpression &&
                startNode == (startNode.astParent as ComprehensionExpression).iterable) ||
            startNode is ConditionalExpression ||
            startNode is ShortCircuitOperator) && branch == false ||
            (startNode is IfStatement &&
                !startNode.allBranchesFromMyThenBranchGoThrough(startNode.nextUnconditionalNode))
}

private val IfStatement.nextUnconditionalNode: Node?
    get() = this.nextEOGEdges.firstOrNull { it.branch == null }?.end

private fun IfStatement.allBranchesFromMyThenBranchGoThrough(node: Node?): Boolean {
    if (this.thenStatement.allChildren<ReturnStatement>().isNotEmpty()) return false

    if (node == null) return true

    val alreadySeen = mutableSetOf<Node>()
    val nextNodes = this.nextEOGEdges.filter { it.branch == true }.map { it.end }.toMutableList()

    while (nextNodes.isNotEmpty()) {
        val nextNode = nextNodes.removeFirst()
        if (nextNode == node) {
            continue
        } else if (nextNode.nextEOG.isEmpty()) {
            // We're at the end of the EOG but didn't see "node" on this path. Fail
            return false
        }
        alreadySeen.add(nextNode)
        nextNodes.addAll(nextNode.nextEOG.filter { it !in alreadySeen })
    }

    return true
}

typealias PrevEOGLatticeElement =
    ConcurrentMapLattice.Element<Node, PowersetLattice.Element<BasicBlock>>

typealias PrevEOGLattice = ConcurrentMapLattice<Node, PowersetLattice.Element<BasicBlock>>

typealias PrevEOGStateElement = ConcurrentMapLattice.Element<BasicBlock, PrevEOGLatticeElement>

typealias PrevEOGState = ConcurrentMapLattice<BasicBlock, PrevEOGLatticeElement>

suspend fun PrevEOGState.push(
    currentElement: PrevEOGStateElement,
    newNode: BasicBlock,
    newEOGLattice: PrevEOGLatticeElement,
    allowModify: Boolean,
): PrevEOGStateElement {
    return this.lub(currentElement, PrevEOGStateElement(newNode to newEOGLattice), allowModify)
}<|MERGE_RESOLUTION|>--- conflicted
+++ resolved
@@ -105,15 +105,11 @@
             "[CDG] Analyzing function ${startNode.name}. Complexity: ${NumberFormat.getNumberInstance(Locale.US).format(c)}"
         )
 
-<<<<<<< HEAD
         log.info("Creating CDG for {} with complexity {}", startNode.name, c)
-=======
+
         val firstBasicBlock =
             (startNode as? EOGStarterHolder)?.firstBasicBlock
                 ?: BasicBlockCollectorPass(ctx).collectBasicBlocks(startNode, false).first
->>>>>>> 140cfb3c
-
-        val (firstBasicBlock, basicBlocks, nodeToBBMap) = collectBasicBlocks(startNode, false)
 
         val prevEOGState =
             PrevEOGState(innerLattice = PrevEOGLattice(innerLattice = PowersetLattice()))
