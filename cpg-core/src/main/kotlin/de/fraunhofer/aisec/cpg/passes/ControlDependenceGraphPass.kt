/*
 * Copyright (c) 2023, Fraunhofer AISEC. All rights reserved.
 *
 * Licensed under the Apache License, Version 2.0 (the "License");
 * you may not use this file except in compliance with the License.
 * You may obtain a copy of the License at
 *
 *      http://www.apache.org/licenses/LICENSE-2.0
 *
 * Unless required by applicable law or agreed to in writing, software
 * distributed under the License is distributed on an "AS IS" BASIS,
 * WITHOUT WARRANTIES OR CONDITIONS OF ANY KIND, either express or implied.
 * See the License for the specific language governing permissions and
 * limitations under the License.
 *
 *                    $$$$$$\  $$$$$$$\   $$$$$$\
 *                   $$  __$$\ $$  __$$\ $$  __$$\
 *                   $$ /  \__|$$ |  $$ |$$ /  \__|
 *                   $$ |      $$$$$$$  |$$ |$$$$\
 *                   $$ |      $$  ____/ $$ |\_$$ |
 *                   $$ |  $$\ $$ |      $$ |  $$ |
 *                   \$$$$$   |$$ |      \$$$$$   |
 *                    \______/ \__|       \______/
 *
 */
package de.fraunhofer.aisec.cpg.passes

import de.fraunhofer.aisec.cpg.TranslationContext
import de.fraunhofer.aisec.cpg.frontends.HasShortCircuitOperators
import de.fraunhofer.aisec.cpg.graph.BranchingNode
import de.fraunhofer.aisec.cpg.graph.EOGStarterHolder
import de.fraunhofer.aisec.cpg.graph.Node
import de.fraunhofer.aisec.cpg.graph.allChildren
import de.fraunhofer.aisec.cpg.graph.declarations.FunctionDeclaration
import de.fraunhofer.aisec.cpg.graph.declarations.cyclomaticComplexity
import de.fraunhofer.aisec.cpg.graph.edges.flows.EvaluationOrder
import de.fraunhofer.aisec.cpg.graph.overlays.BasicBlock
import de.fraunhofer.aisec.cpg.graph.statements.DoStatement
import de.fraunhofer.aisec.cpg.graph.statements.IfStatement
import de.fraunhofer.aisec.cpg.graph.statements.ReturnStatement
import de.fraunhofer.aisec.cpg.graph.statements.expressions.ComprehensionExpression
import de.fraunhofer.aisec.cpg.graph.statements.expressions.ConditionalExpression
import de.fraunhofer.aisec.cpg.graph.statements.expressions.ShortCircuitOperator
import de.fraunhofer.aisec.cpg.helpers.functional.ConcurrentMapLattice
import de.fraunhofer.aisec.cpg.helpers.functional.Lattice
import de.fraunhofer.aisec.cpg.helpers.functional.PowersetLattice
import de.fraunhofer.aisec.cpg.passes.configuration.DependsOn
import java.text.NumberFormat
import java.util.Locale
import kotlin.collections.component1
import kotlin.collections.component2
import kotlinx.coroutines.runBlocking

/** This pass builds the Control Dependence Graph (CDG) by iterating through the EOG. */
@DependsOn(EvaluationOrderGraphPass::class)
@DependsOn(BasicBlockCollectorPass::class)
open class ControlDependenceGraphPass(ctx: TranslationContext) : EOGStarterPass(ctx) {

    class Configuration(
        /**
         * This specifies the maximum complexity (as calculated per
         * [de.fraunhofer.aisec.cpg.graph.statements.Statement.cyclomaticComplexity]) a
         * [FunctionDeclaration] must have in order to be considered.
         */
        var maxComplexity: Int? = null,
        /**
         * This specifies the maximum time (in ms) we want to spend analyzing a single
         * [de.fraunhofer.aisec.cpg.graph.EOGStarterHolder]. If the time is exceeded, we skip the
         * function (or whatever is starting the EOG). If `null`, no time limit is enforced.
         */
        var timeout: Long? = null,
    ) : PassConfiguration()

    override fun cleanup() {
        // Nothing to do
    }

    /**
     * Computes the CDG for the given [startNode]. It performs the following steps:
     * 1) Compute the "parent branching node" for each node and through which path the node is
     *    reached
     * 2) Find out which branch of a [BranchingNode] is actually conditional. The other ones aren't.
     * 3) For each node: 3.a) Check if the node is reachable through an unconditional path of its
     *    parent [BranchingNode] or through all the conditional paths. 3.b) Move the node "one layer
     *    up" by finding the parent node of the current [BranchingNode] and changing it to this
     *    parent node and the path(s) through which the [BranchingNode] node is reachable. 3.c)
     *    Repeat step 3) until you cannot move the node upwards in the CDG anymore.
     */
    override fun accept(startNode: Node) {
        // For now, we only execute this for function declarations, we will support all EOG starters
        // in the future.
        if (startNode !is FunctionDeclaration) {
            return
        }

        val max = passConfig<Configuration>()?.maxComplexity
        val c = startNode.body?.cyclomaticComplexity() ?: 0
        if (max != null && c > max) {
            log.info(
                "Ignoring function ${startNode.name} because its complexity (${NumberFormat.getNumberInstance(Locale.US).format(c)}) is greater than the configured maximum (${max})"
            )
            return
        }

        log.info(
            "[CDG] Analyzing function ${startNode.name}. Complexity: ${NumberFormat.getNumberInstance(Locale.US).format(c)}"
        )

        log.info("Creating CDG for {} with complexity {}", startNode.name, c)

        val firstBasicBlock =
            (startNode as? EOGStarterHolder)?.firstBasicBlock
<<<<<<< HEAD
                ?: BasicBlockCollectorPass(ctx)
                    .collectBasicBlocks(startNode, startNode.language is HasShortCircuitOperators)
                    .first
=======
                ?: BasicBlockCollectorPass(ctx).collectBasicBlocks(startNode)

        log.trace("Retrieved network of BBs for {}", startNode.name)
>>>>>>> 1f418d44

        val prevEOGState =
            PrevEOGState(innerLattice = PrevEOGLattice(innerLattice = PowersetLattice()))

        // Maps nodes to their "cdg parent" (i.e. the dominator) and also has the information
        // through which path it is reached. If all outgoing paths of the basicBlock's dominator
        // result in the basicBlock, we use the dominator's state instead (i.e., we move the
        // basicBlock one layer upwards)
        var startState: PrevEOGStateElement = prevEOGState.bottom
        startState = runBlocking {
            prevEOGState.push(
                startState,
                firstBasicBlock,
                PrevEOGLatticeElement(startNode to PowersetLattice.Element(firstBasicBlock)),
                true,
            )
        }

        log.trace("Iterating EOG of {}", firstBasicBlock)
        var finalState: PrevEOGStateElement
        finalState =
            runBlocking {
                prevEOGState.iterateEOG(
                    firstBasicBlock.nextEOGEdges,
                    startState,
                    ::transfer,
                    timeout = passConfig<Configuration>()?.timeout,
                )
            }
                ?: run {
                    log.warn(
                        "Timeout while computing CDG for {}, skipping CDG generation",
                        startNode.name,
                    )
                    return@accept
                }

        log.trace("Done iterating EOG for {}. Generating the edges now.", startNode.name)

        // branchingNodeConditionals is a map organized as follows:
        //   BranchingNode -> Set of BasicBlocks where, if we visited all of these, the
        //      branchingNode does not dominate us anymore (we are after the merge point).
        val nodeToBBMap = finalState.keys.flatMap { it.nodes.map { node -> node to it } }.toMap()
        val branchingNodeConditionals =
            getBranchingNodeConditions(startNode, finalState.keys, nodeToBBMap)

        // final state is a map organized as follows:
        //   BasicBlock -> Map<Node, Set<BasicBlock>> with
        //    branchingNode -> Set of BasicBlocks taken right after the branchingNode.

        // Collect the information, identify merge points, etc. This is not really efficient yet
        // :(
        for ((basicBlock, dominatorPaths) in finalState) {
            var finalDominators =
                dominatorPaths.entries.map { (k, v) -> Pair(k, v.toMutableSet()) }.toMutableList()

            // Remove all entries where the basicBlock is reachable through all branches of a
            // branchingNode.
            finalDominators.removeIf {
                branchingNodeConditionals[it.first]?.let { elements ->
                    it.second.containsAll(elements)
                } == true
            }
            // Remove all entries where the basicBlock is reachable through its own
            // branchingNode.
            // This indicates a loop, and this part seems to be in the unconditional part
            // executed
            // before the loop starts (e.g., this affects all nodes in the condition)
            finalDominators.removeIf { basicBlock.branchingNode == it.first }
            // Try to remove transitive relationships, i.e., if a basicBlock is in our
            // dominators
            // but also dominates one of our (remaining) dominators, we remove it.
            val transitiveDominators =
                finalDominators
                    .mapNotNull {
                        // Get the dominator of this dominator
                        val transitiveBB = nodeToBBMap[it.first]
                        transitiveBB
                            ?.let { finalState[it] }
                            ?.entries
                            ?.mapNotNull { (k, v) ->
                                if (k != transitiveBB.branchingNode) k to v else null
                            }
                    }
                    .flatten()
            finalDominators = finalDominators.minus(transitiveDominators.toSet()).toMutableList()

            // After deleting a bunch of stuff, we have two options: 1) there are no dominators
            // left, and we assign the function declaration, or 2) there is one or multiple
            // dominators left.
            if (finalDominators.isEmpty()) {
                basicBlock.nodes.forEach { if (it != startNode) it.prevCDG += startNode }
            } else {
                // We have one or multiple dominators left.
                finalDominators.forEach { (finalDominator, reachingBB) ->
                    // Which branches are relevant for the CDG edge? We compute this by checking
                    // which branch properties are set between the dominator and reachingBB.
                    val branchesSet =
                        finalDominator.nextEOGEdges
                            .filter { edge -> edge.end in reachingBB.flatMap { it.nodes } }
                            .mapNotNull { it.branch }
                            .toSet()

                    basicBlock.nodes.forEach { node ->
                        if (
                            node != startNode
                        ) { // Do not introduce self-loops between the startnode and itself.
                            node.prevCDGEdges.add(finalDominator) {
                                branches =
                                    when {
                                        branchesSet.isNotEmpty() -> {
                                            branchesSet
                                        }

                                        finalDominator is IfStatement &&
                                            (branchingNodeConditionals[finalDominator]?.size ?: 0) >
                                                1 -> { // Note: branchesSet must be empty here
                                            // The if
                                            // statement has only a then branch but there's a
                                            // way
                                            // to "jump out" of this branch. In this case, we
                                            // want to set the false property here.
                                            setOf(false)
                                        }

                                        else -> setOf()
                                    }
                            }
                        }
                    }
                }
            }
        }

        log.info("Done creating CDG for function ${startNode.name}. Complexity: $c")
    }

    /*
     * For a branching node, we identify which path(s) have to be found to be in a "merging point".
     * There are two options:
     *   1) There's a path which is executed independent of the branch (e.g. this is the case for an if-statement without an else-branch).
     *   2) A node can be reached from all conditional branches.
     *
     * This method collects the merging points. It also includes the function declaration itself.
     */
    private fun getBranchingNodeConditions(
        functionDeclaration: FunctionDeclaration,
        allBasicBlocks: Collection<BasicBlock>,
        nodeToBBMap: Map<Node, BasicBlock>,
    ) =
        mapOf(
            // For the function declaration, there's only the path through the function declaration
            // itself.
            Pair(functionDeclaration, setOfNotNull(nodeToBBMap[functionDeclaration])),
            *allBasicBlocks
                .mapNotNull {
                    it.branchingNode?.let { branchingNode ->
                        val mergingPoints =
                            if (branchingNode.nextEOGEdges.any { !it.isConditionalBranch() }) {
                                // There's an unconditional path (case 1), so when reaching this
                                // branch, we're done. Collect all (=1) unconditional branches.
                                branchingNode.nextEOGEdges
                                    .filter { !it.isConditionalBranch() }
                                    .map { it.end }
                                    .toSet()
                            } else {
                                // All branches are executed based on some condition (case 2), so we
                                // collect all these branches.
                                branchingNode.nextEOGEdges.map { it.end }.toSet()
                            }
                        branchingNode to mergingPoints.mapNotNull { nodeToBBMap[it] }
                    }
                }
                .toTypedArray(),
        )
}

/**
 * This method is executed for each EOG edge which is in the worklist. [currentEdge] is the edge to
 * process, [currentState] contains the state which was observed before arriving here.
 *
 * This method modifies the state for the next eog edge as follows:
 * - If [currentEdge] starts in a [BranchingNode], the end node depends on the start node. We modify
 *   the state to express that "the end node depends on the start node and is reachable through the
 *   path starting at the end node".
 * - For all other starting nodes, we copy the state of the start node to the end node.
 *
 * Returns the updated state and true because we always expect an update of the state.
 */
suspend fun transfer(
    lattice: Lattice<PrevEOGStateElement>,
    currentEdge: EvaluationOrder,
    currentState: PrevEOGStateElement,
): PrevEOGStateElement {
    val lattice = lattice as? PrevEOGState ?: return currentState
    var newState = currentState
    val currentStart =
        currentEdge.start as? BasicBlock
            ?: throw IllegalArgumentException(
                "Current edge start must be a BasicBlock, but was ${currentEdge.start}"
            )
    val currentEnd =
        currentEdge.end as? BasicBlock
            ?: throw IllegalArgumentException(
                "Current edge end must be a BasicBlock, but was ${currentEdge.end}"
            )

    // Check if we start in a branching node and if this edge leads to the conditional
    // branch. In this case, the next node will move "one layer downwards" in the CDG.
    val branchingNode = currentStart.branchingNode
    if (branchingNode != null) {
        // We start in a branching node and end in one of the branches, so we have the
        // following state:
        // for the branching node "start", we have a path through "end".
        val prevPathLattice =
            newState[currentStart]
                ?.filter { (k, _) -> k != branchingNode }
                ?.let { PrevEOGLatticeElement(it) } ?: PrevEOGLatticeElement()

        val map = PrevEOGLatticeElement(branchingNode to PowersetLattice.Element(currentEnd))
        val newPath = lattice.innerLattice.lub(map, prevPathLattice, true)
        newState = lattice.push(newState, currentEnd, newPath, true)
    } else {
        // We did not start in a branching node, so for the next node, we have the same path
        // (last branching + first end node) as for the start node of this edge.
        // If there is no state for the start node (most likely, this is the case for the
        // first edge in a function), we generate a new state where we start in "start" end
        // have "end" as the first node in the "branch".
        val state =
            newState[currentStart]?.let { PrevEOGLatticeElement(it) }
                ?: PrevEOGLatticeElement(currentStart to PowersetLattice.Element(currentEnd))
        newState = lattice.push(newState, currentEnd, state, true)
    }
    return newState
}

/**
 * For all types I've seen so far, the "true" branch is executed conditionally.
 *
 * For if-statements, the BRANCH property is set to "false" for the "else" branch (which is also
 * executed conditionally) and is not set in the code after an if-statement if there's no else
 * branch (which is also always executed). For all other nodes, the "false" branch is the code after
 * the loop or so (i.e., the unconditionally executed path).
 *
 * Note: This method does not account for return statements in the conditional part or endless loops
 * where the other branch is actually also conditionally executed (or not). It should be easy to
 * change this if we do not want this behavior (just remove the condition on the start node of the
 * "false" branch).
 */
private fun EvaluationOrder.isConditionalBranch(): Boolean {
    val startNode = (this.start as? BasicBlock)?.endNode ?: this.start
    return if (branch == true) {
        true
    } else
        (startNode is IfStatement ||
            startNode is DoStatement ||
            startNode is ComprehensionExpression ||
            (startNode.astParent is ComprehensionExpression &&
                startNode == (startNode.astParent as ComprehensionExpression).iterable) ||
            startNode is ConditionalExpression) && branch == false ||
            /*
             * Code like `foo() && bar()` requires us to look-ahead for a [ShortCircuitOperator].
             * The execution of the rhs of the [ShortCircuitOperator] always depends on the lhs:
             * `foo() && bar()` -> `bar()` will only be called if `foo()` evaluates to `true`
             * `foo() || bar()` -> `bar()` will only be called if `foo() evaluates to `false`
             */
            startNode.nextEOG.filterIsInstance<ShortCircuitOperator>().isNotEmpty() ||
            (startNode is IfStatement &&
                !startNode.allBranchesFromMyThenBranchGoThrough(startNode.nextUnconditionalNode))
}

private val IfStatement.nextUnconditionalNode: Node?
    get() = this.nextEOGEdges.firstOrNull { it.branch == null }?.end

private fun IfStatement.allBranchesFromMyThenBranchGoThrough(node: Node?): Boolean {
    if (this.thenStatement.allChildren<ReturnStatement>().isNotEmpty()) return false

    if (node == null) return true

    val alreadySeen = mutableSetOf<Node>()
    val nextNodes = this.nextEOGEdges.filter { it.branch == true }.map { it.end }.toMutableList()

    while (nextNodes.isNotEmpty()) {
        val nextNode = nextNodes.removeFirst()
        if (nextNode == node) {
            continue
        } else if (nextNode.nextEOG.isEmpty()) {
            // We're at the end of the EOG but didn't see "node" on this path. Fail
            return false
        }
        alreadySeen.add(nextNode)
        nextNodes.addAll(nextNode.nextEOG.filter { it !in alreadySeen })
    }

    return true
}

typealias PrevEOGLatticeElement =
    ConcurrentMapLattice.Element<Node, PowersetLattice.Element<BasicBlock>>

typealias PrevEOGLattice = ConcurrentMapLattice<Node, PowersetLattice.Element<BasicBlock>>

typealias PrevEOGStateElement = ConcurrentMapLattice.Element<BasicBlock, PrevEOGLatticeElement>

typealias PrevEOGState = ConcurrentMapLattice<BasicBlock, PrevEOGLatticeElement>

suspend fun PrevEOGState.push(
    currentElement: PrevEOGStateElement,
    newNode: BasicBlock,
    newEOGLattice: PrevEOGLatticeElement,
    allowModify: Boolean,
): PrevEOGStateElement {
    return this.lub(currentElement, PrevEOGStateElement(newNode to newEOGLattice), allowModify)
}<|MERGE_RESOLUTION|>--- conflicted
+++ resolved
@@ -26,7 +26,6 @@
 package de.fraunhofer.aisec.cpg.passes
 
 import de.fraunhofer.aisec.cpg.TranslationContext
-import de.fraunhofer.aisec.cpg.frontends.HasShortCircuitOperators
 import de.fraunhofer.aisec.cpg.graph.BranchingNode
 import de.fraunhofer.aisec.cpg.graph.EOGStarterHolder
 import de.fraunhofer.aisec.cpg.graph.Node
@@ -110,15 +109,9 @@
 
         val firstBasicBlock =
             (startNode as? EOGStarterHolder)?.firstBasicBlock
-<<<<<<< HEAD
-                ?: BasicBlockCollectorPass(ctx)
-                    .collectBasicBlocks(startNode, startNode.language is HasShortCircuitOperators)
-                    .first
-=======
                 ?: BasicBlockCollectorPass(ctx).collectBasicBlocks(startNode)
 
         log.trace("Retrieved network of BBs for {}", startNode.name)
->>>>>>> 1f418d44
 
         val prevEOGState =
             PrevEOGState(innerLattice = PrevEOGLattice(innerLattice = PowersetLattice()))
