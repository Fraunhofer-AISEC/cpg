--- conflicted
+++ resolved
@@ -102,6 +102,7 @@
             )
             return
         }
+
         log.info(
             "[CDG] Analyzing function ${startNode.name}. Complexity: ${NumberFormat.getNumberInstance(Locale.US).format(c)}"
         )
@@ -111,8 +112,7 @@
         val (ret, time) = measureTimedValue { collectBasicBlocks(startNode, false) }
         val (firstBasicBlock, basicBlocks, nodeToBBMap) = ret
 
-        log.info("Retrieved network of BBs for {}", startNode.name)
-        log.info("Time for calculateBasicBlocks: $time")
+        log.trace("Retrieved network of BBs for {} in $time ms", startNode.name)
 
         val prevEOGState =
             PrevEOGState(innerLattice = PrevEOGLattice(innerLattice = PowersetLattice()))
@@ -135,30 +135,26 @@
         log.info("startStateTime: $startStateTime")
 
         log.trace("Iterating EOG of {}", firstBasicBlock)
-<<<<<<< HEAD
         var finalState: PrevEOGStateElement
         val eogIterationTime = measureTimeMillis {
-            finalState = runBlocking {
-                prevEOGState.iterateEOG(firstBasicBlock.nextEOGEdges, startState, ::transfer)
-            }
-        }
-=======
-        val finalState =
-            prevEOGState.iterateEOG(
-                firstBasicBlock.nextEOGEdges,
-                startState,
-                ::transfer,
-                timeout = passConfig<Configuration>()?.timeout,
-            )
-                ?: run {
-                    log.warn(
-                        "Timeout while computing CDG for {}, skipping CDG generation",
-                        startNode.name,
+            finalState =
+                runBlocking {
+                    prevEOGState.iterateEOG(
+                        firstBasicBlock.nextEOGEdges,
+                        startState,
+                        ::transfer,
+                        timeout = passConfig<Configuration>()?.timeout,
                     )
-                    return@accept
                 }
-
->>>>>>> e9c53ebe
+                    ?: run {
+                        log.warn(
+                            "Timeout while computing CDG for {}, skipping CDG generation",
+                            startNode.name,
+                        )
+                        return@accept
+                    }
+        }
+
         log.trace("Done iterating EOG for {}. Generating the edges now.", startNode.name)
 
         // branchingNodeConditionals is a map organized as follows:
@@ -243,14 +239,14 @@
                                                 (branchingNodeConditionals[finalDominator]?.size
                                                     ?: 0) >
                                                     1 -> { // Note: branchesSet must be empty here
-                                                // The
-                                                // if
+                                                // The if
                                                 // statement has only a then branch but there's a
                                                 // way
                                                 // to "jump out" of this branch. In this case, we
                                                 // want to set the false property here.
                                                 setOf(false)
                                             }
+
                                             else -> setOf()
                                         }
                                 }
