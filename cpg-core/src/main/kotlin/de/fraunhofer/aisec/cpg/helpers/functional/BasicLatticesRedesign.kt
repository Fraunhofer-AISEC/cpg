/*
 * Copyright (c) 2025, Fraunhofer AISEC. All rights reserved.
 *
 * Licensed under the Apache License, Version 2.0 (the "License");
 * you may not use this file except in compliance with the License.
 * You may obtain a copy of the License at
 *
 *      http://www.apache.org/licenses/LICENSE-2.0
 *
 * Unless required by applicable law or agreed to in writing, software
 * distributed under the License is distributed on an "AS IS" BASIS,
 * WITHOUT WARRANTIES OR CONDITIONS OF ANY KIND, either express or implied.
 * See the License for the specific language governing permissions and
 * limitations under the License.
 *
 *                    $$$$$$\  $$$$$$$\   $$$$$$\
 *                   $$  __$$\ $$  __$$\ $$  __$$\
 *                   $$ /  \__|$$ |  $$ |$$ /  \__|
 *                   $$ |      $$$$$$$  |$$ |$$$$\
 *                   $$ |      $$  ____/ $$ |\_$$ |
 *                   $$ |  $$\ $$ |      $$ |  $$ |
 *                   \$$$$$   |$$ |      \$$$$$   |
 *                    \______/ \__|       \______/
 *
 */
package de.fraunhofer.aisec.cpg.helpers.functional

import de.fraunhofer.aisec.cpg.graph.edges.flows.EvaluationOrder
import de.fraunhofer.aisec.cpg.helpers.IdentitySet
import de.fraunhofer.aisec.cpg.helpers.toIdentitySet
import java.io.Serializable
import java.util.*
import kotlin.collections.component1
import kotlin.collections.component2
import kotlin.collections.fold
import kotlin.collections.plusAssign
import kotlin.collections.set
import kotlin.math.ceil

class EqualLinkedHashSet<T> : LinkedHashSet<T>() {
    override fun equals(other: Any?): Boolean {
        return other is LinkedHashSet<*> &&
            this.size == other.size &&
            this.all { t -> other.any { it == t } }
    }

    override fun hashCode(): Int {
        return super.hashCode()
    }
}

fun <T> equalLinkedHashSetOf(vararg elements: T): EqualLinkedHashSet<T> {
    val set = EqualLinkedHashSet<T>()
    set.addAll(elements)
    return set
}

/** Used to identify the order of elements */
enum class Order {
    LESSER,
    EQUAL,
    GREATER,
    UNEQUAL,
}

/**
 * Computes the order of multiple elements passed in [orders] as follows:
 * - If everything is [Order.EQUAL], it's [Order.EQUAL]
 * - If everything is [Order.EQUAL] or [Order.LESSER], it's [Order.LESSER]
 * - If everything is [Order.EQUAL] or [Order.GREATER], it's [Order.GREATER]
 * - Otherwise, it's [Order.UNEQUAL]
 */
fun compareMultiple(vararg orders: Order) =
    when {
        orders.all { it == Order.EQUAL } -> Order.EQUAL
        orders.all { it == Order.EQUAL || it == Order.LESSER } -> Order.LESSER
        orders.all { it == Order.EQUAL || it == Order.GREATER } -> Order.GREATER
        else -> Order.UNEQUAL
    }

/**
 * A lattice is a partially ordered structure of values of type [T]. [T] could be anything, where
 * common examples are sets, ranges, maps, tuples, but it can also have random names and a new data
 * structure which only make sense in a certain context. [T] depends on the analysis and typically
 * has to abstract the value for the specific purpose.
 *
 * This class provides functionality to
 * - compute the least upper bound (also called join) of two elements.
 * - compute the greatest lower bound (also called meet) of two elements.
 * - compare two elements.
 * - duplicate/clone an element.
 *
 * Note: We usually do not want (nor have to) store the elements spanning the lattice because it
 * would cost too much memory for non-trivial examples. But if a user wants to do so, we provide the
 * property [elements]. It can be used to store all, no or some of the elements spanning the lattice
 * and currently has no real effect.
 */
interface Lattice<T : Lattice.Element> {
    /**
     * Represents a single element of the [Lattice]. It also provides the functionality to compare
     * and duplicate the element.
     */
    interface Element {
        /**
         * Compares this element to [other].
         *
         * @throws IllegalArgumentException if [other] is not an instance of this implementation of
         *   Element
         */
        fun compare(other: Element): Order

        /** Duplicates this element, i.e., it creates a new object with equal contents. */
        fun duplicate(): Element
    }

    /** Allows storing all elements which are part of this lattice */
    var elements: Set<T>

    /** The smallest possible element in the lattice */
    val bottom: T

    /**
     * Computes the least upper bound (join) of [one] and [two]. [allowModify] determines if [one]
     * is modified if there is no element greater than each other (if set to `true`) or if a new
     * [Lattice.Element] is returned (if set to `false`).
     */
    fun lub(one: T, two: T, allowModify: Boolean = false): T

    /** Computes the greatest lower bound (meet) of [one] and [two] */
    fun glb(one: T, two: T): T

    /**
     * Compares [one] and [two]. Returns
     * - [Order.GREATER] if one is greater than two (this also means that `lub(one, two) == one` and
     *   `glb(one, two) == two`).
     * - [Order.EQUAL] if one is the same as two (this also means that `lub(one, two) == one == two`
     *   and `glb(one, two) == one == two`).
     * - [Order.LESSER] if two is greater than one (this also means that `lub(one, two) == two` and
     *   `glb(one, two) = one`).
     * - [Order.UNEQUAL] in all other cases (this also means that `one != two` and `two != lub(one,
     *   two) != one` and `two != glb(one, two) != one`).
     */
    fun compare(one: T, two: T): Order

    /** Returns a copy of [one]. */
    fun duplicate(one: T): T

    /**
     * Computes a fixpoint by iterating over the EOG beginning with the [startEdges] and a state
     * [startState]. This means, it keeps applying [transformation] until the state does no longer
     * change. With state, we mean a mapping between the [EvaluationOrder] edges to the value of
     * [Lattice] which represents possible values (or abstractions thereof) that they hold.
     */
    fun iterateEOG(
        startEdges: List<EvaluationOrder>,
        startState: T,
        transformation: (Lattice<T>, EvaluationOrder, T) -> T,
    ): T {
        val globalState = IdentityHashMap<EvaluationOrder, T>()
        var finalState: T = this.bottom
        for (startEdge in startEdges) {
            globalState[startEdge] = startState
        }
        val currentBBEdgesList = mutableListOf<EvaluationOrder>()
        val potentialNextBBEdgesList = mutableListOf<EvaluationOrder>()
        val mergePointsEdgesList = mutableListOf<EvaluationOrder>()
        startEdges.forEach { potentialNextBBEdgesList.add(it) }

        while (
            currentBBEdgesList.isNotEmpty() ||
                potentialNextBBEdgesList.isNotEmpty() ||
                mergePointsEdgesList.isNotEmpty()
        ) {
            val nextEdge =
                if (currentBBEdgesList.isNotEmpty()) {
                    // If we have edges in the current basic block, we take these. We prefer to
                    // finish with the whole Basic Block before moving somewhere else.
                    currentBBEdgesList.removeFirst()
                } else if (potentialNextBBEdgesList.isNotEmpty()) {
                    // If we have points splitting up the EOG, we prefer to process these before
                    // merging the EOG again. This is to hopefully reduce the number of merges that
                    // we have to compute and that we hopefully reduce the number of re-processing
                    // the same basic blocks.
                    potentialNextBBEdgesList.removeFirst()
                } else {
                    // We have a merge point, we try to process this after having processed all
                    // branches leading there.
                    mergePointsEdgesList.removeFirst()
                }

            // Compute the effects of "nextEdge" on the state by applying the transformation to its
            // state.
            val nextGlobal = globalState[nextEdge] ?: continue

            // Either immediately before or after this edge, there's a branching node. In these
            // cases, we definitely want to check if there's an update to the state.
            val isNoBranchingPoint =
                nextEdge.end.nextEOGEdges.size == 1 &&
                    nextEdge.end.prevEOGEdges.size == 1 &&
                    nextEdge.start.nextEOGEdges.size == 1 &&
                    nextEdge.start.prevEOGEdges.size == 1
            // Either before or after this edge, there's a branching node within two steps (start,
            // end and the nodes before/after these). We have to ensure that we copy the state for
            // all these nodes to enable the update checks conducted ib the branching edges. We need
            // one more step for this, otherwise we will fail recognizing the updates for a node "x"
            // which is a branching edge because the next node would already modify the state of x.
            val isNotNearStartOrEndOfBasicBlock =
                isNoBranchingPoint &&
                    nextEdge.end.nextEOGEdges.single().end.nextEOGEdges.size == 1 &&
                    nextEdge.end.nextEOGEdges.single().end.prevEOGEdges.size == 1 &&
                    nextEdge.start.prevEOGEdges.single().start.nextEOGEdges.size == 1 &&
                    nextEdge.start.prevEOGEdges.single().start.prevEOGEdges.size == 1

            val newState =
                transformation(
                    this,
                    nextEdge,
                    if (isNotNearStartOrEndOfBasicBlock) nextGlobal else nextGlobal.duplicate() as T,
                )
            nextEdge.end.nextEOGEdges.forEach {
                // We continue with the nextEOG edge if we haven't seen it before or if we updated
                // the state in comparison to the previous time we were there.

                val oldGlobalIt = globalState[it]
                val newGlobalIt =
                    (oldGlobalIt?.let { old ->
                        this.lub(newState, old, isNotNearStartOrEndOfBasicBlock)
                    } ?: newState)
                globalState[it] = newGlobalIt
                if (
<<<<<<< HEAD
                    it !in edgesList &&
=======
                    it !in currentBBEdgesList &&
                        it !in potentialNextBBEdgesList &&
                        it !in mergePointsEdgesList &&
>>>>>>> b94d8492
                        (isNoBranchingPoint ||
                            oldGlobalIt == null ||
                            newGlobalIt.compare(oldGlobalIt) == Order.GREATER)
                ) {
                    if (nextEdge.end.nextEOGEdges.size > 1) {
                        // If we have multiple next edges, we add this edge to the list of edges of
                        // a next basic block.
                        // We will process these after the current basic block has been processed
                        // (probably very soon).
                        potentialNextBBEdgesList.add(0, it)
                    } else if (it.end.prevEOGEdges.size > 1) {
                        // This edge brings us to a merge point, so we add it to the list of merge
                        // points.
                        mergePointsEdgesList.add(0, it)
                    } else {
                        // If we have only one next edge, we add it to the current basic block edges
                        // list.
                        currentBBEdgesList.add(0, it)
                    }
                }
            }

<<<<<<< HEAD
            if (nextEdge.end.nextEOGEdges.isEmpty() || edgesList.isEmpty()) {
=======
            if (
                nextEdge.end.nextEOGEdges.isEmpty() ||
                    (currentBBEdgesList.isEmpty() &&
                        potentialNextBBEdgesList.isEmpty() &&
                        mergePointsEdgesList.isEmpty())
            ) {
>>>>>>> b94d8492
                finalState = this.lub(finalState, newState, false)
            }
        }

        return finalState
    }
}

/** Implements a [Lattice] whose elements are the powerset of a given set of values. */
class PowersetLattice<T>() : Lattice<PowersetLattice.Element<T>> {
    override lateinit var elements: Set<Element<T>>

    class Element<T>(expectedMaxSize: Int) : IdentitySet<T>(expectedMaxSize), Lattice.Element {
        constructor(set: Set<T>) : this(ceil(set.size * 1.5).toInt()) {
            addAllWithoutCheck(set as? IdentitySet<T> ?: set.toIdentitySet())
        }

        constructor() : this(16)

        constructor(vararg entries: T) : this(ceil(entries.size * 1.5).toInt()) {
            addAll(entries)
        }

        override fun equals(other: Any?): Boolean {
            return this === other ||
                (other is Element<T> &&
                    this.size == other.size &&
                    this.all { t ->
                        if (t is Pair<*, *>)
                            other.any {
                                it is Pair<*, *> && it.first === t.first && it.second == t.second
                            }
                        else t in other
                    })
        }

        override fun compare(other: Lattice.Element): Order {
            if (this === other) return Order.EQUAL

            if (other !is Element<T>)
                throw IllegalArgumentException(
                    "$other should be of type PowersetLattice.Element<T> but is of type ${other.javaClass}"
                )
            val otherOnly = Element(other)
            val thisOnly =
                this.filterTo(IdentitySet<T>()) { t ->
                    !if (t is Pair<*, *>) {
                        otherOnly.removeIf { o ->
                            o is Pair<*, *> && o.first === t.first && o.second == t.second
                        }
                    } else otherOnly.remove(t)
                }
            return when {
                otherOnly.isEmpty() && thisOnly.isEmpty() -> {
                    Order.EQUAL
                }
                thisOnly.isNotEmpty() && otherOnly.isNotEmpty() -> {
                    Order.UNEQUAL
                }
                thisOnly.isNotEmpty() -> {
                    // This set is greater than the other set
                    Order.GREATER
                }
                else -> {
                    // The other set is greater than this set
                    Order.LESSER
                }
            }
        }

        override fun duplicate(): Element<T> {
            return Element(this)
        }

        override fun hashCode(): Int {
            return super.hashCode()
        }

        override fun add(element: T): Boolean {
            if (
                element is Pair<*, *> &&
                    this.any {
                        it is Pair<*, *> &&
                            it.first === element.first &&
                            it.second == element.second
                    }
            ) {
                return false
            }
            return super.add(element)
        }
    }

    override val bottom: Element<T>
        get() = Element()

    override fun lub(one: Element<T>, two: Element<T>, allowModify: Boolean): Element<T> {
        if (allowModify) {
            one += two
            return one
        }

        val result = Element<T>(one.size + two.size)
        result.addAllWithoutCheck(one)
        result += two
        return result
    }

    override fun glb(one: Element<T>, two: Element<T>): Element<T> {
        return Element(one.intersect(two))
    }

    override fun compare(one: Element<T>, two: Element<T>): Order {
        return one.compare(two)
    }

    override fun duplicate(one: Element<T>): Element<T> {
        return one.duplicate()
    }
}

/**
 * Implements the [Lattice] for a lattice over a map of nodes to another lattice represented by
 * [innerLattice].
 */
open class MapLattice<K, V : Lattice.Element>(val innerLattice: Lattice<V>) :
    Lattice<MapLattice.Element<K, V>> {
    override lateinit var elements: Set<Element<K, V>>

    class Element<K, V : Lattice.Element>(expectedMaxSize: Int) :
        IdentityHashMap<K, V>(expectedMaxSize), Lattice.Element {

        constructor() : this(32)

        constructor(m: Map<K, V>) : this(m.size) {
            putAll(m)
        }

        constructor(entries: Collection<Pair<K, V>>) : this(entries.size) {
            putAll(entries)
        }

        constructor(vararg entries: Pair<K, V>) : this(entries.size) {
            putAll(entries)
        }

        override fun equals(other: Any?): Boolean {
            return other is Element<K, V> && this.compare(other) == Order.EQUAL
        }

        override fun compare(other: Lattice.Element): Order {
            if (this === other) return Order.EQUAL

            if (other !is Element<K, V>)
                throw IllegalArgumentException(
                    "$other should be of type MapLattice.Element<K, V> but is of type ${other.javaClass}"
                )

            val otherKeySetIsBigger = other.keys.any { it !in this.keys }

            // We can check if the entries are equal, greater or lesser
            var someGreater = false
            var someLesser = otherKeySetIsBigger
            this.entries.forEach { (k, v) ->
                val otherV = other[k]
                if (otherV != null) {
                    when (v.compare(otherV)) {
                        Order.EQUAL -> {
                            /* Nothing to do*/
                        }
                        Order.GREATER -> {
                            if (someLesser) {
                                return Order.UNEQUAL
                            }
                            someGreater = true
                        }
                        Order.LESSER -> {
                            if (someGreater) {
                                return Order.UNEQUAL
                            }
                            someLesser = true
                        }
                        Order.UNEQUAL -> {
                            return Order.UNEQUAL
                        }
                    }
                } else {
                    if (someLesser) {
                        return Order.UNEQUAL
                    }
                    someGreater = true // key is missing in other, so this is greater
                }
            }
            return if (!someGreater && !someLesser) {
                // All entries are the same, so the maps are equal
                Order.EQUAL
            } else if (someLesser && !someGreater) {
                // Some entries are equal, some are lesser and none are greater, so this map is
                // lesser.
                Order.LESSER
            } else if (!someLesser && someGreater) {
                // Some entries are equal, some are greater but none are lesser, so this map is
                // greater.
                Order.GREATER
            } else {
                // Some entries are greater and some are lesser, so the maps are unequal
                Order.UNEQUAL
            }
        }

        override fun duplicate(): Element<K, V> {
            return Element(this.map { (k, v) -> Pair<K, V>(k, v.duplicate() as V) })
        }

        override fun hashCode(): Int {
            return super.hashCode()
        }
    }

    override val bottom: Element<K, V>
        get() = MapLattice.Element()

    override fun lub(one: Element<K, V>, two: Element<K, V>, allowModify: Boolean): Element<K, V> {
        if (allowModify) {
            two.forEach { (k, v) ->
                if (!one.containsKey(k)) {
                    // This key is not in "one", so we add the value from "two" to "one"
                    one[k] = v
                } else {
                    // This key already exists in "one", so we have to compute the lub of the values
                    one[k]?.let { oneValue -> innerLattice.lub(oneValue, v, true) }
                }
            }
            return one
        }

        val allKeys = one.keys.toIdentitySet()
        allKeys += two.keys
        val newMap =
            allKeys.fold(Element<K, V>(allKeys.size)) { current, key ->
                val otherValue = two[key]
                val thisValue = one[key]
                val newValue =
                    if (thisValue != null && otherValue != null) {
                        innerLattice.lub(thisValue, otherValue, allowModify)
                    } else thisValue ?: otherValue
                newValue?.let { current[key] = it }
                current
            }
        return newMap
    }

    override fun glb(one: Element<K, V>, two: Element<K, V>): Element<K, V> {
        val allKeys = one.keys.intersect(two.keys).toIdentitySet()
        val newMap =
            allKeys.fold(Element<K, V>()) { current, key ->
                val otherValue = two[key]
                val thisValue = one[key]
                val newValue =
                    if (thisValue != null && otherValue != null) {
                        innerLattice.glb(thisValue, otherValue)
                    } else innerLattice.bottom
                current[key] = newValue
                current
            }
        return newMap
    }

    override fun compare(one: Element<K, V>, two: Element<K, V>): Order {
        return one.compare(two)
    }

    override fun duplicate(one: Element<K, V>): Element<K, V> {
        return one.duplicate()
    }
}

/**
 * Implements the [Lattice] for a lattice over two other lattices which are represented by
 * [innerLattice1] and [innerLattice2].
 */
class TupleLattice<S : Lattice.Element, T : Lattice.Element>(
    val innerLattice1: Lattice<S>,
    val innerLattice2: Lattice<T>,
) : Lattice<TupleLattice.Element<S, T>> {
    override lateinit var elements: Set<Element<S, T>>

    class Element<S : Lattice.Element, T : Lattice.Element>(val first: S, val second: T) :
        Serializable, Lattice.Element {
        override fun toString(): String = "($first, $second)"

        infix fun <A : Lattice.Element, B : Lattice.Element> A.to(that: B): Element<A, B> =
            Element(this, that)

        operator fun component1(): S = first

        operator fun component2(): T = second

        override fun equals(other: Any?): Boolean {
            return other is Element<S, T> && this.compare(other) == Order.EQUAL
        }

        override fun compare(other: Lattice.Element): Order {
            if (this === other) return Order.EQUAL

            if (other !is Element<S, T>)
                throw IllegalArgumentException(
                    "$other should be of type TupleLattice.Element<S, T> but is of type ${other.javaClass}"
                )

            val result1 = this.first.compare(other.first)
            val result2 = this.second.compare(other.second)
            return compareMultiple(result1, result2)
        }

        override fun duplicate(): Element<S, T> {
            return Element(first.duplicate() as S, second.duplicate() as T)
        }

        override fun hashCode(): Int {
            return 31 * first.hashCode() + second.hashCode()
        }
    }

    override val bottom: Element<S, T>
        get() = Element(innerLattice1.bottom, innerLattice2.bottom)

    override fun lub(one: Element<S, T>, two: Element<S, T>, allowModify: Boolean): Element<S, T> {
        return if (allowModify) {
            innerLattice1.lub(one.first, two.first, true)
            innerLattice2.lub(one.second, two.second, true)
            one
        } else {
            Element(
                innerLattice1.lub(one.first, two.first),
                innerLattice2.lub(one.second, two.second),
            )
        }
    }

    override fun glb(one: Element<S, T>, two: Element<S, T>): Element<S, T> {
        return Element(
            innerLattice1.glb(one.first, two.first),
            innerLattice2.glb(one.second, two.second),
        )
    }

    override fun compare(one: Element<S, T>, two: Element<S, T>): Order {
        return one.compare(two)
    }

    override fun duplicate(one: Element<S, T>): Element<S, T> {
        return one.duplicate()
    }
}

/**
 * Implements the [Lattice] for a lattice over three other lattices which are represented by
 * [innerLattice1], [innerLattice2] and [innerLattice3].
 */
class TripleLattice<R : Lattice.Element, S : Lattice.Element, T : Lattice.Element>(
    val innerLattice1: Lattice<R>,
    val innerLattice2: Lattice<S>,
    val innerLattice3: Lattice<T>,
) : Lattice<TripleLattice.Element<R, S, T>> {
    override lateinit var elements: Set<Element<R, S, T>>

    class Element<R : Lattice.Element, S : Lattice.Element, T : Lattice.Element>(
        val first: R,
        val second: S,
        val third: T,
    ) : Serializable, Lattice.Element {
        override fun toString(): String = "($first, $second. $third)"

        operator fun component1(): R = first

        operator fun component2(): S = second

        operator fun component3(): T = third

        override fun equals(other: Any?): Boolean {
            return other is Element<R, S, T> && this.compare(other) == Order.EQUAL
        }

        override fun compare(other: Lattice.Element): Order {
            if (this === other) return Order.EQUAL

            if (other !is Element<R, S, T>)
                throw IllegalArgumentException(
                    "$other should be of type TripleLattice.Element<R, S, T> but is of type ${other.javaClass}"
                )

            val result1 = this.first.compare(other.first)
            val result2 = this.second.compare(other.second)
            val result3 = this.third.compare(other.third)
            return compareMultiple(result1, result2, result3)
        }

        override fun duplicate(): Element<R, S, T> {
            return Element(first.duplicate() as R, second.duplicate() as S, third.duplicate() as T)
        }

        override fun hashCode(): Int {
            return 31 * (31 * first.hashCode() + second.hashCode()) + third.hashCode()
        }
    }

    override val bottom: Element<R, S, T>
        get() = Element(innerLattice1.bottom, innerLattice2.bottom, innerLattice3.bottom)

    override fun lub(
        one: Element<R, S, T>,
        two: Element<R, S, T>,
        allowModify: Boolean,
    ): Element<R, S, T> {
        return if (allowModify) {
            innerLattice1.lub(one.first, two.first, true)
            innerLattice2.lub(one.second, two.second, true)
            innerLattice3.lub(one.third, two.third, true)
            one
        } else {
            Element(
                innerLattice1.lub(one.first, two.first),
                innerLattice2.lub(one.second, two.second),
                innerLattice3.lub(one.third, two.third),
            )
        }
    }

    override fun glb(one: Element<R, S, T>, two: Element<R, S, T>): Element<R, S, T> {
        return Element(
            innerLattice1.glb(one.first, two.first),
            innerLattice2.glb(one.second, two.second),
            innerLattice3.glb(one.third, two.third),
        )
    }

    override fun compare(one: Element<R, S, T>, two: Element<R, S, T>): Order {
        return one.compare(two)
    }

    override fun duplicate(one: Element<R, S, T>): Element<R, S, T> {
        return one.duplicate()
    }
}<|MERGE_RESOLUTION|>--- conflicted
+++ resolved
@@ -228,13 +228,9 @@
                     } ?: newState)
                 globalState[it] = newGlobalIt
                 if (
-<<<<<<< HEAD
-                    it !in edgesList &&
-=======
                     it !in currentBBEdgesList &&
                         it !in potentialNextBBEdgesList &&
                         it !in mergePointsEdgesList &&
->>>>>>> b94d8492
                         (isNoBranchingPoint ||
                             oldGlobalIt == null ||
                             newGlobalIt.compare(oldGlobalIt) == Order.GREATER)
@@ -257,16 +253,12 @@
                 }
             }
 
-<<<<<<< HEAD
-            if (nextEdge.end.nextEOGEdges.isEmpty() || edgesList.isEmpty()) {
-=======
             if (
                 nextEdge.end.nextEOGEdges.isEmpty() ||
                     (currentBBEdgesList.isEmpty() &&
                         potentialNextBBEdgesList.isEmpty() &&
                         mergePointsEdgesList.isEmpty())
             ) {
->>>>>>> b94d8492
                 finalState = this.lub(finalState, newState, false)
             }
         }
