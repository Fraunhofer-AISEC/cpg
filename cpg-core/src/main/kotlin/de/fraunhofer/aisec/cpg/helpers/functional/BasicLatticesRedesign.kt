/*
 * Copyright (c) 2025, Fraunhofer AISEC. All rights reserved.
 *
 * Licensed under the Apache License, Version 2.0 (the "License");
 * you may not use this file except in compliance with the License.
 * You may obtain a copy of the License at
 *
 *      http://www.apache.org/licenses/LICENSE-2.0
 *
 * Unless required by applicable law or agreed to in writing, software
 * distributed under the License is distributed on an "AS IS" BASIS,
 * WITHOUT WARRANTIES OR CONDITIONS OF ANY KIND, either express or implied.
 * See the License for the specific language governing permissions and
 * limitations under the License.
 *
 *                    $$$$$$\  $$$$$$$\   $$$$$$\
 *                   $$  __$$\ $$  __$$\ $$  __$$\
 *                   $$ /  \__|$$ |  $$ |$$ /  \__|
 *                   $$ |      $$$$$$$  |$$ |$$$$\
 *                   $$ |      $$  ____/ $$ |\_$$ |
 *                   $$ |  $$\ $$ |      $$ |  $$ |
 *                   \$$$$$   |$$ |      \$$$$$   |
 *                    \______/ \__|       \______/
 *
 */
package de.fraunhofer.aisec.cpg.helpers.functional

import de.fraunhofer.aisec.cpg.graph.edges.flows.EvaluationOrder
import de.fraunhofer.aisec.cpg.helpers.IdentitySet
import de.fraunhofer.aisec.cpg.helpers.toIdentitySet
import java.io.Serializable
import java.util.*
import kotlin.collections.component1
import kotlin.collections.component2
import kotlin.collections.fold
import kotlin.collections.plusAssign
import kotlin.collections.set
import kotlin.math.ceil

/** Used to identify the order of elements */
enum class Order {
    LESSER,
    EQUAL,
    GREATER,
    UNEQUAL,
}

/**
 * Computes the order of multiple elements passed in [orders] as follows:
 * - If everything is [Order.EQUAL], it's [Order.EQUAL]
 * - If everything is [Order.EQUAL] or [Order.LESSER], it's [Order.LESSER]
 * - If everything is [Order.EQUAL] or [Order.GREATER], it's [Order.GREATER]
 * - Otherwise, it's [Order.UNEQUAL]
 */
fun compareMultiple(vararg orders: Order) =
    when {
        orders.all { it == Order.EQUAL } -> Order.EQUAL
        orders.all { it == Order.EQUAL || it == Order.LESSER } -> Order.LESSER
        orders.all { it == Order.EQUAL || it == Order.GREATER } -> Order.GREATER
        else -> Order.UNEQUAL
    }

/**
 * A lattice is a partially ordered structure of values of type [T]. [T] could be anything, where
 * common examples are sets, ranges, maps, tuples, but it can also have random names and a new data
 * structure which only make sense in a certain context. [T] depends on the analysis and typically
 * has to abstract the value for the specific purpose.
 *
 * This class provides functionality to
 * - compute the least upper bound (also called join) of two elements.
 * - compute the greatest lower bound (also called meet) of two elements.
 * - compare two elements.
 * - duplicate/clone an element.
 *
 * Note: We usually do not want (nor have to) store the elements spanning the lattice because it
 * would cost too much memory for non-trivial examples. But if a user wants to do so, we provide the
 * property [elements]. It can be used to store all, no or some of the elements spanning the lattice
 * and currently has no real effect.
 */
interface Lattice<T : Lattice.Element> {
    /**
     * Represents a single element of the [Lattice]. It also provides the functionality to compare
     * and duplicate the element.
     */
    interface Element {
        /**
         * Compares this element to [other].
         *
         * @throws IllegalArgumentException if [other] is not an instance of this implementation of
         *   Element
         */
        fun compare(other: Element): Order

        /** Duplicates this element, i.e., it creates a new object with equal contents. */
        fun duplicate(): Element
    }

    /** Allows storing all elements which are part of this lattice */
    var elements: Set<T>

    /** The smallest possible element in the lattice */
    val bottom: T

    /**
     * Computes the least upper bound (join) of [one] and [two]. [allowModify] determines if [one]
     * is modified if there is no element greater than each other (if set to `true`) or if a new
     * [Lattice.Element] is returned (if set to `false`).
     */
    fun lub(one: T, two: T, allowModify: Boolean = false): T

    /** Computes the greatest lower bound (meet) of [one] and [two] */
    fun glb(one: T, two: T): T

    /**
     * Compares [one] and [two]. Returns
     * - [Order.GREATER] if one is greater than two (this also means that `lub(one, two) == one` and
     *   `glb(one, two) == two`).
     * - [Order.EQUAL] if one is the same as two (this also means that `lub(one, two) == one == two`
     *   and `glb(one, two) == one == two`).
     * - [Order.LESSER] if two is greater than one (this also means that `lub(one, two) == two` and
     *   `glb(one, two) = one`).
     * - [Order.UNEQUAL] in all other cases (this also means that `one != two` and `two != lub(one,
     *   two) != one` and `two != glb(one, two) != one`).
     */
    fun compare(one: T, two: T): Order

    /** Returns a copy of [one]. */
    fun duplicate(one: T): T

    /**
     * Computes a fixpoint by iterating over the EOG beginning with the [startEdges] and a state
     * [startState]. This means, it keeps applying [transformation] until the state does no longer
     * change. With state, we mean a mapping between the [EvaluationOrder] edges to the value of
     * [Lattice] which represents possible values (or abstractions thereof) that they hold.
     */
    fun iterateEOG(
        startEdges: List<EvaluationOrder>,
        startState: T,
        transformation: (Lattice<T>, EvaluationOrder, T) -> T,
    ): T {
        val globalState = IdentityHashMap<EvaluationOrder, T>()
        var finalState: T = this.bottom
        for (startEdge in startEdges) {
            globalState[startEdge] = startState
        }
        // This list contains the edge(s) (probably only one unless we made a mistake) of the
        // current basic block that we are currently processing. We select this one with priority
        // over the other options.
        val currentBBEdgesList = mutableListOf<EvaluationOrder>()
        // This list contains the edge(s) that are the next branch(es) to process. We process these
        // after the current basic block has been processed.
        val nextBranchEdgesList = mutableListOf<EvaluationOrder>()
        // This list contains the merge points that we have to process. We process these after the
        // current basic block and the next branches have been processed to reduce the amount of
        // merges.
        val mergePointsEdgesList = mutableListOf<EvaluationOrder>()
        startEdges.forEach { nextBranchEdgesList.add(it) }

        while (
            currentBBEdgesList.isNotEmpty() ||
                nextBranchEdgesList.isNotEmpty() ||
                mergePointsEdgesList.isNotEmpty()
        ) {
            val nextEdge =
                if (currentBBEdgesList.isNotEmpty()) {
                    // If we have edges in the current basic block, we take these. We prefer to
                    // finish with the whole Basic Block before moving somewhere else.
                    currentBBEdgesList.removeFirst()
                } else if (nextBranchEdgesList.isNotEmpty()) {
                    // If we have points splitting up the EOG, we prefer to process these before
                    // merging the EOG again. This is to hopefully reduce the number of merges that
                    // we have to compute and that we hopefully reduce the number of re-processing
                    // the same basic blocks.
                    nextBranchEdgesList.removeFirst()
                } else {
                    // We have a merge point, we try to process this after having processed all
                    // branches leading there.
                    mergePointsEdgesList.removeFirst()
                }

            // Compute the effects of "nextEdge" on the state by applying the transformation to its
            // state.
            val nextGlobal = globalState[nextEdge] ?: continue

            // Either immediately before or after this edge, there's a branching node. In these
            // cases, we definitely want to check if there's an update to the state.
            val isNoBranchingPoint =
                nextEdge.end.nextEOGEdges.size == 1 &&
                    nextEdge.end.prevEOGEdges.size == 1 &&
                    nextEdge.start.nextEOGEdges.size == 1 &&
                    nextEdge.start.prevEOGEdges.size == 1
            //  Either before or after this edge, there's a branching node within two steps (start,
            // end and the nodes before/after these). We have to ensure that we copy the state for
            // all these nodes to enable the update checks conducted ib the branching edges. We need
            // one more step for this, otherwise we will fail recognizing the updates for a node "x"
            // which is a branching edge because the next node would already modify the state of x.
            val isNotNearStartOrEndOfBasicBlock =
                isNoBranchingPoint &&
                    nextEdge.end.nextEOGEdges.single().end.nextEOGEdges.size == 1 &&
                    nextEdge.end.nextEOGEdges.single().end.prevEOGEdges.size == 1 &&
                    nextEdge.start.prevEOGEdges.single().start.nextEOGEdges.size == 1 &&
                    nextEdge.start.prevEOGEdges.single().start.prevEOGEdges.size == 1

            val newState =
                transformation(
                    this,
                    nextEdge,
                    if (isNotNearStartOrEndOfBasicBlock) nextGlobal else nextGlobal.duplicate() as T,
                )
            nextEdge.end.nextEOGEdges.forEach {
                // We continue with the nextEOG edge if we haven't seen it before or if we updated
                // the state in comparison to the previous time we were there.

                val oldGlobalIt = globalState[it]
                val newGlobalIt =
                    (oldGlobalIt?.let { this.lub(newState, it, isNotNearStartOrEndOfBasicBlock) }
                        ?: newState)
                globalState[it] = newGlobalIt
                if (
                    it !in currentBBEdgesList &&
                        it !in nextBranchEdgesList &&
                        it !in mergePointsEdgesList &&
                        (isNoBranchingPoint ||
                            oldGlobalIt == null ||
                            newGlobalIt.compare(oldGlobalIt) == Order.GREATER)
                ) {
                    if (it.start.prevEOGEdges.size > 1) {
                        // This edge brings us to a merge point, so we add it to the list of merge
                        // points.
                        mergePointsEdgesList.add(0, it)
                    } else if (nextEdge.end.nextEOGEdges.size > 1) {
                        // If we have multiple next edges, we add this edge to the list of edges of
                        // a next basic block.
                        // We will process these after the current basic block has been processed
                        // (probably very soon).
                        nextBranchEdgesList.add(0, it)
                    } else {
                        // If we have only one next edge, we add it to the current basic block edges
                        // list.
                        currentBBEdgesList.add(0, it)
                    }
                }
            }

<<<<<<< HEAD
            if (nextEdge.end.nextEOGEdges.isEmpty() || edgesList.isEmpty()) {
=======
            if (
                nextEdge.end.nextEOGEdges.isEmpty() ||
                    (currentBBEdgesList.isEmpty() &&
                        nextBranchEdgesList.isEmpty() &&
                        mergePointsEdgesList.isEmpty())
            ) {
>>>>>>> d611d60b
                finalState = this.lub(finalState, newState, false)
            }
        }

        return finalState
    }
}

/** Implements a [Lattice] whose elements are the powerset of a given set of values. */
class PowersetLattice<T>() : Lattice<PowersetLattice.Element<T>> {
    override lateinit var elements: Set<Element<T>>

    class Element<T>(expectedMaxSize: Int) : IdentitySet<T>(expectedMaxSize), Lattice.Element {
<<<<<<< HEAD
=======

        // We make the new element a big bigger than the current size to avoid resizing
>>>>>>> d611d60b
        constructor(set: Set<T>) : this(ceil(set.size * 1.5).toInt()) {
            addAllWithoutCheck(set as? IdentitySet<T> ?: set.toIdentitySet())
        }

        constructor() : this(16)

<<<<<<< HEAD
=======
        // We make the new element a big bigger than the current size to avoid resizing
>>>>>>> d611d60b
        constructor(vararg entries: T) : this(ceil(entries.size * 1.5).toInt()) {
            addAll(entries)
        }

        override fun equals(other: Any?): Boolean {
            return other is Element<T> && super<IdentitySet>.equals(other)
        }

        override fun compare(other: Lattice.Element): Order {
            if (this === other) return Order.EQUAL

            if (other !is Element<T>)
                throw IllegalArgumentException(
                    "$other should be of type PowersetLattice.Element<T> but is of type ${other.javaClass}"
                )
            val otherOnly = Element(other)
            val thisOnly =
                this.filterTo(IdentitySet<T>()) { t ->
                    !if (t is Pair<*, *>) {
                        otherOnly.removeIf { o ->
                            o is Pair<*, *> && o.first === t.first && o.second == t.second
                        }
                    } else otherOnly.remove(t)
                }
            return when {
                otherOnly.isEmpty() && thisOnly.isEmpty() -> {
                    Order.EQUAL
                }
                thisOnly.isNotEmpty() && otherOnly.isNotEmpty() -> {
                    Order.UNEQUAL
                }
                thisOnly.isNotEmpty() -> {
                    // This set is greater than the other set
                    Order.GREATER
                }
                else -> {
                    // The other set is greater than this set
                    Order.LESSER
                }
            }
        }

        override fun duplicate(): Element<T> {
            return Element(this)
        }

        override fun hashCode(): Int {
            return super.hashCode()
        }
    }

    override val bottom: Element<T>
        get() = Element()

    override fun lub(one: Element<T>, two: Element<T>, allowModify: Boolean): Element<T> {
        if (allowModify) {
            one += two
            return one
        }

        val result = Element<T>(one.size + two.size)
        result.addAllWithoutCheck(one)
        result += two
        return result
    }

    override fun glb(one: Element<T>, two: Element<T>): Element<T> {
        return Element(one.intersect(two))
    }

    override fun compare(one: Element<T>, two: Element<T>): Order {
        return one.compare(two)
    }

    override fun duplicate(one: Element<T>): Element<T> {
        return one.duplicate()
    }
}

/**
 * Implements the [Lattice] for a lattice over a map of nodes to another lattice represented by
 * [innerLattice].
 */
open class MapLattice<K, V : Lattice.Element>(val innerLattice: Lattice<V>) :
    Lattice<MapLattice.Element<K, V>> {
    override lateinit var elements: Set<Element<K, V>>

    class Element<K, V : Lattice.Element>(expectedMaxSize: Int) :
        IdentityHashMap<K, V>(expectedMaxSize), Lattice.Element {

        constructor() : this(32)

        constructor(m: Map<K, V>) : this(m.size) {
            putAll(m)
        }

        constructor(entries: Collection<Pair<K, V>>) : this(entries.size) {
            putAll(entries)
        }

        constructor(vararg entries: Pair<K, V>) : this(entries.size) {
            putAll(entries)
        }

        override fun equals(other: Any?): Boolean {
            return other is Element<K, V> && this.compare(other) == Order.EQUAL
        }

        override fun compare(other: Lattice.Element): Order {
            if (this === other) return Order.EQUAL

            if (other !is Element<K, V>)
                throw IllegalArgumentException(
                    "$other should be of type MapLattice.Element<K, V> but is of type ${other.javaClass}"
                )

            val otherKeySetIsBigger = other.keys.any { it !in this.keys }

            // We can check if the entries are equal, greater or lesser
            var someGreater = false
            var someLesser = otherKeySetIsBigger
            this.entries.forEach { (k, v) ->
                val otherV = other[k]
                if (otherV != null) {
                    when (v.compare(otherV)) {
                        Order.EQUAL -> {
                            /* Nothing to do*/
                        }
                        Order.GREATER -> {
                            if (someLesser) {
                                return Order.UNEQUAL
                            }
                            someGreater = true
                        }
                        Order.LESSER -> {
                            if (someGreater) {
                                return Order.UNEQUAL
                            }
                            someLesser = true
                        }
                        Order.UNEQUAL -> {
                            return Order.UNEQUAL
                        }
                    }
                } else {
                    if (someLesser) {
                        return Order.UNEQUAL
                    }
                    someGreater = true // key is missing in other, so this is greater
                }
            }
            return if (!someGreater && !someLesser) {
                // All entries are the same, so the maps are equal
                Order.EQUAL
            } else if (someLesser && !someGreater) {
                // Some entries are equal, some are lesser and none are greater, so this map is
                // lesser.
                Order.LESSER
            } else if (!someLesser && someGreater) {
                // Some entries are equal, some are greater but none are lesser, so this map is
                // greater.
                Order.GREATER
            } else {
                // Some entries are greater and some are lesser, so the maps are unequal
                Order.UNEQUAL
            }
        }

        override fun duplicate(): Element<K, V> {
            return Element(this.map { (k, v) -> Pair<K, V>(k, v.duplicate() as V) })
        }

        override fun hashCode(): Int {
            return super.hashCode()
        }
    }

    override val bottom: Element<K, V>
        get() = MapLattice.Element()

    override fun lub(one: Element<K, V>, two: Element<K, V>, allowModify: Boolean): Element<K, V> {
        if (allowModify) {
            two.forEach { (k, v) ->
                if (!one.containsKey(k)) {
                    // This key is not in "one", so we add the value from "two" to "one"
                    one[k] = v
                } else {
                    // This key already exists in "one", so we have to compute the lub of the values
                    one[k]?.let { oneValue -> innerLattice.lub(oneValue, v, true) }
                }
            }
            return one
        }

        val allKeys = one.keys.toIdentitySet()
        allKeys += two.keys
        val newMap =
            allKeys.fold(Element<K, V>(allKeys.size)) { current, key ->
                val otherValue = two[key]
                val thisValue = one[key]
                val newValue =
                    if (thisValue != null && otherValue != null) {
                        innerLattice.lub(thisValue, otherValue, allowModify)
                    } else thisValue ?: otherValue
                newValue?.let { current[key] = it }
                current
            }
        return newMap
    }

    override fun glb(one: Element<K, V>, two: Element<K, V>): Element<K, V> {
        val allKeys = one.keys.intersect(two.keys).toIdentitySet()
        val newMap =
            allKeys.fold(Element<K, V>()) { current, key ->
                val otherValue = two[key]
                val thisValue = one[key]
                val newValue =
                    if (thisValue != null && otherValue != null) {
                        innerLattice.glb(thisValue, otherValue)
                    } else innerLattice.bottom
                current[key] = newValue
                current
            }
        return newMap
    }

    override fun compare(one: Element<K, V>, two: Element<K, V>): Order {
        return one.compare(two)
    }

    override fun duplicate(one: Element<K, V>): Element<K, V> {
        return one.duplicate()
    }
}

/**
 * Implements the [Lattice] for a lattice over two other lattices which are represented by
 * [innerLattice1] and [innerLattice2].
 */
class TupleLattice<S : Lattice.Element, T : Lattice.Element>(
    val innerLattice1: Lattice<S>,
    val innerLattice2: Lattice<T>,
) : Lattice<TupleLattice.Element<S, T>> {
    override lateinit var elements: Set<Element<S, T>>

    class Element<S : Lattice.Element, T : Lattice.Element>(val first: S, val second: T) :
        Serializable, Lattice.Element {
        override fun toString(): String = "($first, $second)"

        infix fun <A : Lattice.Element, B : Lattice.Element> A.to(that: B): Element<A, B> =
            Element(this, that)

        operator fun component1(): S = first

        operator fun component2(): T = second

        override fun equals(other: Any?): Boolean {
            return other is Element<S, T> && this.compare(other) == Order.EQUAL
        }

        override fun compare(other: Lattice.Element): Order {
            if (this === other) return Order.EQUAL

            if (other !is Element<S, T>)
                throw IllegalArgumentException(
                    "$other should be of type TupleLattice.Element<S, T> but is of type ${other.javaClass}"
                )

            val result1 = this.first.compare(other.first)
            val result2 = this.second.compare(other.second)
            return compareMultiple(result1, result2)
        }

        override fun duplicate(): Element<S, T> {
            return Element(first.duplicate() as S, second.duplicate() as T)
        }

        override fun hashCode(): Int {
            return 31 * first.hashCode() + second.hashCode()
        }
    }

    override val bottom: Element<S, T>
        get() = Element(innerLattice1.bottom, innerLattice2.bottom)

    override fun lub(one: Element<S, T>, two: Element<S, T>, allowModify: Boolean): Element<S, T> {
        return if (allowModify) {
            innerLattice1.lub(one.first, two.first, true)
            innerLattice2.lub(one.second, two.second, true)
            one
        } else {
            Element(
                innerLattice1.lub(one.first, two.first),
                innerLattice2.lub(one.second, two.second),
            )
        }
    }

    override fun glb(one: Element<S, T>, two: Element<S, T>): Element<S, T> {
        return Element(
            innerLattice1.glb(one.first, two.first),
            innerLattice2.glb(one.second, two.second),
        )
    }

    override fun compare(one: Element<S, T>, two: Element<S, T>): Order {
        return one.compare(two)
    }

    override fun duplicate(one: Element<S, T>): Element<S, T> {
        return one.duplicate()
    }
}

/**
 * Implements the [Lattice] for a lattice over three other lattices which are represented by
 * [innerLattice1], [innerLattice2] and [innerLattice3].
 */
class TripleLattice<R : Lattice.Element, S : Lattice.Element, T : Lattice.Element>(
    val innerLattice1: Lattice<R>,
    val innerLattice2: Lattice<S>,
    val innerLattice3: Lattice<T>,
) : Lattice<TripleLattice.Element<R, S, T>> {
    override lateinit var elements: Set<Element<R, S, T>>

    class Element<R : Lattice.Element, S : Lattice.Element, T : Lattice.Element>(
        val first: R,
        val second: S,
        val third: T,
    ) : Serializable, Lattice.Element {
        override fun toString(): String = "($first, $second. $third)"

        operator fun component1(): R = first

        operator fun component2(): S = second

        operator fun component3(): T = third

        override fun equals(other: Any?): Boolean {
            return other is Element<R, S, T> && this.compare(other) == Order.EQUAL
        }

        override fun compare(other: Lattice.Element): Order {
            if (this === other) return Order.EQUAL

            if (other !is Element<R, S, T>)
                throw IllegalArgumentException(
                    "$other should be of type TripleLattice.Element<R, S, T> but is of type ${other.javaClass}"
                )

            val result1 = this.first.compare(other.first)
            val result2 = this.second.compare(other.second)
            val result3 = this.third.compare(other.third)
            return compareMultiple(result1, result2, result3)
        }

        override fun duplicate(): Element<R, S, T> {
            return Element(first.duplicate() as R, second.duplicate() as S, third.duplicate() as T)
        }

        override fun hashCode(): Int {
            return 31 * (31 * first.hashCode() + second.hashCode()) + third.hashCode()
        }
    }

    override val bottom: Element<R, S, T>
        get() = Element(innerLattice1.bottom, innerLattice2.bottom, innerLattice3.bottom)

    override fun lub(
        one: Element<R, S, T>,
        two: Element<R, S, T>,
        allowModify: Boolean,
    ): Element<R, S, T> {
        return if (allowModify) {
            innerLattice1.lub(one.first, two.first, true)
            innerLattice2.lub(one.second, two.second, true)
            innerLattice3.lub(one.third, two.third, true)
            one
        } else {
            Element(
                innerLattice1.lub(one.first, two.first),
                innerLattice2.lub(one.second, two.second),
                innerLattice3.lub(one.third, two.third),
            )
        }
    }

    override fun glb(one: Element<R, S, T>, two: Element<R, S, T>): Element<R, S, T> {
        return Element(
            innerLattice1.glb(one.first, two.first),
            innerLattice2.glb(one.second, two.second),
            innerLattice3.glb(one.third, two.third),
        )
    }

    override fun compare(one: Element<R, S, T>, two: Element<R, S, T>): Order {
        return one.compare(two)
    }

    override fun duplicate(one: Element<R, S, T>): Element<R, S, T> {
        return one.duplicate()
    }
}<|MERGE_RESOLUTION|>--- conflicted
+++ resolved
@@ -242,16 +242,12 @@
                 }
             }
 
-<<<<<<< HEAD
-            if (nextEdge.end.nextEOGEdges.isEmpty() || edgesList.isEmpty()) {
-=======
             if (
                 nextEdge.end.nextEOGEdges.isEmpty() ||
                     (currentBBEdgesList.isEmpty() &&
                         nextBranchEdgesList.isEmpty() &&
                         mergePointsEdgesList.isEmpty())
             ) {
->>>>>>> d611d60b
                 finalState = this.lub(finalState, newState, false)
             }
         }
@@ -265,21 +261,15 @@
     override lateinit var elements: Set<Element<T>>
 
     class Element<T>(expectedMaxSize: Int) : IdentitySet<T>(expectedMaxSize), Lattice.Element {
-<<<<<<< HEAD
-=======
 
         // We make the new element a big bigger than the current size to avoid resizing
->>>>>>> d611d60b
         constructor(set: Set<T>) : this(ceil(set.size * 1.5).toInt()) {
             addAllWithoutCheck(set as? IdentitySet<T> ?: set.toIdentitySet())
         }
 
         constructor() : this(16)
 
-<<<<<<< HEAD
-=======
         // We make the new element a big bigger than the current size to avoid resizing
->>>>>>> d611d60b
         constructor(vararg entries: T) : this(ceil(entries.size * 1.5).toInt()) {
             addAll(entries)
         }
