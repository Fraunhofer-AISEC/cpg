/*
 * Copyright (c) 2025, Fraunhofer AISEC. All rights reserved.
 *
 * Licensed under the Apache License, Version 2.0 (the "License");
 * you may not use this file except in compliance with the License.
 * You may obtain a copy of the License at
 *
 *      http://www.apache.org/licenses/LICENSE-2.0
 *
 * Unless required by applicable law or agreed to in writing, software
 * distributed under the License is distributed on an "AS IS" BASIS,
 * WITHOUT WARRANTIES OR CONDITIONS OF ANY KIND, either express or implied.
 * See the License for the specific language governing permissions and
 * limitations under the License.
 *
 *                    $$$$$$\  $$$$$$$\   $$$$$$\
 *                   $$  __$$\ $$  __$$\ $$  __$$\
 *                   $$ /  \__|$$ |  $$ |$$ /  \__|
 *                   $$ |      $$$$$$$  |$$ |$$$$\
 *                   $$ |      $$  ____/ $$ |\_$$ |
 *                   $$ |  $$\ $$ |      $$ |  $$ |
 *                   \$$$$$   |$$ |      \$$$$$   |
 *                    \______/ \__|       \______/
 *
 */
package de.fraunhofer.aisec.cpg.helpers.functional

import de.fraunhofer.aisec.cpg.graph.edges.flows.EvaluationOrder
import de.fraunhofer.aisec.cpg.graph.statements.LoopStatement
import de.fraunhofer.aisec.cpg.helpers.IdentitySet
import de.fraunhofer.aisec.cpg.helpers.toIdentitySet
import java.io.Serializable
import java.util.*
import kotlin.collections.component1
import kotlin.collections.component2
import kotlin.collections.plusAssign
import kotlin.collections.set
import kotlin.math.ceil
<<<<<<< HEAD
import kotlin.sequences.forEach
import kotlinx.coroutines.*
import kotlinx.coroutines.CoroutineScope
import kotlinx.coroutines.Dispatchers
import kotlinx.coroutines.ExperimentalCoroutinesApi
import kotlinx.coroutines.Job
import kotlinx.coroutines.async
import kotlinx.coroutines.launch
import kotlinx.coroutines.runBlocking
import kotlinx.coroutines.sync.Mutex
import kotlinx.coroutines.sync.withLock

class EqualLinkedHashSet<T> : LinkedHashSet<T>() {
    override fun equals(other: Any?): Boolean {
        return other is LinkedHashSet<*> &&
            this.size == other.size &&
            this.all { t -> other.any { it == t } }
    }

    override fun hashCode(): Int {
        return super.hashCode()
    }
}

fun <T> equalLinkedHashSetOf(vararg elements: T): EqualLinkedHashSet<T> {
    val set = EqualLinkedHashSet<T>()
    set.addAll(elements)
    return set
}
=======
>>>>>>> ede6525f

/** Used to identify the order of elements */
enum class Order {
    LESSER,
    EQUAL,
    GREATER,
    UNEQUAL,
}

/**
 * Computes the order of multiple elements passed in [orders] as follows:
 * - If everything is [Order.EQUAL], it's [Order.EQUAL]
 * - If everything is [Order.EQUAL] or [Order.LESSER], it's [Order.LESSER]
 * - If everything is [Order.EQUAL] or [Order.GREATER], it's [Order.GREATER]
 * - Otherwise, it's [Order.UNEQUAL]
 */
fun compareMultiple(vararg orders: Order) =
    when {
        orders.all { it == Order.EQUAL } -> Order.EQUAL
        orders.all { it == Order.EQUAL || it == Order.LESSER } -> Order.LESSER
        orders.all { it == Order.EQUAL || it == Order.GREATER } -> Order.GREATER
        else -> Order.UNEQUAL
    }

interface HasWidening<T : Lattice.Element> {
    /**
     * Computes the widening of [one] and [two]. This is used to ensure that the fixpoint iteration
     * converges (faster).
     *
     * @param one The first element to widen
     * @param two The second element to widen
     * @return The widened element
     */
    fun widen(one: T, two: T): T
}

interface HasNarrowing<T : Lattice.Element> {
    /**
     * Computes the narrowing of [one] and [two]. This is used to ensure that the fixpoint iteration
     * converges (faster) without too much overapproximation.
     *
     * @param one The first element to narrow
     * @param two The second element to narrow
     * @return The narrowed element
     */
    fun narrow(one: T, two: T): T
}

/**
 * A lattice is a partially ordered structure of values of type [T]. [T] could be anything, where
 * common examples are sets, ranges, maps, tuples, but it can also have random names and a new data
 * structure which only make sense in a certain context. [T] depends on the analysis and typically
 * has to abstract the value for the specific purpose.
 *
 * This class provides functionality to
 * - compute the least upper bound (also called join) of two elements.
 * - compute the greatest lower bound (also called meet) of two elements.
 * - compare two elements.
 * - duplicate/clone an element.
 *
 * Note: We usually do not want (nor have to) store the elements spanning the lattice because it
 * would cost too much memory for non-trivial examples. But if a user wants to do so, we provide the
 * property [elements]. It can be used to store all, no or some of the elements spanning the lattice
 * and currently has no real effect.
 */
interface Lattice<T : Lattice.Element> {
    enum class Strategy {
        PRECISE,
        WIDENING,
        WIDENING_NARROWING,
        NARROWING,
    }

    /**
     * Represents a single element of the [Lattice]. It also provides the functionality to compare
     * and duplicate the element.
     */
    interface Element {
        /**
         * Compares this element to [other].
         *
         * @throws IllegalArgumentException if [other] is not an instance of this implementation of
         *   Element
         */
        fun compare(other: Element): Order

        /** Does the actual, concurrent work */
        suspend fun innerCompare(other: Element): Order

        /** Duplicates this element, i.e., it creates a new object with equal contents. */
        fun duplicate(): Element
    }

    /** Allows storing all elements which are part of this lattice */
    var elements: Set<T>

    /** The smallest possible element in the lattice */
    val bottom: T

    /**
     * Computes the least upper bound (join) of [one] and [two]. [allowModify] determines if [one]
     * is modified if there is no element greater than each other (if set to `true`) or if a new
     * [Lattice.Element] is returned (if set to `false`).
     */
    fun lub(one: T, two: T, allowModify: Boolean = false, widen: Boolean = false): T

    /** Computes the greatest lower bound (meet) of [one] and [two] */
    fun glb(one: T, two: T): T

    /**
     * Compares [one] and [two]. Returns
     * - [Order.GREATER] if one is greater than two (this also means that `lub(one, two) == one` and
     *   `glb(one, two) == two`).
     * - [Order.EQUAL] if one is the same as two (this also means that `lub(one, two) == one == two`
     *   and `glb(one, two) == one == two`).
     * - [Order.LESSER] if two is greater than one (this also means that `lub(one, two) == two` and
     *   `glb(one, two) = one`).
     * - [Order.UNEQUAL] in all other cases (this also means that `one != two` and `two != lub(one,
     *   two) != one` and `two != glb(one, two) != one`).
     */
    suspend fun compare(one: T, two: T): Order

    /** Returns a copy of [one]. */
    fun duplicate(one: T): T

    /**
     * Computes a fixpoint by iterating over the EOG beginning with the [startEdges] and a state
     * [startState]. This means, it keeps applying [transformation] until the state does no longer
     * change. With state, we mean a mapping between the [EvaluationOrder] edges to the value of
     * [Lattice] which represents possible values (or abstractions thereof) that they hold.
     */
    fun iterateEOG(
        startEdges: List<EvaluationOrder>,
        startState: T,
        transformation: (Lattice<T>, EvaluationOrder, T) -> T,
        strategy: Strategy = Strategy.PRECISE,
    ): T {
        val globalState = IdentityHashMap<EvaluationOrder, T>()
        var finalState: T = this.bottom
        for (startEdge in startEdges) {
            globalState[startEdge] = startState
        }
<<<<<<< HEAD
        val currentBBEdgesList = mutableListOf<EvaluationOrder>()
        val potentialNextBBEdgesList = mutableListOf<EvaluationOrder>()
        val mergePointsEdgesList = mutableListOf<EvaluationOrder>()
        startEdges.forEach { potentialNextBBEdgesList.add(it) }

        while (
            currentBBEdgesList.isNotEmpty() ||
                potentialNextBBEdgesList.isNotEmpty() ||
=======
        // This list contains the edge(s) (probably only one unless we made a mistake) of the
        // current basic block that we are currently processing. We select this one with priority
        // over the other options.
        val currentBBEdgesList = mutableListOf<EvaluationOrder>()
        // This list contains the edge(s) that are the next branch(es) to process. We process these
        // after the current basic block has been processed.
        val nextBranchEdgesList = mutableListOf<EvaluationOrder>()
        // This list contains the merge points that we have to process. We process these after the
        // current basic block and the next branches have been processed to reduce the amount of
        // merges.
        val mergePointsEdgesList = mutableListOf<EvaluationOrder>()
        startEdges.forEach { nextBranchEdgesList.add(it) }

        while (
            currentBBEdgesList.isNotEmpty() ||
                nextBranchEdgesList.isNotEmpty() ||
>>>>>>> ede6525f
                mergePointsEdgesList.isNotEmpty()
        ) {
            val nextEdge =
                if (currentBBEdgesList.isNotEmpty()) {
                    // If we have edges in the current basic block, we take these. We prefer to
                    // finish with the whole Basic Block before moving somewhere else.
                    currentBBEdgesList.removeFirst()
<<<<<<< HEAD
                } else if (potentialNextBBEdgesList.isNotEmpty()) {
=======
                } else if (nextBranchEdgesList.isNotEmpty()) {
>>>>>>> ede6525f
                    // If we have points splitting up the EOG, we prefer to process these before
                    // merging the EOG again. This is to hopefully reduce the number of merges that
                    // we have to compute and that we hopefully reduce the number of re-processing
                    // the same basic blocks.
<<<<<<< HEAD
                    potentialNextBBEdgesList.removeFirst()
=======
                    nextBranchEdgesList.removeFirst()
>>>>>>> ede6525f
                } else {
                    // We have a merge point, we try to process this after having processed all
                    // branches leading there.
                    mergePointsEdgesList.removeFirst()
                }

            // Compute the effects of "nextEdge" on the state by applying the transformation to its
            // state.
            val nextGlobal = globalState[nextEdge] ?: continue

            // Either immediately before or after this edge, there's a branching node. In these
            // cases, we definitely want to check if there's an update to the state.
            val isNoBranchingPoint =
                nextEdge.end.nextEOGEdges.size == 1 &&
                    nextEdge.end.prevEOGEdges.size == 1 &&
                    nextEdge.start.nextEOGEdges.size == 1 &&
                    nextEdge.start.prevEOGEdges.size == 1
            // Either before or after this edge, there's a branching node within two steps (start,
            // end and the nodes before/after these). We have to ensure that we copy the state for
            // all these nodes to enable the update checks conducted ib the branching edges. We need
            // one more step for this, otherwise we will fail recognizing the updates for a node "x"
            // which is a branching edge because the next node would already modify the state of x.
            val isNotNearStartOrEndOfBasicBlock =
                isNoBranchingPoint &&
                    nextEdge.end.nextEOGEdges.single().end.nextEOGEdges.size == 1 &&
                    nextEdge.end.nextEOGEdges.single().end.prevEOGEdges.size == 1 &&
                    nextEdge.start.prevEOGEdges.single().start.nextEOGEdges.size == 1 &&
                    nextEdge.start.prevEOGEdges.single().start.prevEOGEdges.size == 1

            val newState =
                transformation(
                    this,
                    nextEdge,
                    if (isNotNearStartOrEndOfBasicBlock) nextGlobal else nextGlobal.duplicate() as T,
                )
            nextEdge.end.nextEOGEdges.forEach {
                // We continue with the nextEOG edge if we haven't seen it before or if we updated
                // the state in comparison to the previous time we were there.

                val oldGlobalIt = globalState[it]

                // If we're on the loop head (some node is LoopStatement), and we use WIDENING or
                // WIDENING_NARROWING, we have to apply the widening/narrowing here (if oldGlobalIt
                // is not null).
                val newGlobalIt =
<<<<<<< HEAD
                    (oldGlobalIt?.let { old ->
                        this.lub(newState, old, isNotNearStartOrEndOfBasicBlock)
                    } ?: newState)
=======
                    if (
                        nextEdge.end is LoopStatement &&
                            (strategy == Strategy.WIDENING ||
                                strategy == Strategy.WIDENING_NARROWING) &&
                            oldGlobalIt != null
                    ) {
                        this.lub(
                            one = newState,
                            two = oldGlobalIt,
                            allowModify = isNotNearStartOrEndOfBasicBlock,
                            widen = true,
                        )
                    } else if (strategy == Strategy.NARROWING) {
                        TODO()
                    } else {
                        (oldGlobalIt?.let {
                            this.lub(
                                one = newState,
                                two = it,
                                allowModify = isNotNearStartOrEndOfBasicBlock,
                            )
                        } ?: newState)
                    }

>>>>>>> ede6525f
                globalState[it] = newGlobalIt

                if (
                    it !in currentBBEdgesList &&
<<<<<<< HEAD
                        it !in potentialNextBBEdgesList &&
                        it !in mergePointsEdgesList &&
                        (isNoBranchingPoint ||
                            oldGlobalIt == null ||
                            newGlobalIt.compare(oldGlobalIt) == Order.GREATER)
=======
                        it !in nextBranchEdgesList &&
                        it !in mergePointsEdgesList &&
                        (isNoBranchingPoint ||
                            oldGlobalIt == null ||
                            newGlobalIt.compare(oldGlobalIt) == Order.GREATER ||
                            newGlobalIt.compare(oldGlobalIt) == Order.UNEQUAL)
>>>>>>> ede6525f
                ) {
                    if (it.start.prevEOGEdges.size > 1) {
                        // This edge brings us to a merge point, so we add it to the list of merge
                        // points.
                        mergePointsEdgesList.add(0, it)
                    } else if (nextEdge.end.nextEOGEdges.size > 1) {
                        // If we have multiple next edges, we add this edge to the list of edges of
                        // a next basic block.
                        // We will process these after the current basic block has been processed
                        // (probably very soon).
<<<<<<< HEAD
                        potentialNextBBEdgesList.add(0, it)
=======
                        nextBranchEdgesList.add(0, it)
>>>>>>> ede6525f
                    } else {
                        // If we have only one next edge, we add it to the current basic block edges
                        // list.
                        currentBBEdgesList.add(0, it)
                    }
                }
            }

            if (
                nextEdge.end.nextEOGEdges.isEmpty() ||
                    (currentBBEdgesList.isEmpty() &&
<<<<<<< HEAD
                        potentialNextBBEdgesList.isEmpty() &&
=======
                        nextBranchEdgesList.isEmpty() &&
>>>>>>> ede6525f
                        mergePointsEdgesList.isEmpty())
            ) {
                finalState = this.lub(finalState, newState, false)
            }
        }

        return finalState
    }
}

/** Implements a [Lattice] whose elements are the powerset of a given set of values. */
class PowersetLattice<T>() : Lattice<PowersetLattice.Element<T>> {
    override lateinit var elements: Set<Element<T>>

    class Element<T>(expectedMaxSize: Int) : IdentitySet<T>(expectedMaxSize), Lattice.Element {
<<<<<<< HEAD
=======

        // We make the new element a big bigger than the current size to avoid resizing
>>>>>>> ede6525f
        constructor(set: Set<T>) : this(ceil(set.size * 1.5).toInt()) {
            addAllWithoutCheck(set as? IdentitySet<T> ?: set.toIdentitySet())
        }

        constructor() : this(16)

<<<<<<< HEAD
=======
        // We make the new element a big bigger than the current size to avoid resizing
>>>>>>> ede6525f
        constructor(vararg entries: T) : this(ceil(entries.size * 1.5).toInt()) {
            addAll(entries)
        }

        override fun equals(other: Any?): Boolean {
            return this === other ||
                (other is Element<T> &&
                    this.size == other.size &&
                    this.all { t ->
                        if (t is Pair<*, *>)
                            other.any {
                                it is Pair<*, *> && it.first === t.first && it.second == t.second
                            }
                        else t in other
                    })
        }

        override fun compare(other: Lattice.Element): Order {
<<<<<<< HEAD
            var ret: Order
            runBlocking { ret = innerCompare(other) }
            return ret
        }

        override suspend fun innerCompare(other: Lattice.Element): Order {
=======
>>>>>>> ede6525f
            if (this === other) return Order.EQUAL

            if (other !is Element<T>)
                throw IllegalArgumentException(
                    "$other should be of type PowersetLattice.Element<T> but is of type ${other.javaClass}"
                )
            val otherOnly = Element(other)
            val thisOnly =
                this.filterTo(IdentitySet<T>()) { t ->
                    !if (t is Pair<*, *>) {
                        otherOnly.removeIf { o ->
                            o is Pair<*, *> && o.first === t.first && o.second == t.second
                        }
                    } else otherOnly.remove(t)
                }
            return when {
                otherOnly.isEmpty() && thisOnly.isEmpty() -> {
                    Order.EQUAL
                }
                thisOnly.isNotEmpty() && otherOnly.isNotEmpty() -> {
                    Order.UNEQUAL
                }
                thisOnly.isNotEmpty() -> {
                    // This set is greater than the other set
                    Order.GREATER
                }
                else -> {
                    // The other set is greater than this set
                    Order.LESSER
                }
            }
        }

        override fun duplicate(): Element<T> {
            return Element(this)
        }

        override fun hashCode(): Int {
            return super.hashCode()
        }

        override fun add(element: T): Boolean {
            if (
                element is Pair<*, *> &&
                    this.any {
                        it is Pair<*, *> &&
                            it.first === element.first &&
                            it.second == element.second
                    }
            ) {
                return false
            }
            return super.add(element)
        }
    }

    override val bottom: Element<T>
        get() = Element()

    override fun lub(
        one: Element<T>,
        two: Element<T>,
        allowModify: Boolean,
        widen: Boolean,
    ): Element<T> {
        if (allowModify) {
            one += two
            return one
        }

        val result = Element<T>(one.size + two.size)
        result.addAllWithoutCheck(one)
        result += two
        return result
    }

    override fun glb(one: Element<T>, two: Element<T>): Element<T> {
        return Element(one.intersect(two))
    }

    override suspend fun compare(one: Element<T>, two: Element<T>): Order {
        return one.innerCompare(two)
    }

    override fun duplicate(one: Element<T>): Element<T> {
        return one.duplicate()
    }
}

/**
 * Implements the [Lattice] for a lattice over a map of nodes to another lattice represented by
 * [innerLattice].
 */
open class MapLattice<K, V : Lattice.Element>(val innerLattice: Lattice<V>) :
    Lattice<MapLattice.Element<K, V>> {
    override lateinit var elements: Set<Element<K, V>>

    open class Element<K, V : Lattice.Element>(expectedMaxSize: Int) :
        IdentityHashMap<K, V>(expectedMaxSize), Lattice.Element {

        constructor() : this(32)

        constructor(m: Map<K, V>) : this(m.size) {
            putAll(m)
        }

        constructor(entries: Collection<Pair<K, V>>) : this(entries.size) {
            putAll(entries)
        }

        constructor(vararg entries: Pair<K, V>) : this(entries.size) {
            putAll(entries)
        }

        override fun equals(other: Any?): Boolean {
            return other is Element<K, V> && this.compare(other) == Order.EQUAL
        }

        override fun compare(other: Lattice.Element): Order {
<<<<<<< HEAD
            var ret: Order
            runBlocking { ret = innerCompare(other) }
            return ret
        }

        @OptIn(ExperimentalCoroutinesApi::class)
        override suspend fun innerCompare(other: Lattice.Element): Order {
=======
>>>>>>> ede6525f
            if (this === other) return Order.EQUAL

            if (other !is Element<K, V>)
                throw IllegalArgumentException(
                    "$other should be of type MapLattice.Element<K, V> but is of type ${other.javaClass}"
                )

            val otherKeySetIsBigger = other.keys.any { it !in this.keys }

            // We can check if the entries are equal, greater or lesser
            var someGreater = false
            var someLesser = otherKeySetIsBigger
<<<<<<< HEAD

            val parentJob = Job()
            val limitedDispatcher = Dispatchers.Default.limitedParallelism(100)
            val scope = CoroutineScope(limitedDispatcher + parentJob)
            val mutex = Mutex()

            var ret: Order? = null

            this.entries.forEach { (k, v) ->
                // We can't return in the coroutines, so we only set the return value
                // there. If we have a return value, we can stop here
                if (ret != null) {
                    return ret
                } else {
                    scope.launch {
                        val otherV = other[k]
                        if (otherV != null) {
                            when (v.innerCompare(otherV)) {
                                Order.EQUAL -> {
                                    /* Nothing to do*/
                                }

                                Order.GREATER -> {
                                    if (someLesser) {
                                        mutex.withLock { ret = Order.UNEQUAL }
                                    }
                                    someGreater = true
                                }

                                Order.LESSER -> {
                                    if (someGreater) {
                                        mutex.withLock { ret = Order.UNEQUAL }
                                    }
                                    someLesser = true
                                }

                                Order.UNEQUAL -> {
                                    mutex.withLock { ret = Order.UNEQUAL }
                                }
                            }
                        } else {
                            if (someLesser) {
                                mutex.withLock { ret = Order.UNEQUAL }
                            }
                            mutex.withLock {
                                // key is missing in other, so this is greater
                                someGreater = true
=======
            this.entries.forEach { (k, v) ->
                val otherV = other[k]
                if (otherV != null) {
                    when (v.compare(otherV)) {
                        Order.EQUAL -> {
                            /* Nothing to do*/
                        }
                        Order.GREATER -> {
                            if (someLesser) {
                                return Order.UNEQUAL
                            }
                            someGreater = true
                        }
                        Order.LESSER -> {
                            if (someGreater) {
                                return Order.UNEQUAL
>>>>>>> ede6525f
                            }
                            someLesser = true
                        }
<<<<<<< HEAD
=======
                        Order.UNEQUAL -> {
                            return Order.UNEQUAL
                        }
                    }
                } else {
                    if (someLesser) {
                        return Order.UNEQUAL
>>>>>>> ede6525f
                    }
                    someGreater = true // key is missing in other, so this is greater
                }
            }

            parentJob.children.forEach { it.join() } // Wait for all child coroutines to finish
            parentJob.complete() // Ensure parentJob is completed
            parentJob.join() // Wait for the parentJob to complete

            return if (!someGreater && !someLesser) {
                // All entries are the same, so the maps are equal
                Order.EQUAL
            } else if (someLesser && !someGreater) {
                // Some entries are equal, some are lesser and none are greater, so this map is
                // lesser.
                Order.LESSER
            } else if (!someLesser && someGreater) {
                // Some entries are equal, some are greater but none are lesser, so this map is
                // greater.
                Order.GREATER
            } else {
                // Some entries are greater and some are lesser, so the maps are unequal
                Order.UNEQUAL
            }
        }

        override fun duplicate(): Element<K, V> {
            return Element(this.map { (k, v) -> Pair<K, V>(k, v.duplicate() as V) })
        }

        override fun hashCode(): Int {
            return super.hashCode()
        }
    }

    override val bottom: Element<K, V>
        get() = MapLattice.Element()

<<<<<<< HEAD
    override fun lub(one: Element<K, V>, two: Element<K, V>, allowModify: Boolean): Element<K, V> {
        // Concurrency stuff
        val parentJob = Job()
        val limitedDispatcher = Dispatchers.Default.limitedParallelism(100)
        val scope = CoroutineScope(limitedDispatcher + parentJob)

        if (allowModify) {
            two.forEach { (k, v) ->
                scope.launch {
                    if (!one.containsKey(k)) {
                        // This key is not in "one", so we add the value from "two" to "one"
                        synchronized(one) { one[k] = v }
                    } else {
                        // This key already exists in "one", so we have to compute the lub of the
                        // values
                        synchronized(one) {
                            one[k]?.let { oneValue -> innerLattice.lub(oneValue, v, true) }
                        }
=======
    override fun lub(
        one: Element<K, V>,
        two: Element<K, V>,
        allowModify: Boolean,
        widen: Boolean,
    ): Element<K, V> {
        if (allowModify) {
            two.forEach { (k, v) ->
                if (!one.containsKey(k)) {
                    // This key is not in "one", so we add the value from "two" to "one"
                    one[k] = v
                } else {
                    // This key already exists in "one", so we have to compute the lub of the values
                    one[k]?.let { oneValue ->
                        innerLattice.lub(one = oneValue, two = v, allowModify = true, widen = widen)
>>>>>>> ede6525f
                    }
                }
            }
            runBlocking {
                parentJob.children.forEach { it.join() } // Wait for all child coroutines to finish
                parentJob.complete() // Ensure parentJob is completed
                parentJob.join() // Wait for the parentJob to complete
            }
            return one
        }
<<<<<<< HEAD

        val allKeys = one.keys.toIdentitySet()
        allKeys += two.keys
        val newMap = Element<K, V>(allKeys.size)
        runBlocking {
            val concurrentProcesses =
                allKeys.map { key ->
                    async {
                        val otherValue = two[key]
                        val thisValue = one[key]
                        val newValue =
                            if (thisValue != null && otherValue != null) {
                                innerLattice.lub(thisValue, otherValue, allowModify)
                            } else thisValue ?: otherValue
                        key to newValue
                    }
                }
            concurrentProcesses.awaitAll().forEach { (key, value) ->
                value?.let { newMap[key] = it }
            }
        }

=======
        val allKeys = one.keys.toIdentitySet()
        allKeys += two.keys
        val newMap =
            allKeys.fold(Element<K, V>(allKeys.size)) { current, key ->
                val otherValue = two[key]
                val thisValue = one[key]
                val newValue =
                    if (thisValue != null && otherValue != null) {
                        innerLattice.lub(
                            one = thisValue,
                            two = otherValue,
                            allowModify = false,
                            widen = widen,
                        )
                    } else thisValue ?: otherValue
                newValue?.let { current[key] = it }
                current
            }
>>>>>>> ede6525f
        return newMap
    }

    override fun glb(one: Element<K, V>, two: Element<K, V>): Element<K, V> {
        val allKeys = one.keys.intersect(two.keys).toIdentitySet()

        val newMap = Element<K, V>(allKeys.size)
        runBlocking {
            val concurrentProcesses =
                allKeys.map { key ->
                    async {
                        val otherValue = two[key]
                        val thisValue = one[key]
                        val newValue =
                            if (thisValue != null && otherValue != null) {
                                innerLattice.glb(thisValue, otherValue)
                            } else innerLattice.bottom
                        key to newValue
                    }
                }
            concurrentProcesses.awaitAll().forEach { (key, value) ->
                value.let { newMap[key] = it }
            }
        }

        return newMap
    }

    override suspend fun compare(one: Element<K, V>, two: Element<K, V>): Order {
        return one.innerCompare(two)
    }

    override fun duplicate(one: Element<K, V>): Element<K, V> {
        return one.duplicate()
    }
}

/**
 * Implements the [Lattice] for a lattice over two other lattices which are represented by
 * [innerLattice1] and [innerLattice2].
 */
open class TupleLattice<S : Lattice.Element, T : Lattice.Element>(
    val innerLattice1: Lattice<S>,
    val innerLattice2: Lattice<T>,
) : Lattice<TupleLattice.Element<S, T>> {
    override lateinit var elements: Set<Element<S, T>>

    open class Element<S : Lattice.Element, T : Lattice.Element>(val first: S, val second: T) :
        Serializable, Lattice.Element {
        override fun toString(): String = "($first, $second)"

        infix fun <A : Lattice.Element, B : Lattice.Element> A.to(that: B): Element<A, B> =
            Element(this, that)

        operator fun component1(): S = first

        operator fun component2(): T = second

        override fun equals(other: Any?): Boolean {
            return other is Element<S, T> && this.compare(other) == Order.EQUAL
        }

        override fun compare(other: Lattice.Element): Order {
<<<<<<< HEAD
            var ret: Order
            runBlocking { ret = innerCompare(other) }
            return ret
        }

        override suspend fun innerCompare(other: Lattice.Element): Order {
=======
>>>>>>> ede6525f
            if (this === other) return Order.EQUAL

            if (other !is Element<S, T>)
                throw IllegalArgumentException(
                    "$other should be of type TupleLattice.Element<S, T> but is of type ${other.javaClass}"
                )

            return this.second.innerCompare(other.second)
        }

        override fun duplicate(): Element<S, T> {
            return Element(first.duplicate() as S, second.duplicate() as T)
        }

        override fun hashCode(): Int {
            return 31 * first.hashCode() + second.hashCode()
        }
    }

    override val bottom: Element<S, T>
        get() = Element(innerLattice1.bottom, innerLattice2.bottom)

    override fun lub(
        one: Element<S, T>,
        two: Element<S, T>,
        allowModify: Boolean,
        widen: Boolean,
    ): Element<S, T> {
        return if (allowModify) {
<<<<<<< HEAD
            innerLattice1.lub(one.first, two.first, true)
            innerLattice2.lub(one.second, two.second, true)
            /*           runBlocking {
                           val l1 = async { innerLattice1.lub(one.first, two.first, true) }
            val l2 = async { innerLattice2.lub(one.second, two.second, true) }
            awaitAll(l1, l2)*/
=======
            innerLattice1.lub(one = one.first, two = two.first, allowModify = true, widen = widen)
            innerLattice2.lub(one = one.second, two = two.second, allowModify = true, widen = widen)
>>>>>>> ede6525f
            one
            //            }*/
        } else {
            /*            runBlocking {
                val l1 = async { innerLattice1.lub(one.first, two.first) }
                val l2 = async { innerLattice2.lub(one.second, two.second) }
                Element(l1.await(), l2.await())
            }*/
            Element(
                innerLattice1.lub(
                    one = one.first,
                    two = two.first,
                    allowModify = false,
                    widen = widen,
                ),
                innerLattice2.lub(
                    one = one.second,
                    two = two.second,
                    allowModify = false,
                    widen = widen,
                ),
            )
        }
    }

    override fun glb(one: Element<S, T>, two: Element<S, T>): Element<S, T> {
        return Element(
            innerLattice1.glb(one.first, two.first),
            innerLattice2.glb(one.second, two.second),
        )
    }

    override suspend fun compare(one: Element<S, T>, two: Element<S, T>): Order {
        return one.innerCompare(two)
    }

    override fun duplicate(one: Element<S, T>): Element<S, T> {
        return one.duplicate()
    }
}

/**
 * Implements the [Lattice] for a lattice over three other lattices which are represented by
 * [innerLattice1], [innerLattice2] and [innerLattice3].
 */
class TripleLattice<R : Lattice.Element, S : Lattice.Element, T : Lattice.Element>(
    val innerLattice1: Lattice<R>,
    val innerLattice2: Lattice<S>,
    val innerLattice3: Lattice<T>,
) : Lattice<TripleLattice.Element<R, S, T>> {
    override lateinit var elements: Set<Element<R, S, T>>

    class Element<R : Lattice.Element, S : Lattice.Element, T : Lattice.Element>(
        val first: R,
        val second: S,
        val third: T,
    ) : Serializable, Lattice.Element {
        override fun toString(): String = "($first, $second. $third)"

        operator fun component1(): R = first

        operator fun component2(): S = second

        operator fun component3(): T = third

        override fun equals(other: Any?): Boolean {
            return other is Element<R, S, T> && this.compare(other) == Order.EQUAL
        }

        override fun compare(other: Lattice.Element): Order {
<<<<<<< HEAD
            var ret: Order
            runBlocking { ret = innerCompare(other) }
            return ret
        }

        override suspend fun innerCompare(other: Lattice.Element): Order {
=======
>>>>>>> ede6525f
            if (this === other) return Order.EQUAL

            if (other !is Element<R, S, T>)
                throw IllegalArgumentException(
                    "$other should be of type TripleLattice.Element<R, S, T> but is of type ${other.javaClass}"
                )

            val result1 = this.first.innerCompare(other.first)
            val result2 = this.second.innerCompare(other.second)
            val result3 = this.third.innerCompare(other.third)
            return compareMultiple(result1, result2, result3)
        }

        override fun duplicate(): Element<R, S, T> {
            return Element(first.duplicate() as R, second.duplicate() as S, third.duplicate() as T)
        }

        override fun hashCode(): Int {
            return 31 * (31 * first.hashCode() + second.hashCode()) + third.hashCode()
        }
    }

    override val bottom: Element<R, S, T>
        get() = Element(innerLattice1.bottom, innerLattice2.bottom, innerLattice3.bottom)

    override fun lub(
        one: Element<R, S, T>,
        two: Element<R, S, T>,
        allowModify: Boolean,
        widen: Boolean,
    ): Element<R, S, T> {
        return if (allowModify) {
<<<<<<< HEAD
            //            runBlocking {
            /*                val l1 = async { innerLattice1.lub(one.first, two.first, true) }
            val l2 = async { innerLattice2.lub(one.second, two.second, true) }
            val l3 = async { innerLattice3.lub(one.third, two.third, true) }
            awaitAll(l1, l2, l3)*/
            innerLattice1.lub(one.first, two.first, true)
            innerLattice2.lub(one.second, two.second, true)
            innerLattice3.lub(one.third, two.third, true)
=======
            innerLattice1.lub(one = one.first, two = two.first, allowModify = true, widen = widen)
            innerLattice2.lub(one = one.second, two = two.second, allowModify = true, widen = widen)
            innerLattice3.lub(one = one.third, two = two.third, allowModify = true, widen = widen)
>>>>>>> ede6525f
            one
            //            }
        } else {
            /*            runBlocking {
            val l1 = async { innerLattice1.lub(one.first, two.first) }
            val l2 = async { innerLattice2.lub(one.second, two.second) }
            val l3 = async { innerLattice3.lub(one.third, two.third) }
            Element(l1.await(), l2.await(), l3.await())*/
            Element(
                innerLattice1.lub(
                    one = one.first,
                    two = two.first,
                    allowModify = false,
                    widen = widen,
                ),
                innerLattice2.lub(
                    one = one.second,
                    two = two.second,
                    allowModify = false,
                    widen = widen,
                ),
                innerLattice3.lub(
                    one = one.third,
                    two = two.third,
                    allowModify = false,
                    widen = widen,
                ),
            )
            //            }
        }
    }

    override fun glb(one: Element<R, S, T>, two: Element<R, S, T>): Element<R, S, T> {
        return Element(
            innerLattice1.glb(one.first, two.first),
            innerLattice2.glb(one.second, two.second),
            innerLattice3.glb(one.third, two.third),
        )
    }

    override suspend fun compare(one: Element<R, S, T>, two: Element<R, S, T>): Order {
        return one.innerCompare(two)
    }

    override fun duplicate(one: Element<R, S, T>): Element<R, S, T> {
        return one.duplicate()
    }
}<|MERGE_RESOLUTION|>--- conflicted
+++ resolved
@@ -36,7 +36,6 @@
 import kotlin.collections.plusAssign
 import kotlin.collections.set
 import kotlin.math.ceil
-<<<<<<< HEAD
 import kotlin.sequences.forEach
 import kotlinx.coroutines.*
 import kotlinx.coroutines.CoroutineScope
@@ -66,8 +65,6 @@
     set.addAll(elements)
     return set
 }
-=======
->>>>>>> ede6525f
 
 /** Used to identify the order of elements */
 enum class Order {
@@ -188,7 +185,7 @@
      * - [Order.UNEQUAL] in all other cases (this also means that `one != two` and `two != lub(one,
      *   two) != one` and `two != glb(one, two) != one`).
      */
-    suspend fun compare(one: T, two: T): Order
+    fun compare(one: T, two: T): Order
 
     /** Returns a copy of [one]. */
     fun duplicate(one: T): T
@@ -210,16 +207,7 @@
         for (startEdge in startEdges) {
             globalState[startEdge] = startState
         }
-<<<<<<< HEAD
-        val currentBBEdgesList = mutableListOf<EvaluationOrder>()
-        val potentialNextBBEdgesList = mutableListOf<EvaluationOrder>()
-        val mergePointsEdgesList = mutableListOf<EvaluationOrder>()
-        startEdges.forEach { potentialNextBBEdgesList.add(it) }
-
-        while (
-            currentBBEdgesList.isNotEmpty() ||
-                potentialNextBBEdgesList.isNotEmpty() ||
-=======
+
         // This list contains the edge(s) (probably only one unless we made a mistake) of the
         // current basic block that we are currently processing. We select this one with priority
         // over the other options.
@@ -236,7 +224,6 @@
         while (
             currentBBEdgesList.isNotEmpty() ||
                 nextBranchEdgesList.isNotEmpty() ||
->>>>>>> ede6525f
                 mergePointsEdgesList.isNotEmpty()
         ) {
             val nextEdge =
@@ -244,20 +231,12 @@
                     // If we have edges in the current basic block, we take these. We prefer to
                     // finish with the whole Basic Block before moving somewhere else.
                     currentBBEdgesList.removeFirst()
-<<<<<<< HEAD
-                } else if (potentialNextBBEdgesList.isNotEmpty()) {
-=======
                 } else if (nextBranchEdgesList.isNotEmpty()) {
->>>>>>> ede6525f
                     // If we have points splitting up the EOG, we prefer to process these before
                     // merging the EOG again. This is to hopefully reduce the number of merges that
                     // we have to compute and that we hopefully reduce the number of re-processing
                     // the same basic blocks.
-<<<<<<< HEAD
-                    potentialNextBBEdgesList.removeFirst()
-=======
                     nextBranchEdgesList.removeFirst()
->>>>>>> ede6525f
                 } else {
                     // We have a merge point, we try to process this after having processed all
                     // branches leading there.
@@ -303,11 +282,6 @@
                 // WIDENING_NARROWING, we have to apply the widening/narrowing here (if oldGlobalIt
                 // is not null).
                 val newGlobalIt =
-<<<<<<< HEAD
-                    (oldGlobalIt?.let { old ->
-                        this.lub(newState, old, isNotNearStartOrEndOfBasicBlock)
-                    } ?: newState)
-=======
                     if (
                         nextEdge.end is LoopStatement &&
                             (strategy == Strategy.WIDENING ||
@@ -332,25 +306,15 @@
                         } ?: newState)
                     }
 
->>>>>>> ede6525f
                 globalState[it] = newGlobalIt
 
                 if (
                     it !in currentBBEdgesList &&
-<<<<<<< HEAD
-                        it !in potentialNextBBEdgesList &&
-                        it !in mergePointsEdgesList &&
-                        (isNoBranchingPoint ||
-                            oldGlobalIt == null ||
-                            newGlobalIt.compare(oldGlobalIt) == Order.GREATER)
-=======
                         it !in nextBranchEdgesList &&
                         it !in mergePointsEdgesList &&
                         (isNoBranchingPoint ||
                             oldGlobalIt == null ||
-                            newGlobalIt.compare(oldGlobalIt) == Order.GREATER ||
-                            newGlobalIt.compare(oldGlobalIt) == Order.UNEQUAL)
->>>>>>> ede6525f
+                            newGlobalIt.compare(oldGlobalIt) in setOf(Order.GREATER, Order.UNEQUAL))
                 ) {
                     if (it.start.prevEOGEdges.size > 1) {
                         // This edge brings us to a merge point, so we add it to the list of merge
@@ -361,11 +325,7 @@
                         // a next basic block.
                         // We will process these after the current basic block has been processed
                         // (probably very soon).
-<<<<<<< HEAD
-                        potentialNextBBEdgesList.add(0, it)
-=======
                         nextBranchEdgesList.add(0, it)
->>>>>>> ede6525f
                     } else {
                         // If we have only one next edge, we add it to the current basic block edges
                         // list.
@@ -377,11 +337,7 @@
             if (
                 nextEdge.end.nextEOGEdges.isEmpty() ||
                     (currentBBEdgesList.isEmpty() &&
-<<<<<<< HEAD
-                        potentialNextBBEdgesList.isEmpty() &&
-=======
                         nextBranchEdgesList.isEmpty() &&
->>>>>>> ede6525f
                         mergePointsEdgesList.isEmpty())
             ) {
                 finalState = this.lub(finalState, newState, false)
@@ -397,21 +353,14 @@
     override lateinit var elements: Set<Element<T>>
 
     class Element<T>(expectedMaxSize: Int) : IdentitySet<T>(expectedMaxSize), Lattice.Element {
-<<<<<<< HEAD
-=======
-
         // We make the new element a big bigger than the current size to avoid resizing
->>>>>>> ede6525f
         constructor(set: Set<T>) : this(ceil(set.size * 1.5).toInt()) {
             addAllWithoutCheck(set as? IdentitySet<T> ?: set.toIdentitySet())
         }
 
         constructor() : this(16)
 
-<<<<<<< HEAD
-=======
         // We make the new element a big bigger than the current size to avoid resizing
->>>>>>> ede6525f
         constructor(vararg entries: T) : this(ceil(entries.size * 1.5).toInt()) {
             addAll(entries)
         }
@@ -430,15 +379,12 @@
         }
 
         override fun compare(other: Lattice.Element): Order {
-<<<<<<< HEAD
             var ret: Order
             runBlocking { ret = innerCompare(other) }
             return ret
         }
 
         override suspend fun innerCompare(other: Lattice.Element): Order {
-=======
->>>>>>> ede6525f
             if (this === other) return Order.EQUAL
 
             if (other !is Element<T>)
@@ -519,8 +465,8 @@
         return Element(one.intersect(two))
     }
 
-    override suspend fun compare(one: Element<T>, two: Element<T>): Order {
-        return one.innerCompare(two)
+    override fun compare(one: Element<T>, two: Element<T>): Order {
+        return one.compare(two)
     }
 
     override fun duplicate(one: Element<T>): Element<T> {
@@ -558,7 +504,6 @@
         }
 
         override fun compare(other: Lattice.Element): Order {
-<<<<<<< HEAD
             var ret: Order
             runBlocking { ret = innerCompare(other) }
             return ret
@@ -566,8 +511,6 @@
 
         @OptIn(ExperimentalCoroutinesApi::class)
         override suspend fun innerCompare(other: Lattice.Element): Order {
-=======
->>>>>>> ede6525f
             if (this === other) return Order.EQUAL
 
             if (other !is Element<K, V>)
@@ -580,7 +523,6 @@
             // We can check if the entries are equal, greater or lesser
             var someGreater = false
             var someLesser = otherKeySetIsBigger
-<<<<<<< HEAD
 
             val parentJob = Job()
             val limitedDispatcher = Dispatchers.Default.limitedParallelism(100)
@@ -628,39 +570,9 @@
                             mutex.withLock {
                                 // key is missing in other, so this is greater
                                 someGreater = true
-=======
-            this.entries.forEach { (k, v) ->
-                val otherV = other[k]
-                if (otherV != null) {
-                    when (v.compare(otherV)) {
-                        Order.EQUAL -> {
-                            /* Nothing to do*/
-                        }
-                        Order.GREATER -> {
-                            if (someLesser) {
-                                return Order.UNEQUAL
                             }
-                            someGreater = true
-                        }
-                        Order.LESSER -> {
-                            if (someGreater) {
-                                return Order.UNEQUAL
->>>>>>> ede6525f
-                            }
-                            someLesser = true
-                        }
-<<<<<<< HEAD
-=======
-                        Order.UNEQUAL -> {
-                            return Order.UNEQUAL
                         }
                     }
-                } else {
-                    if (someLesser) {
-                        return Order.UNEQUAL
->>>>>>> ede6525f
-                    }
-                    someGreater = true // key is missing in other, so this is greater
                 }
             }
 
@@ -697,8 +609,12 @@
     override val bottom: Element<K, V>
         get() = MapLattice.Element()
 
-<<<<<<< HEAD
-    override fun lub(one: Element<K, V>, two: Element<K, V>, allowModify: Boolean): Element<K, V> {
+    override fun lub(
+        one: Element<K, V>,
+        two: Element<K, V>,
+        allowModify: Boolean,
+        widen: Boolean,
+    ): Element<K, V> {
         // Concurrency stuff
         val parentJob = Job()
         val limitedDispatcher = Dispatchers.Default.limitedParallelism(100)
@@ -714,25 +630,10 @@
                         // This key already exists in "one", so we have to compute the lub of the
                         // values
                         synchronized(one) {
-                            one[k]?.let { oneValue -> innerLattice.lub(oneValue, v, true) }
+                            one[k]?.let { oneValue ->
+                                innerLattice.lub(oneValue, v, allowModify = true, widen = widen)
+                            }
                         }
-=======
-    override fun lub(
-        one: Element<K, V>,
-        two: Element<K, V>,
-        allowModify: Boolean,
-        widen: Boolean,
-    ): Element<K, V> {
-        if (allowModify) {
-            two.forEach { (k, v) ->
-                if (!one.containsKey(k)) {
-                    // This key is not in "one", so we add the value from "two" to "one"
-                    one[k] = v
-                } else {
-                    // This key already exists in "one", so we have to compute the lub of the values
-                    one[k]?.let { oneValue ->
-                        innerLattice.lub(one = oneValue, two = v, allowModify = true, widen = widen)
->>>>>>> ede6525f
                     }
                 }
             }
@@ -743,7 +644,6 @@
             }
             return one
         }
-<<<<<<< HEAD
 
         val allKeys = one.keys.toIdentitySet()
         allKeys += two.keys
@@ -756,7 +656,12 @@
                         val thisValue = one[key]
                         val newValue =
                             if (thisValue != null && otherValue != null) {
-                                innerLattice.lub(thisValue, otherValue, allowModify)
+                                innerLattice.lub(
+                                    one = thisValue,
+                                    two = otherValue,
+                                    allowModify = false,
+                                    widen = widen,
+                                )
                             } else thisValue ?: otherValue
                         key to newValue
                     }
@@ -765,27 +670,6 @@
                 value?.let { newMap[key] = it }
             }
         }
-
-=======
-        val allKeys = one.keys.toIdentitySet()
-        allKeys += two.keys
-        val newMap =
-            allKeys.fold(Element<K, V>(allKeys.size)) { current, key ->
-                val otherValue = two[key]
-                val thisValue = one[key]
-                val newValue =
-                    if (thisValue != null && otherValue != null) {
-                        innerLattice.lub(
-                            one = thisValue,
-                            two = otherValue,
-                            allowModify = false,
-                            widen = widen,
-                        )
-                    } else thisValue ?: otherValue
-                newValue?.let { current[key] = it }
-                current
-            }
->>>>>>> ede6525f
         return newMap
     }
 
@@ -814,8 +698,8 @@
         return newMap
     }
 
-    override suspend fun compare(one: Element<K, V>, two: Element<K, V>): Order {
-        return one.innerCompare(two)
+    override fun compare(one: Element<K, V>, two: Element<K, V>): Order {
+        return one.compare(two)
     }
 
     override fun duplicate(one: Element<K, V>): Element<K, V> {
@@ -849,15 +733,12 @@
         }
 
         override fun compare(other: Lattice.Element): Order {
-<<<<<<< HEAD
             var ret: Order
             runBlocking { ret = innerCompare(other) }
             return ret
         }
 
         override suspend fun innerCompare(other: Lattice.Element): Order {
-=======
->>>>>>> ede6525f
             if (this === other) return Order.EQUAL
 
             if (other !is Element<S, T>)
@@ -887,17 +768,12 @@
         widen: Boolean,
     ): Element<S, T> {
         return if (allowModify) {
-<<<<<<< HEAD
-            innerLattice1.lub(one.first, two.first, true)
-            innerLattice2.lub(one.second, two.second, true)
+            innerLattice1.lub(one = one.first, two = two.first, allowModify = true, widen = widen)
+            innerLattice2.lub(one = one.second, two = two.second, allowModify = true, widen = widen)
             /*           runBlocking {
                            val l1 = async { innerLattice1.lub(one.first, two.first, true) }
             val l2 = async { innerLattice2.lub(one.second, two.second, true) }
             awaitAll(l1, l2)*/
-=======
-            innerLattice1.lub(one = one.first, two = two.first, allowModify = true, widen = widen)
-            innerLattice2.lub(one = one.second, two = two.second, allowModify = true, widen = widen)
->>>>>>> ede6525f
             one
             //            }*/
         } else {
@@ -930,8 +806,8 @@
         )
     }
 
-    override suspend fun compare(one: Element<S, T>, two: Element<S, T>): Order {
-        return one.innerCompare(two)
+    override fun compare(one: Element<S, T>, two: Element<S, T>): Order {
+        return one.compare(two)
     }
 
     override fun duplicate(one: Element<S, T>): Element<S, T> {
@@ -968,15 +844,12 @@
         }
 
         override fun compare(other: Lattice.Element): Order {
-<<<<<<< HEAD
             var ret: Order
             runBlocking { ret = innerCompare(other) }
             return ret
         }
 
         override suspend fun innerCompare(other: Lattice.Element): Order {
-=======
->>>>>>> ede6525f
             if (this === other) return Order.EQUAL
 
             if (other !is Element<R, S, T>)
@@ -1009,20 +882,14 @@
         widen: Boolean,
     ): Element<R, S, T> {
         return if (allowModify) {
-<<<<<<< HEAD
             //            runBlocking {
             /*                val l1 = async { innerLattice1.lub(one.first, two.first, true) }
             val l2 = async { innerLattice2.lub(one.second, two.second, true) }
             val l3 = async { innerLattice3.lub(one.third, two.third, true) }
             awaitAll(l1, l2, l3)*/
-            innerLattice1.lub(one.first, two.first, true)
-            innerLattice2.lub(one.second, two.second, true)
-            innerLattice3.lub(one.third, two.third, true)
-=======
             innerLattice1.lub(one = one.first, two = two.first, allowModify = true, widen = widen)
             innerLattice2.lub(one = one.second, two = two.second, allowModify = true, widen = widen)
             innerLattice3.lub(one = one.third, two = two.third, allowModify = true, widen = widen)
->>>>>>> ede6525f
             one
             //            }
         } else {
@@ -1063,8 +930,8 @@
         )
     }
 
-    override suspend fun compare(one: Element<R, S, T>, two: Element<R, S, T>): Order {
-        return one.innerCompare(two)
+    override fun compare(one: Element<R, S, T>, two: Element<R, S, T>): Order {
+        return one.compare(two)
     }
 
     override fun duplicate(one: Element<R, S, T>): Element<R, S, T> {
