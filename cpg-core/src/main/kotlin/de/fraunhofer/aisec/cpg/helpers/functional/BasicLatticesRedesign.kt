/*
 * Copyright (c) 2025, Fraunhofer AISEC. All rights reserved.
 *
 * Licensed under the Apache License, Version 2.0 (the "License");
 * you may not use this file except in compliance with the License.
 * You may obtain a copy of the License at
 *
 *      http://www.apache.org/licenses/LICENSE-2.0
 *
 * Unless required by applicable law or agreed to in writing, software
 * distributed under the License is distributed on an "AS IS" BASIS,
 * WITHOUT WARRANTIES OR CONDITIONS OF ANY KIND, either express or implied.
 * See the License for the specific language governing permissions and
 * limitations under the License.
 *
 *                    $$$$$$\  $$$$$$$\   $$$$$$\
 *                   $$  __$$\ $$  __$$\ $$  __$$\
 *                   $$ /  \__|$$ |  $$ |$$ /  \__|
 *                   $$ |      $$$$$$$  |$$ |$$$$\
 *                   $$ |      $$  ____/ $$ |\_$$ |
 *                   $$ |  $$\ $$ |      $$ |  $$ |
 *                   \$$$$$   |$$ |      \$$$$$   |
 *                    \______/ \__|       \______/
 *
 */
package de.fraunhofer.aisec.cpg.helpers.functional

import de.fraunhofer.aisec.cpg.graph.edges.flows.EvaluationOrder
import de.fraunhofer.aisec.cpg.helpers.IdentitySet
import de.fraunhofer.aisec.cpg.helpers.toIdentitySet
import java.io.Serializable
import java.util.*
import kotlin.collections.component1
import kotlin.collections.component2
import kotlin.collections.fold
import kotlin.collections.plusAssign
import kotlin.collections.set
import kotlin.math.ceil

class EqualLinkedHashSet<T> : LinkedHashSet<T>() {
    override fun equals(other: Any?): Boolean {
        return other is LinkedHashSet<*> &&
            this.size == other.size &&
            this.all { t -> other.any { it == t } }
    }

    override fun hashCode(): Int {
        return super.hashCode()
    }
}

fun <T> equalLinkedHashSetOf(vararg elements: T): EqualLinkedHashSet<T> {
    val set = EqualLinkedHashSet<T>()
    set.addAll(elements)
    return set
}

/** Used to identify the order of elements */
enum class Order {
    LESSER,
    EQUAL,
    GREATER,
    UNEQUAL,
}

/**
 * Computes the order of multiple elements passed in [orders] as follows:
 * - If everything is [Order.EQUAL], it's [Order.EQUAL]
 * - If everything is [Order.EQUAL] or [Order.LESSER], it's [Order.LESSER]
 * - If everything is [Order.EQUAL] or [Order.GREATER], it's [Order.GREATER]
 * - Otherwise, it's [Order.UNEQUAL]
 */
fun compareMultiple(vararg orders: Order) =
    when {
        orders.all { it == Order.EQUAL } -> Order.EQUAL
        orders.all { it == Order.EQUAL || it == Order.LESSER } -> Order.LESSER
        orders.all { it == Order.EQUAL || it == Order.GREATER } -> Order.GREATER
        else -> Order.UNEQUAL
    }

/**
 * A lattice is a partially ordered structure of values of type [T]. [T] could be anything, where
 * common examples are sets, ranges, maps, tuples, but it can also have random names and a new data
 * structure which only make sense in a certain context. [T] depends on the analysis and typically
 * has to abstract the value for the specific purpose.
 *
 * This class provides functionality to
 * - compute the least upper bound (also called join) of two elements.
 * - compute the greatest lower bound (also called meet) of two elements.
 * - compare two elements.
 * - duplicate/clone an element.
 *
 * Note: We usually do not want (nor have to) store the elements spanning the lattice because it
 * would cost too much memory for non-trivial examples. But if a user wants to do so, we provide the
 * property [elements]. It can be used to store all, no or some of the elements spanning the lattice
 * and currently has no real effect.
 */
interface Lattice<T : Lattice.Element> {
    /**
     * Represents a single element of the [Lattice]. It also provides the functionality to compare
     * and duplicate the element.
     */
    interface Element {
        /**
         * Compares this element to [other].
         *
         * @throws IllegalArgumentException if [other] is not an instance of this implementation of
         *   Element
         */
        fun compare(other: Element): Order

        /** Duplicates this element, i.e., it creates a new object with equal contents. */
        fun duplicate(): Element
    }

    /** Allows storing all elements which are part of this lattice */
    var elements: Set<T>

    /** The smallest possible element in the lattice */
    val bottom: T

    /**
     * Computes the least upper bound (join) of [one] and [two]. [allowModify] determines if [one]
     * is modified if there is no element greater than each other (if set to `true`) or if a new
     * [Lattice.Element] is returned (if set to `false`).
     */
    fun lub(one: T, two: T, allowModify: Boolean = false): T

    /** Computes the greatest lower bound (meet) of [one] and [two] */
    fun glb(one: T, two: T): T

    /**
     * Compares [one] and [two]. Returns
     * - [Order.GREATER] if one is greater than two (this also means that `lub(one, two) == one` and
     *   `glb(one, two) == two`).
     * - [Order.EQUAL] if one is the same as two (this also means that `lub(one, two) == one == two`
     *   and `glb(one, two) == one == two`).
     * - [Order.LESSER] if two is greater than one (this also means that `lub(one, two) == two` and
     *   `glb(one, two) = one`).
     * - [Order.UNEQUAL] in all other cases (this also means that `one != two` and `two != lub(one,
     *   two) != one` and `two != glb(one, two) != one`).
     */
    fun compare(one: T, two: T): Order

    /** Returns a copy of [one]. */
    fun duplicate(one: T): T

    /**
     * Computes a fixpoint by iterating over the EOG beginning with the [startEdges] and a state
     * [startState]. This means, it keeps applying [transformation] until the state does no longer
     * change. With state, we mean a mapping between the [EvaluationOrder] edges to the value of
     * [Lattice] which represents possible values (or abstractions thereof) that they hold.
     */
    fun iterateEOG(
        startEdges: List<EvaluationOrder>,
        startState: T,
        transformation: (Lattice<T>, EvaluationOrder, T) -> T,
    ): T {
        val globalState = IdentityHashMap<EvaluationOrder, T>()
        val finalState: T = this.bottom
        for (startEdge in startEdges) {
            globalState[startEdge] = startState
        }
        val edgesList = mutableListOf<EvaluationOrder>()
        startEdges.forEach { edgesList.add(it) }

        while (edgesList.isNotEmpty()) {
            val nextEdge = edgesList.first()
            edgesList.removeFirst()

            // Compute the effects of "nextEdge" on the state by applying the transformation to its
            // state.
            val nextGlobal = globalState[nextEdge] ?: continue

            // Either immediately before or after this edge, there's a branching node. In these
            // cases, we definitely want to check if there's an update to the state.
            val isNoBranchingPoint =
                nextEdge.end.nextEOGEdges.size == 1 &&
                    nextEdge.end.prevEOGEdges.size == 1 &&
                    nextEdge.start.nextEOGEdges.size == 1 &&
                    nextEdge.start.prevEOGEdges.size == 1
            // Either before or after this edge, there's a branching node within two steps (start,
            // end and the nodes before/after these). We have to ensure that we copy the state for
            // all these nodes to enable the update checks conducted ib the branching edges. We need
            // one more step for this, otherwise we will fail recognizing the updates for a node "x"
            // which is a branching edge because the next node would already modify the state of x.
            val isNotNearStartOrEndOfBasicBlock =
                isNoBranchingPoint &&
                    nextEdge.end.nextEOGEdges.single().end.nextEOGEdges.size == 1 &&
                    nextEdge.end.nextEOGEdges.single().end.prevEOGEdges.size == 1 &&
                    nextEdge.start.prevEOGEdges.single().start.nextEOGEdges.size == 1 &&
                    nextEdge.start.prevEOGEdges.single().start.prevEOGEdges.size == 1

            val newState =
                transformation(
                    this,
                    nextEdge,
                    if (isNotNearStartOrEndOfBasicBlock) nextGlobal else nextGlobal.duplicate() as T,
                )
            nextEdge.end.nextEOGEdges.forEach {
                // We continue with the nextEOG edge if we haven't seen it before or if we updated
                // the state in comparison to the previous time we were there.

                val oldGlobalIt = globalState[it]
                val newGlobalIt =
                    (oldGlobalIt?.let { old ->
                        this.lub(newState, old, isNotNearStartOrEndOfBasicBlock)
                    } ?: newState)
                globalState[it] = newGlobalIt
                if (
                    it !in edgesList &&
                        (isNoBranchingPoint ||
                            oldGlobalIt == null ||
                            newGlobalIt.compare(oldGlobalIt) == Order.GREATER)
                ) {
                    edgesList.add(0, it)
                }
            }

            if (nextEdge.end.nextEOGEdges.isEmpty() || edgesList.isEmpty()) {
                this.lub(finalState, newState, true)
            }
        }

        return finalState
    }
}

/** Implements a [Lattice] whose elements are the powerset of a given set of values. */
class PowersetLattice<T>() : Lattice<PowersetLattice.Element<T>> {
    override lateinit var elements: Set<Element<T>>

    class Element<T>(expectedMaxSize: Int) : IdentitySet<T>(expectedMaxSize), Lattice.Element {
        constructor(set: Set<T>) : this(ceil(set.size * 1.5).toInt()) {
            addAllWithoutCheck(set as? IdentitySet<T> ?: set.toIdentitySet())
        }

        constructor() : this(16)

        constructor(vararg entries: T) : this(ceil(entries.size * 1.5).toInt()) {
            addAll(entries)
        }

        override fun equals(other: Any?): Boolean {
            return this === other ||
                (other is Element<T> &&
                    this.size == other.size &&
                    this.all { t ->
                        if (t is Pair<*, *>)
                            other.any {
                                it is Pair<*, *> && it.first === t.first && it.second == t.second
                            }
                        else t in other
                    })
        }

        override fun compare(other: Lattice.Element): Order {
            if (this === other) return Order.EQUAL

            if (other !is Element<T>)
                throw IllegalArgumentException(
                    "$other should be of type PowersetLattice.Element<T> but is of type ${other.javaClass}"
                )
            val otherOnly = Element(other)
            val thisOnly =
                this.filterTo(IdentitySet<T>()) { t ->
                    !if (t is Pair<*, *>) {
                        otherOnly.removeIf { o ->
                            o is Pair<*, *> && o.first === t.first && o.second == t.second
                        }
                    } else otherOnly.remove(t)
                }
            return when {
<<<<<<< HEAD
                other !is Element<T> ->
                    throw IllegalArgumentException(
                        "$other should be of type PowersetLattice.Element<T> but is of type ${other.javaClass}"
                    )
                this === other -> Order.EQUAL
                this.size == other.size &&
                    this.all { t ->
                        if (t is Pair<*, *>)
                            other.any {
                                it is Pair<*, *> && it.first === t.first && it.second == t.second
                            }
                        else t in other
                    } -> Order.EQUAL
                this.size > other.size &&
                    other.all { t ->
                        if (t is Pair<*, *>)
                            this.any {
                                it is Pair<*, *> && it.first === t.first && it.second == t.second
                            }
                        else t in this
                    } -> Order.GREATER
                other.size > this.size &&
                    this.all { t ->
                        if (t is Pair<*, *>)
                            other.any {
                                it is Pair<*, *> && it.first === t.first && it.second == t.second
                            }
                        else t in other
                    } -> Order.LESSER
                else -> Order.UNEQUAL
=======
                otherOnly.isEmpty() && thisOnly.isEmpty() -> {
                    Order.EQUAL
                }
                thisOnly.isNotEmpty() && otherOnly.isNotEmpty() -> {
                    Order.UNEQUAL
                }
                thisOnly.isNotEmpty() -> {
                    // This set is greater than the other set
                    Order.GREATER
                }
                else -> {
                    // The other set is greater than this set
                    Order.LESSER
                }
>>>>>>> e7150c66
            }
        }

        override fun duplicate(): Element<T> {
            return Element(this)
        }

        override fun hashCode(): Int {
            return super.hashCode()
        }

        override fun add(element: T): Boolean {
            if (
                element is Pair<*, *> &&
                    this.any {
                        it is Pair<*, *> &&
                            it.first === element.first &&
                            it.second == element.second
                    }
            ) {
                return false
            }
            return super.add(element)
        }
    }

    override val bottom: Element<T>
        get() = Element()

    override fun lub(one: Element<T>, two: Element<T>, allowModify: Boolean): Element<T> {
        if (allowModify) {
            one += two
            return one
        }

        val result = Element<T>(one.size + two.size)
        result.addAllWithoutCheck(one)
        result += two
        return result
    }

    override fun glb(one: Element<T>, two: Element<T>): Element<T> {
        return Element(one.intersect(two))
    }

    override fun compare(one: Element<T>, two: Element<T>): Order {
        return one.compare(two)
    }

    override fun duplicate(one: Element<T>): Element<T> {
        return one.duplicate()
    }
}

/**
 * Implements the [Lattice] for a lattice over a map of nodes to another lattice represented by
 * [innerLattice].
 */
open class MapLattice<K, V : Lattice.Element>(val innerLattice: Lattice<V>) :
    Lattice<MapLattice.Element<K, V>> {
    override lateinit var elements: Set<Element<K, V>>

    class Element<K, V : Lattice.Element>(expectedMaxSize: Int) :
        IdentityHashMap<K, V>(expectedMaxSize), Lattice.Element {

        constructor() : this(32)

        constructor(m: Map<K, V>) : this(m.size) {
            putAll(m)
        }

        constructor(entries: Collection<Pair<K, V>>) : this(entries.size) {
            putAll(entries)
        }

        constructor(vararg entries: Pair<K, V>) : this(entries.size) {
            putAll(entries)
        }

        override fun equals(other: Any?): Boolean {
            return other is Element<K, V> && this.compare(other) == Order.EQUAL
        }

        override fun compare(other: Lattice.Element): Order {
            if (this === other) return Order.EQUAL

            if (other !is Element<K, V>)
                throw IllegalArgumentException(
                    "$other should be of type MapLattice.Element<K, V> but is of type ${other.javaClass}"
                )

            val otherKeySetIsBigger = other.keys.any { it !in this.keys }

            // We can check if the entries are equal, greater or lesser
            var someGreater = false
            var someLesser = otherKeySetIsBigger
            this.entries.forEach { (k, v) ->
                val otherV = other[k]
                if (otherV != null) {
                    when (v.compare(otherV)) {
                        Order.EQUAL -> {
                            /* Nothing to do*/
                        }
                        Order.GREATER -> {
                            if (someLesser) {
                                return Order.UNEQUAL
                            }
                            someGreater = true
                        }
                        Order.LESSER -> {
                            if (someGreater) {
                                return Order.UNEQUAL
                            }
                            someLesser = true
                        }
                        Order.UNEQUAL -> {
                            return Order.UNEQUAL
                        }
                    }
                } else {
                    if (someLesser) {
                        return Order.UNEQUAL
                    }
                    someGreater = true // key is missing in other, so this is greater
                }
            }
            return if (!someGreater && !someLesser) {
                // All entries are the same, so the maps are equal
                Order.EQUAL
            } else if (someLesser && !someGreater) {
                // Some entries are equal, some are lesser and none are greater, so this map is
                // lesser.
                Order.LESSER
            } else if (!someLesser && someGreater) {
                // Some entries are equal, some are greater but none are lesser, so this map is
                // greater.
                Order.GREATER
            } else {
                // Some entries are greater and some are lesser, so the maps are unequal
                Order.UNEQUAL
            }
        }

        override fun duplicate(): Element<K, V> {
            return Element(this.map { (k, v) -> Pair<K, V>(k, v.duplicate() as V) })
        }

        override fun hashCode(): Int {
            return super.hashCode()
        }
    }

    override val bottom: Element<K, V>
        get() = MapLattice.Element()

    override fun lub(one: Element<K, V>, two: Element<K, V>, allowModify: Boolean): Element<K, V> {
        if (allowModify) {
            two.forEach { (k, v) ->
                if (!one.containsKey(k)) {
                    // This key is not in "one", so we add the value from "two" to "one"
                    one[k] = v
                } else {
                    // This key already exists in "one", so we have to compute the lub of the values
                    one[k]?.let { oneValue -> innerLattice.lub(oneValue, v, true) }
                }
            }
            return one
        }

        val allKeys = one.keys.toIdentitySet()
        allKeys += two.keys
        val newMap =
            allKeys.fold(Element<K, V>(allKeys.size)) { current, key ->
                val otherValue = two[key]
                val thisValue = one[key]
                val newValue =
                    if (thisValue != null && otherValue != null) {
                        innerLattice.lub(thisValue, otherValue, allowModify)
                    } else thisValue ?: otherValue
                newValue?.let { current[key] = it }
                current
            }
        return newMap
    }

    override fun glb(one: Element<K, V>, two: Element<K, V>): Element<K, V> {
        val allKeys = one.keys.intersect(two.keys).toIdentitySet()
        val newMap =
            allKeys.fold(Element<K, V>()) { current, key ->
                val otherValue = two[key]
                val thisValue = one[key]
                val newValue =
                    if (thisValue != null && otherValue != null) {
                        innerLattice.glb(thisValue, otherValue)
                    } else innerLattice.bottom
                current[key] = newValue
                current
            }
        return newMap
    }

    override fun compare(one: Element<K, V>, two: Element<K, V>): Order {
        return one.compare(two)
    }

    override fun duplicate(one: Element<K, V>): Element<K, V> {
        return one.duplicate()
    }
}

/**
 * Implements the [Lattice] for a lattice over two other lattices which are represented by
 * [innerLattice1] and [innerLattice2].
 */
class TupleLattice<S : Lattice.Element, T : Lattice.Element>(
    val innerLattice1: Lattice<S>,
    val innerLattice2: Lattice<T>,
) : Lattice<TupleLattice.Element<S, T>> {
    override lateinit var elements: Set<Element<S, T>>

    class Element<S : Lattice.Element, T : Lattice.Element>(val first: S, val second: T) :
        Serializable, Lattice.Element {
        override fun toString(): String = "($first, $second)"

        infix fun <A : Lattice.Element, B : Lattice.Element> A.to(that: B): Element<A, B> =
            Element(this, that)

        operator fun component1(): S = first

        operator fun component2(): T = second

        override fun equals(other: Any?): Boolean {
            return other is Element<S, T> && this.compare(other) == Order.EQUAL
        }

        override fun compare(other: Lattice.Element): Order {
            if (this === other) return Order.EQUAL

            if (other !is Element<S, T>)
                throw IllegalArgumentException(
                    "$other should be of type TupleLattice.Element<S, T> but is of type ${other.javaClass}"
                )

            val result1 = this.first.compare(other.first)
            val result2 = this.second.compare(other.second)
            return compareMultiple(result1, result2)
        }

        override fun duplicate(): Element<S, T> {
            return Element(first.duplicate() as S, second.duplicate() as T)
        }

        override fun hashCode(): Int {
            return 31 * first.hashCode() + second.hashCode()
        }
    }

    override val bottom: Element<S, T>
        get() = Element(innerLattice1.bottom, innerLattice2.bottom)

    override fun lub(one: Element<S, T>, two: Element<S, T>, allowModify: Boolean): Element<S, T> {
        return if (allowModify) {
            innerLattice1.lub(one.first, two.first, true)
            innerLattice2.lub(one.second, two.second, true)
            one
        } else {
            Element(
                innerLattice1.lub(one.first, two.first),
                innerLattice2.lub(one.second, two.second),
            )
        }
    }

    override fun glb(one: Element<S, T>, two: Element<S, T>): Element<S, T> {
        return Element(
            innerLattice1.glb(one.first, two.first),
            innerLattice2.glb(one.second, two.second),
        )
    }

    override fun compare(one: Element<S, T>, two: Element<S, T>): Order {
        return one.compare(two)
    }

    override fun duplicate(one: Element<S, T>): Element<S, T> {
        return one.duplicate()
    }
}

/**
 * Implements the [Lattice] for a lattice over three other lattices which are represented by
 * [innerLattice1], [innerLattice2] and [innerLattice3].
 */
class TripleLattice<R : Lattice.Element, S : Lattice.Element, T : Lattice.Element>(
    val innerLattice1: Lattice<R>,
    val innerLattice2: Lattice<S>,
    val innerLattice3: Lattice<T>,
) : Lattice<TripleLattice.Element<R, S, T>> {
    override lateinit var elements: Set<Element<R, S, T>>

    class Element<R : Lattice.Element, S : Lattice.Element, T : Lattice.Element>(
        val first: R,
        val second: S,
        val third: T,
    ) : Serializable, Lattice.Element {
        override fun toString(): String = "($first, $second. $third)"

        operator fun component1(): R = first

        operator fun component2(): S = second

        operator fun component3(): T = third

        override fun equals(other: Any?): Boolean {
            return other is Element<R, S, T> && this.compare(other) == Order.EQUAL
        }

        override fun compare(other: Lattice.Element): Order {
            if (this === other) return Order.EQUAL

            if (other !is Element<R, S, T>)
                throw IllegalArgumentException(
                    "$other should be of type TripleLattice.Element<R, S, T> but is of type ${other.javaClass}"
                )

            val result1 = this.first.compare(other.first)
            val result2 = this.second.compare(other.second)
            val result3 = this.third.compare(other.third)
            return compareMultiple(result1, result2, result3)
        }

        override fun duplicate(): Element<R, S, T> {
            return Element(first.duplicate() as R, second.duplicate() as S, third.duplicate() as T)
        }

        override fun hashCode(): Int {
            return 31 * (31 * first.hashCode() + second.hashCode()) + third.hashCode()
        }
    }

    override val bottom: Element<R, S, T>
        get() = Element(innerLattice1.bottom, innerLattice2.bottom, innerLattice3.bottom)

    override fun lub(
        one: Element<R, S, T>,
        two: Element<R, S, T>,
        allowModify: Boolean,
    ): Element<R, S, T> {
        return if (allowModify) {
            innerLattice1.lub(one.first, two.first, true)
            innerLattice2.lub(one.second, two.second, true)
            innerLattice3.lub(one.third, two.third, true)
            one
        } else {
            Element(
                innerLattice1.lub(one.first, two.first),
                innerLattice2.lub(one.second, two.second),
                innerLattice3.lub(one.third, two.third),
            )
        }
    }

    override fun glb(one: Element<R, S, T>, two: Element<R, S, T>): Element<R, S, T> {
        return Element(
            innerLattice1.glb(one.first, two.first),
            innerLattice2.glb(one.second, two.second),
            innerLattice3.glb(one.third, two.third),
        )
    }

    override fun compare(one: Element<R, S, T>, two: Element<R, S, T>): Order {
        return one.compare(two)
    }

    override fun duplicate(one: Element<R, S, T>): Element<R, S, T> {
        return one.duplicate()
    }
}<|MERGE_RESOLUTION|>--- conflicted
+++ resolved
@@ -271,38 +271,6 @@
                     } else otherOnly.remove(t)
                 }
             return when {
-<<<<<<< HEAD
-                other !is Element<T> ->
-                    throw IllegalArgumentException(
-                        "$other should be of type PowersetLattice.Element<T> but is of type ${other.javaClass}"
-                    )
-                this === other -> Order.EQUAL
-                this.size == other.size &&
-                    this.all { t ->
-                        if (t is Pair<*, *>)
-                            other.any {
-                                it is Pair<*, *> && it.first === t.first && it.second == t.second
-                            }
-                        else t in other
-                    } -> Order.EQUAL
-                this.size > other.size &&
-                    other.all { t ->
-                        if (t is Pair<*, *>)
-                            this.any {
-                                it is Pair<*, *> && it.first === t.first && it.second == t.second
-                            }
-                        else t in this
-                    } -> Order.GREATER
-                other.size > this.size &&
-                    this.all { t ->
-                        if (t is Pair<*, *>)
-                            other.any {
-                                it is Pair<*, *> && it.first === t.first && it.second == t.second
-                            }
-                        else t in other
-                    } -> Order.LESSER
-                else -> Order.UNEQUAL
-=======
                 otherOnly.isEmpty() && thisOnly.isEmpty() -> {
                     Order.EQUAL
                 }
@@ -317,7 +285,6 @@
                     // The other set is greater than this set
                     Order.LESSER
                 }
->>>>>>> e7150c66
             }
         }
 
