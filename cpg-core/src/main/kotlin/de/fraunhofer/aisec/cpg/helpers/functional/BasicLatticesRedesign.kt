/*
 * Copyright (c) 2025, Fraunhofer AISEC. All rights reserved.
 *
 * Licensed under the Apache License, Version 2.0 (the "License");
 * you may not use this file except in compliance with the License.
 * You may obtain a copy of the License at
 *
 *      http://www.apache.org/licenses/LICENSE-2.0
 *
 * Unless required by applicable law or agreed to in writing, software
 * distributed under the License is distributed on an "AS IS" BASIS,
 * WITHOUT WARRANTIES OR CONDITIONS OF ANY KIND, either express or implied.
 * See the License for the specific language governing permissions and
 * limitations under the License.
 *
 *                    $$$$$$\  $$$$$$$\   $$$$$$\
 *                   $$  __$$\ $$  __$$\ $$  __$$\
 *                   $$ /  \__|$$ |  $$ |$$ /  \__|
 *                   $$ |      $$$$$$$  |$$ |$$$$\
 *                   $$ |      $$  ____/ $$ |\_$$ |
 *                   $$ |  $$\ $$ |      $$ |  $$ |
 *                   \$$$$$   |$$ |      \$$$$$   |
 *                    \______/ \__|       \______/
 *
 */
package de.fraunhofer.aisec.cpg.helpers.functional

import de.fraunhofer.aisec.cpg.graph.edges.flows.EvaluationOrder
import de.fraunhofer.aisec.cpg.helpers.IdentitySet
import de.fraunhofer.aisec.cpg.helpers.functional.PowersetLattice.Element
import de.fraunhofer.aisec.cpg.helpers.toIdentitySet
import java.io.Serializable
import java.util.IdentityHashMap
import kotlin.collections.component1
import kotlin.collections.component2
import kotlin.collections.fold
import kotlin.collections.plusAssign
import kotlin.collections.set

/** Used to identify the order of elements */
enum class Order {
    LESSER,
    EQUAL,
    GREATER,
    UNEQUAL,
}

/**
 * Computes the order of multiple elements passed in [orders] as follows:
 * - If everything is [Order.EQUAL], it's [Order.EQUAL]
 * - If everything is [Order.EQUAL] or [Order.LESSER], it's [Order.LESSER]
 * - If everything is [Order.EQUAL] or [Order.GREATER], it's [Order.GREATER]
 * - Otherwise, it's [Order.UNEQUAL]
 */
fun compareMultiple(vararg orders: Order) =
    when {
        orders.all { it == Order.EQUAL } -> Order.EQUAL
        orders.all { it == Order.EQUAL || it == Order.LESSER } -> Order.LESSER
        orders.all { it == Order.EQUAL || it == Order.GREATER } -> Order.GREATER
        else -> Order.UNEQUAL
    }

/**
 * A lattice is a partially ordered structure of values of type [T]. [T] could be anything, where
 * common examples are sets, ranges, maps, tuples, but it can also have random names and a new data
 * structure which only make sense in a certain context. [T] depends on the analysis and typically
 * has to abstract the value for the specific purpose.
 *
 * This class provides functionality to
 * - compute the least upper bound (also called join) of two elements.
 * - compute the greatest lower bound (also called meet) of two elements.
 * - compare two elements.
 * - duplicate/clone an element.
 *
 * Note: We usually do not want (nor have to) store the elements spanning the lattice because it
 * would cost too much memory for non-trivial examples. But if a user wants to do so, we provide the
 * property [elements]. It can be used to store all, no or some of the elements spanning the lattice
 * and currently has no real effect.
 */
interface Lattice<T : Lattice.Element> {
    /**
     * Represents a single element of the [Lattice]. It also provides the functionality to compare
     * and duplicate the element.
     */
    interface Element {
        /**
         * Compares this element to [other].
         *
         * @throws IllegalArgumentException if [other] is not an instance of this implementation of
         *   Element
         */
        fun compare(other: Element): Order

        /** Duplicates this element, i.e., it creates a new object with equal contents. */
        fun duplicate(): Element
    }

    /** Allows storing all elements which are part of this lattice */
    var elements: Set<T>

    /** The smallest possible element in the lattice */
    val bottom: T

    /**
     * Computes the least upper bound (join) of [one] and [two]. [allowModify] determines if [one]
     * is modified if there is no element greater than each other (if set to `true`) or if a new
     * [Lattice.Element] is returned (if set to `false`).
     */
    fun lub(one: T, two: T, allowModify: Boolean = false): T

    /** Computes the greatest lower bound (meet) of [one] and [two] */
    fun glb(one: T, two: T): T

    /**
     * Compares [one] and [two]. Returns
     * - [Order.GREATER] if one is greater than two (this also means that `lub(one, two) == one` and
     *   `glb(one, two) == two`).
     * - [Order.EQUAL] if one is the same as two (this also means that `lub(one, two) == one == two`
     *   and `glb(one, two) == one == two`).
     * - [Order.LESSER] if two is greater than one (this also means that `lub(one, two) == two` and
     *   `glb(one, two) = one`).
     * - [Order.UNEQUAL] in all other cases (this also means that `one != two` and `two != lub(one,
     *   two) != one` and `two != glb(one, two) != one`).
     */
    fun compare(one: T, two: T): Order

    /** Returns a copy of [one]. */
    fun duplicate(one: T): T

    /**
     * Computes a fixpoint by iterating over the EOG beginning with the [startEdges] and a state
     * [startState]. This means, it keeps applying [transformation] until the state does no longer
     * change. With state, we mean a mapping between the [EvaluationOrder] edges to the value of
     * [Lattice] which represents possible values (or abstractions thereof) that they hold.
     */
    fun iterateEOG(
        startEdges: List<EvaluationOrder>,
        startState: T,
        transformation: (Lattice<T>, EvaluationOrder, T) -> T,
    ): T {
        val globalState = IdentityHashMap<EvaluationOrder, T>()
        val finalState = IdentityHashMap<EvaluationOrder, T>()
        for (startEdge in startEdges) {
            globalState[startEdge] = startState
        }
        val edgesList = mutableListOf<EvaluationOrder>()
        startEdges.forEach { edgesList.add(it) }

        while (edgesList.isNotEmpty()) {
            val nextEdge = edgesList.first()
            edgesList.removeFirst()

            // Compute the effects of "nextEdge" on the state by applying the transformation to its
            // state.
            val nextGlobal = globalState[nextEdge] ?: continue
<<<<<<< HEAD

            val isNotNearStartOrEndOfBasicBlock =
                nextEdge.end.nextEOGEdges.size == 1 &&
                    nextEdge.end.prevEOGEdges.size == 1 &&
                    nextEdge.start.nextEOGEdges.size == 1 &&
                    nextEdge.start.prevEOGEdges.size == 1 &&
                    nextEdge.end.nextEOGEdges.single().end.nextEOGEdges.size == 1 &&
                    nextEdge.end.nextEOGEdges.single().end.prevEOGEdges.size == 1 &&
                    nextEdge.start.prevEOGEdges.single().start.nextEOGEdges.size == 1 &&
                    nextEdge.start.prevEOGEdges.single().start.prevEOGEdges.size == 1

            val newState =
                transformation(
                    this,
                    nextEdge,
                    if (isNotNearStartOrEndOfBasicBlock) nextGlobal else nextGlobal.duplicate() as T,
                )
            if (nextEdge.end.nextEOGEdges.isEmpty()) {
                finalState[nextEdge] = newState
            }
=======
            val newState = transformation(this, nextEdge, nextGlobal)
>>>>>>> 3baf2553
            nextEdge.end.nextEOGEdges.forEach {
                // We continue with the nextEOG edge if we haven't seen it before or if we updated
                // the state in comparison to the previous time we were there.

                val oldGlobalIt = globalState[it]
                val newGlobalIt =
                    (oldGlobalIt?.let { this.lub(newState, it, isNotNearStartOrEndOfBasicBlock) }
                        ?: newState)
                globalState[it] = newGlobalIt
                if (
                    it !in edgesList &&
                        (oldGlobalIt == null ||
                            newGlobalIt != oldGlobalIt ||
                            isNotNearStartOrEndOfBasicBlock)
                ) {
                    edgesList.add(0, it)
                }
            }

            if (nextEdge.end.nextEOGEdges.isEmpty() || edgesList.isEmpty()) {
                finalState[nextEdge] = newState
            }
        }

        return finalState.values.fold(finalState.values.firstOrNull()) { state, value ->
            state?.let { lub(it, value, true) }
        } ?: startState
    }
}

/** Implements a [Lattice] whose elements are the powerset of a given set of values. */
class PowersetLattice<T>() : Lattice<PowersetLattice.Element<T>> {
    override lateinit var elements: Set<Element<T>>

    class Element<T>(expectedMaxSize: Int) : IdentitySet<T>(expectedMaxSize), Lattice.Element {
        constructor(set: Set<T>) : this(set.size) {
            addAll(set)
        }

        constructor() : this(16)

        constructor(vararg entries: T) : this(entries.size) {
            addAll(entries)
        }

        override fun equals(other: Any?): Boolean {
            return other is Element<T> && super<IdentitySet>.equals(other)
        }

        override fun compare(other: Lattice.Element): Order {
            return when {
                other !is Element<T> ->
                    throw IllegalArgumentException(
                        "$other should be of type PowersetLattice.Element<T> but is of type ${other.javaClass}"
                    )
                super<IdentitySet>.equals(other) -> Order.EQUAL
                this.size > other.size && this.containsAll(other) -> Order.GREATER
                other.size > this.size && other.containsAll(this) -> Order.LESSER
                else -> Order.UNEQUAL
            }
        }

        override fun duplicate(): Element<T> {
            return Element(this)
        }

        override fun hashCode(): Int {
            return super.hashCode()
        }
    }

    override val bottom: Element<T>
        get() = Element()

    override fun lub(one: Element<T>, two: Element<T>, allowModify: Boolean): Element<T> {
        return when (compare(one, two)) {
            Order.LESSER -> two
            Order.EQUAL,
            Order.GREATER -> one
            Order.UNEQUAL -> {
                if (allowModify) {
                    one += two
                    one
                } else {
                    val result = Element<T>(one.size + two.size)
                    result += one
                    result += two
                    result
                }
            }
        }
    }

    override fun glb(one: Element<T>, two: Element<T>): Element<T> {
        return Element(one.intersect(two))
    }

    override fun compare(one: Element<T>, two: Element<T>): Order {
        return one.compare(two)
    }

    override fun duplicate(one: Element<T>): Element<T> {
        return one.duplicate()
    }
}

/**
 * Implements the [Lattice] for a lattice over a map of nodes to another lattice represented by
 * [innerLattice].
 */
open class MapLattice<K, V : Lattice.Element>(val innerLattice: Lattice<V>) :
    Lattice<MapLattice.Element<K, V>> {
    override lateinit var elements: Set<Element<K, V>>

    class Element<K, V : Lattice.Element>(expectedMaxSize: Int) :
        IdentityHashMap<K, V>(expectedMaxSize), Lattice.Element {

        constructor() : this(32)

        constructor(m: Map<K, V>) : this(m.size) {
            putAll(m)
        }

        constructor(vararg entries: Pair<K, V>) : this(entries.size) {
            putAll(entries)
        }

        override fun equals(other: Any?): Boolean {
            return other is Element<K, V> && this.compare(other) == Order.EQUAL
        }

        override fun compare(other: Lattice.Element): Order {
            return when {
                other !is Element<K, V> ->
                    throw IllegalArgumentException(
                        "$other should be of type MapLattice.Element<K, V> but is of type ${other.javaClass}"
                    )
                this.keys == other.keys &&
                    this.entries.all { (k, v) ->
                        other[k]?.let { v.compare(it) == Order.EQUAL } == true
                    } -> Order.EQUAL
                oneGETwo(this, other) -> Order.GREATER
                oneGETwo(other, this) -> Order.LESSER
                else -> Order.UNEQUAL
            }
        }

        override fun duplicate(): Element<K, V> {
            return Element(this.map { (k, v) -> Pair<K, V>(k, v.duplicate() as V) }.toMap())
        }

        override fun hashCode(): Int {
            return super.hashCode()
        }

        companion object {
            private fun <K, V : Lattice.Element> oneGETwo(
                one: Element<K, V>,
                two: Element<K, V>,
            ): Boolean {
                return one.keys.size >= two.keys.size &&
                    one.keys.containsAll(two.keys) &&
                    one.entries.all { (k, v) ->
                        val otherV = two[k] ?: return@all true
                        val cmp = v.compare(otherV)
                        cmp == Order.EQUAL || cmp == Order.GREATER
                    }
            }
        }
    }

    override val bottom: Element<K, V>
        get() = MapLattice.Element()

    override fun lub(one: Element<K, V>, two: Element<K, V>, allowModify: Boolean): Element<K, V> {
        return when (compare(one, two)) {
            Order.LESSER -> two
            Order.EQUAL,
            Order.GREATER -> one
            Order.UNEQUAL -> {
                if (allowModify) {
                    val newKeys = two.keys.filter { it !in one.keys }
                    val existingKeys = one.keys.filter { it in newKeys }
                    newKeys.forEach { key -> one[key] = two[key] }
                    existingKeys.forEach { key ->
                        one[key]?.let { oneValue ->
                            two[key]?.let { twoValue ->
                                one[key] = innerLattice.lub(oneValue, twoValue, true)
                            }
                        }
                    }
                    one
                } else {
                    val allKeys = one.keys.toIdentitySet()
                    allKeys += two.keys
                    val newMap =
                        allKeys.fold(Element<K, V>(allKeys.size)) { current, key ->
                            val otherValue = two[key]
                            val thisValue = one[key]
                            val newValue =
                                if (thisValue != null && otherValue != null) {
                                    innerLattice.lub(thisValue, otherValue)
                                } else thisValue ?: otherValue
                            newValue?.let { current[key] = it }
                            current
                        }
                    newMap
                }
            }
        }
    }

    override fun glb(one: Element<K, V>, two: Element<K, V>): Element<K, V> {
        val allKeys = one.keys.intersect(two.keys).toIdentitySet()
        val newMap =
            allKeys.fold(Element<K, V>()) { current, key ->
                val otherValue = two[key]
                val thisValue = one[key]
                val newValue =
                    if (thisValue != null && otherValue != null) {
                        innerLattice.glb(thisValue, otherValue)
                    } else innerLattice.bottom
                current[key] = newValue
                current
            }
        return newMap
    }

    override fun compare(one: Element<K, V>, two: Element<K, V>): Order {
        return one.compare(two)
    }

    override fun duplicate(one: Element<K, V>): Element<K, V> {
        return one.duplicate()
    }
}

/**
 * Implements the [Lattice] for a lattice over two other lattices which are represented by
 * [innerLattice1] and [innerLattice2].
 */
class TupleLattice<S : Lattice.Element, T : Lattice.Element>(
    val innerLattice1: Lattice<S>,
    val innerLattice2: Lattice<T>,
) : Lattice<TupleLattice.Element<S, T>> {
    override lateinit var elements: Set<Element<S, T>>

    class Element<S : Lattice.Element, T : Lattice.Element>(val first: S, val second: T) :
        Serializable, Lattice.Element {
        override fun toString(): String = "($first, $second)"

        infix fun <A : Lattice.Element, B : Lattice.Element> A.to(that: B): Element<A, B> =
            Element(this, that)

        operator fun component1(): S = first

        operator fun component2(): T = second

        override fun equals(other: Any?): Boolean {
            return other is Element<S, T> && this.compare(other) == Order.EQUAL
        }

        override fun compare(other: Lattice.Element): Order {
            if (other !is Element<S, T>)
                throw IllegalArgumentException(
                    "$other should be of type TupleLattice.Element<S, T> but is of type ${other.javaClass}"
                )

            val result1 = this.first.compare(other.first)
            val result2 = this.second.compare(other.second)
            return compareMultiple(result1, result2)
        }

        override fun duplicate(): Element<S, T> {
            return Element(first.duplicate() as S, second.duplicate() as T)
        }

        override fun hashCode(): Int {
            return 31 * first.hashCode() + second.hashCode()
        }
    }

    override val bottom: Element<S, T>
        get() = Element(innerLattice1.bottom, innerLattice2.bottom)

    override fun lub(one: Element<S, T>, two: Element<S, T>, allowModify: Boolean): Element<S, T> {
        return if (allowModify) {
            innerLattice1.lub(one.first, two.first, true)
            innerLattice2.lub(one.second, two.second, true)
            one
        } else {
            Element(
                innerLattice1.lub(one.first, two.first),
                innerLattice2.lub(one.second, two.second),
            )
        }
    }

    override fun glb(one: Element<S, T>, two: Element<S, T>): Element<S, T> {
        return Element(
            innerLattice1.glb(one.first, two.first),
            innerLattice2.glb(one.second, two.second),
        )
    }

    override fun compare(one: Element<S, T>, two: Element<S, T>): Order {
        return one.compare(two)
    }

    override fun duplicate(one: Element<S, T>): Element<S, T> {
        return one.duplicate()
    }
}

/**
 * Implements the [Lattice] for a lattice over three other lattices which are represented by
 * [innerLattice1], [innerLattice2] and [innerLattice3].
 */
class TripleLattice<R : Lattice.Element, S : Lattice.Element, T : Lattice.Element>(
    val innerLattice1: Lattice<R>,
    val innerLattice2: Lattice<S>,
    val innerLattice3: Lattice<T>,
) : Lattice<TripleLattice.Element<R, S, T>> {
    override lateinit var elements: Set<Element<R, S, T>>

    class Element<R : Lattice.Element, S : Lattice.Element, T : Lattice.Element>(
        val first: R,
        val second: S,
        val third: T,
    ) : Serializable, Lattice.Element {
        override fun toString(): String = "($first, $second. $third)"

        operator fun component1(): R = first

        operator fun component2(): S = second

        operator fun component3(): T = third

        override fun equals(other: Any?): Boolean {
            return other is Element<R, S, T> && this.compare(other) == Order.EQUAL
        }

        override fun compare(other: Lattice.Element): Order {
            if (other !is Element<R, S, T>)
                throw IllegalArgumentException(
                    "$other should be of type TripleLattice.Element<R, S, T> but is of type ${other.javaClass}"
                )

            val result1 = this.first.compare(other.first)
            val result2 = this.second.compare(other.second)
            val result3 = this.third.compare(other.third)
            return compareMultiple(result1, result2, result3)
        }

        override fun duplicate(): Element<R, S, T> {
            return Element(first.duplicate() as R, second.duplicate() as S, third.duplicate() as T)
        }

        override fun hashCode(): Int {
            return 31 * (31 * first.hashCode() + second.hashCode()) + third.hashCode()
        }
    }

    override val bottom: Element<R, S, T>
        get() = Element(innerLattice1.bottom, innerLattice2.bottom, innerLattice3.bottom)

    override fun lub(
        one: Element<R, S, T>,
        two: Element<R, S, T>,
        allowModify: Boolean,
    ): Element<R, S, T> {
        return if (allowModify) {
            innerLattice1.lub(one.first, two.first, true)
            innerLattice2.lub(one.second, two.second, true)
            innerLattice3.lub(one.third, two.third, true)
            one
        } else {
            Element(
                innerLattice1.lub(one.first, two.first),
                innerLattice2.lub(one.second, two.second),
                innerLattice3.lub(one.third, two.third),
            )
        }
    }

    override fun glb(one: Element<R, S, T>, two: Element<R, S, T>): Element<R, S, T> {
        return Element(
            innerLattice1.glb(one.first, two.first),
            innerLattice2.glb(one.second, two.second),
            innerLattice3.glb(one.third, two.third),
        )
    }

    override fun compare(one: Element<R, S, T>, two: Element<R, S, T>): Order {
        return one.compare(two)
    }

    override fun duplicate(one: Element<R, S, T>): Element<R, S, T> {
        return one.duplicate()
    }
}<|MERGE_RESOLUTION|>--- conflicted
+++ resolved
@@ -153,7 +153,6 @@
             // Compute the effects of "nextEdge" on the state by applying the transformation to its
             // state.
             val nextGlobal = globalState[nextEdge] ?: continue
-<<<<<<< HEAD
 
             val isNotNearStartOrEndOfBasicBlock =
                 nextEdge.end.nextEOGEdges.size == 1 &&
@@ -171,12 +170,6 @@
                     nextEdge,
                     if (isNotNearStartOrEndOfBasicBlock) nextGlobal else nextGlobal.duplicate() as T,
                 )
-            if (nextEdge.end.nextEOGEdges.isEmpty()) {
-                finalState[nextEdge] = newState
-            }
-=======
-            val newState = transformation(this, nextEdge, nextGlobal)
->>>>>>> 3baf2553
             nextEdge.end.nextEOGEdges.forEach {
                 // We continue with the nextEOG edge if we haven't seen it before or if we updated
                 // the state in comparison to the previous time we were there.
