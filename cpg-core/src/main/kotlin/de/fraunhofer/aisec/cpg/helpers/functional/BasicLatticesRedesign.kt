/*
 * Copyright (c) 2025, Fraunhofer AISEC. All rights reserved.
 *
 * Licensed under the Apache License, Version 2.0 (the "License");
 * you may not use this file except in compliance with the License.
 * You may obtain a copy of the License at
 *
 *      http://www.apache.org/licenses/LICENSE-2.0
 *
 * Unless required by applicable law or agreed to in writing, software
 * distributed under the License is distributed on an "AS IS" BASIS,
 * WITHOUT WARRANTIES OR CONDITIONS OF ANY KIND, either express or implied.
 * See the License for the specific language governing permissions and
 * limitations under the License.
 *
 *                    $$$$$$\  $$$$$$$\   $$$$$$\
 *                   $$  __$$\ $$  __$$\ $$  __$$\
 *                   $$ /  \__|$$ |  $$ |$$ /  \__|
 *                   $$ |      $$$$$$$  |$$ |$$$$\
 *                   $$ |      $$  ____/ $$ |\_$$ |
 *                   $$ |  $$\ $$ |      $$ |  $$ |
 *                   \$$$$$   |$$ |      \$$$$$   |
 *                    \______/ \__|       \______/
 *
 */
package de.fraunhofer.aisec.cpg.helpers.functional

<<<<<<< HEAD
import de.fraunhofer.aisec.cpg.graph.*
=======
import de.fraunhofer.aisec.cpg.graph.Node
>>>>>>> 140cfb3c
import de.fraunhofer.aisec.cpg.graph.edges.flows.EvaluationOrder
import de.fraunhofer.aisec.cpg.graph.statements.LoopStatement
import de.fraunhofer.aisec.cpg.helpers.ConcurrentIdentitySet
import de.fraunhofer.aisec.cpg.helpers.IdentitySet
import de.fraunhofer.aisec.cpg.helpers.toConcurrentIdentitySet
import de.fraunhofer.aisec.cpg.helpers.toIdentitySet
import de.fraunhofer.aisec.cpg.passes.PointsToPass
import de.fraunhofer.aisec.cpg.passes.PointsToState
import java.io.Serializable
import java.util.*
import java.util.concurrent.ConcurrentHashMap
import kotlin.collections.component1
import kotlin.collections.component2
import kotlin.collections.plusAssign
import kotlin.collections.set
import kotlin.concurrent.atomics.AtomicBoolean
import kotlin.concurrent.atomics.AtomicReference
import kotlin.concurrent.atomics.ExperimentalAtomicApi
import kotlin.math.ceil
import kotlinx.coroutines.*

val CPU_CORES = Runtime.getRuntime().availableProcessors()
val MIN_CHUNK_SIZE = 10

/** Thread-safe map whose keys are compared by reference (===), not by equals(). */
open class ConcurrentIdentityHashMap<K, V>(expectedMaxSize: Int = 32) : Map<K, V> {

    private val backing = ConcurrentHashMap<PointsToPass.IdKey<K>, V>(expectedMaxSize)

    override operator fun get(key: K): V? = backing[PointsToPass.IdKey(key)]

    open fun put(key: K, value: V): V? = backing.put(PointsToPass.IdKey(key), value)

    fun remove(key: K): V? = backing.remove(PointsToPass.IdKey(key))

    override fun containsKey(key: K): Boolean = backing.containsKey(PointsToPass.IdKey(key))

    override fun containsValue(value: V): Boolean = backing.containsValue(value)

    override val size: Int
        get() = backing.size

    override val keys: Set<K>
        get() = backing.keys.mapTo(IdentitySet(backing.size)) { it.ref }

    override val values: Collection<V>
        get() = backing.values

    override val entries: Set<Map.Entry<K, V>>
        get() =
            backing.entries.mapTo(IdentitySet(backing.size)) { (idKey, v) ->
                object : Map.Entry<K, V> {
                    override val key: K
                        get() = idKey.ref

                    override val value: V
                        get() = v
                }
            }

    override fun isEmpty(): Boolean {
        return backing.isEmpty()
    }

    fun computeIfAbsent(key: K, mappingFunction: (K) -> V): V =
        backing.computeIfAbsent(PointsToPass.IdKey(key)) { mappingFunction(it.ref) }

    fun putAll(map: Map<out K, V>) {
        val wrapped = HashMap<PointsToPass.IdKey<K>, V>(map.size)
        for ((k, v) in map) {
            wrapped[PointsToPass.IdKey(k)] = v
        }
        backing.putAll(wrapped)
    }

    /** Inserts all entries from the given array of pairs. */
    fun putAll(pairs: Array<out Pair<K, V>>) = putAll(pairs.asIterable())

    /** Inserts all entries from the given [Iterable] of pairs. */
    fun putAll(pairs: Iterable<Pair<K, V>>) {
        val wrapped = HashMap<PointsToPass.IdKey<K>, V>()
        for ((k, v) in pairs) {
            wrapped[PointsToPass.IdKey(k)] = v
        }
        backing.putAll(wrapped)
    }

    /** Inserts all entries from the given [Sequence] of pairs. */
    fun putAll(pairs: Sequence<Pair<K, V>>) = putAll(pairs.asIterable())

    fun clear() = backing.clear()

    override fun hashCode() = backing.hashCode()
}

class EqualLinkedHashSet<T> : LinkedHashSet<T>() {
    override fun equals(other: Any?): Boolean {
        return other is LinkedHashSet<*> &&
            this.size == other.size &&
            this.all { t -> other.any { it == t } }
    }

    override fun hashCode(): Int {
        return super.hashCode()
    }
}

fun <T> equalLinkedHashSetOf(vararg elements: T): EqualLinkedHashSet<T> {
    val set = EqualLinkedHashSet<T>()
    set.addAll(elements)
    return set
}

/** Used to identify the order of elements */
enum class Order {
    LESSER,
    EQUAL,
    GREATER,
    UNEQUAL,
}

/**
 * Computes the order of multiple elements passed in [orders] as follows:
 * - If everything is [Order.EQUAL], it's [Order.EQUAL]
 * - If everything is [Order.EQUAL] or [Order.LESSER], it's [Order.LESSER]
 * - If everything is [Order.EQUAL] or [Order.GREATER], it's [Order.GREATER]
 * - Otherwise, it's [Order.UNEQUAL]
 */
fun compareMultiple(vararg orders: Order) =
    when {
        orders.all { it == Order.EQUAL } -> Order.EQUAL
        orders.all { it == Order.EQUAL || it == Order.LESSER } -> Order.LESSER
        orders.all { it == Order.EQUAL || it == Order.GREATER } -> Order.GREATER
        else -> Order.UNEQUAL
    }

/**
 * Extension that splits an IdentitySet<T> into at most [maxParts] subsets, each containing **at
 * least [minPartSize] elements**.
 *
 * Rules
 * 1. If the set is empty ➜ returns an empty list.
 * 2. If the set has < [minPartSize] elements ➜ returns a single subset with all elements.
 * 3. Otherwise the number of created subsets k is k = min(maxParts, size / [minPartSize]) (integer
 *    division, k ≥ 1) so every subset can have at least [minPartSize] elements.
 */
fun <T> Collection<T>.splitInto(
    maxParts: Int = CPU_CORES,
    minPartSize: Int = MIN_CHUNK_SIZE,
): List<List<T>> {
    require(maxParts > 0) { "maxParts must be positive" }

    if (isEmpty()) return emptyList()
    if (size < minPartSize) return listOf(this.toList())

    // Determine number of chunks
    val k = minOf(maxParts, size / minPartSize) // k ≥ 1
    val base = size / k // minimum size for each chunk
    val extra = size % k

    // split the Collection into chunks
    val list = this.toList()
    var index = 0
    return List(k) { i ->
        val partSize = base + if (i < extra) 1 else 0
        list.subList(index, index + partSize).also { index += partSize }
    }
}

interface HasWidening<T : Lattice.Element> {
    /**
     * Computes the widening of [one] and [two]. This is used to ensure that the fixpoint iteration
     * converges (faster).
     *
     * @param one The first element to widen
     * @param two The second element to widen
     * @return The widened element
     */
    fun widen(one: T, two: T): T
}

interface HasNarrowing<T : Lattice.Element> {
    /**
     * Computes the narrowing of [one] and [two]. This is used to ensure that the fixpoint iteration
     * converges (faster) without too much overapproximation.
     *
     * @param one The first element to narrow
     * @param two The second element to narrow
     * @return The narrowed element
     */
    fun narrow(one: T, two: T): T
}

/**
 * A lattice is a partially ordered structure of values of type [T]. [T] could be anything, where
 * common examples are sets, ranges, maps, tuples, but it can also have random names and a new data
 * structure which only make sense in a certain context. [T] depends on the analysis and typically
 * has to abstract the value for the specific purpose.
 *
 * This class provides functionality to
 * - compute the least upper bound (also called join) of two elements.
 * - compute the greatest lower bound (also called meet) of two elements.
 * - compare two elements.
 * - duplicate/clone an element.
 *
 * Note: We usually do not want (nor have to) store the elements spanning the lattice because it
 * would cost too much memory for non-trivial examples. But if a user wants to do so, we provide the
 * property [elements]. It can be used to store all, no or some of the elements spanning the lattice
 * and currently has no real effect.
 */
interface Lattice<T : Lattice.Element> {
    enum class Strategy {
        PRECISE,
        WIDENING,
        WIDENING_NARROWING,
        NARROWING,
    }

    /**
     * Represents a single element of the [Lattice]. It also provides the functionality to compare
     * and duplicate the element.
     */
    interface Element {
        /**
         * Compares this element to [other].
         *
         * @throws IllegalArgumentException if [other] is not an instance of this implementation of
         *   Element
         */
        fun compare(other: Element): Order

        /** Duplicates this element, i.e., it creates a new object with equal contents. */
        fun duplicate(): Element
    }

    /** Allows storing all elements which are part of this lattice */
    var elements: ConcurrentIdentitySet<T>

    /** The smallest possible element in the lattice */
    val bottom: T

    /**
     * Computes the least upper bound (join) of [one] and [two]. [allowModify] determines if [one]
     * is modified if there is no element greater than each other (if set to `true`) or if a new
     * [Lattice.Element] is returned (if set to `false`).
     */
    suspend fun lub(
        one: T,
        two: T,
        allowModify: Boolean = false,
        widen: Boolean = false,
        // On how many cores do we want to do the work?
        concurrencyCounter: Int = CPU_CORES,
    ): T

    /** Computes the greatest lower bound (meet) of [one] and [two] */
    suspend fun glb(one: T, two: T): T

    /**
     * Compares [one] and [two]. Returns
     * - [Order.GREATER] if one is greater than two (this also means that `lub(one, two) == one` and
     *   `glb(one, two) == two`).
     * - [Order.EQUAL] if one is the same as two (this also means that `lub(one, two) == one == two`
     *   and `glb(one, two) == one == two`).
     * - [Order.LESSER] if two is greater than one (this also means that `lub(one, two) == two` and
     *   `glb(one, two) = one`).
     * - [Order.UNEQUAL] in all other cases (this also means that `one != two` and `two != lub(one,
     *   two) != one` and `two != glb(one, two) != one`).
     */
    fun compare(one: T, two: T): Order

    /** Returns a copy of [one]. */
    fun duplicate(one: T): T

    /**
     * Computes a fixpoint by iterating over the EOG beginning with the [startEdges] and a state
     * [startState]. This means, it keeps applying [transformation] until the state does no longer
     * change. With state, we mean a mapping between the [EvaluationOrder] edges to the value of
     * [Lattice] which represents possible values (or abstractions thereof) that they hold. The
     * [timeout] can be used to limit the time spent in this function. If the timeout is reached and
     * the fixpoint is not reached yet, we return `null`. If [timeout] is `null`, we will not time
     * out.
     */
    fun iterateEOG(
        startEdges: List<EvaluationOrder>,
        startState: T,
        transformation: suspend (Lattice<T>, EvaluationOrder, T) -> T,
        strategy: Strategy = Strategy.PRECISE,
        timeout: Long? = null,
    ): T? {
        return runBlocking {
            if (timeout != null) {
                withTimeoutOrNull(timeout) {
                    iterateEogInternal(startEdges, startState, transformation, strategy)
                }
            } else {
                iterateEogInternal(startEdges, startState, transformation, strategy)
            }
        }
    }

    suspend fun iterateEogInternal(
        startEdges: List<EvaluationOrder>,
        startState: T,
        transformation: suspend (Lattice<T>, EvaluationOrder, T) -> T,
        strategy: Strategy,
    ): T {
        val globalState = ConcurrentIdentityHashMap<EvaluationOrder, T>()
        var finalState: T = this.bottom
        for (startEdge in startEdges) {
            globalState.put(startEdge, startState)
        }

        // This list contains the edge(s) (probably only one unless we made a mistake) of the
        // current basic block that we are currently processing. We select this one with priority
        // over the other options.
        val currentBBEdgesList = mutableListOf<EvaluationOrder>()
        // The second priority are edges that point to a node within the same loop
        // A high priority in the SCC-Label indicates a high priority in the queue
        val sccEdgesQueue =
            PriorityQueue<Pair<Int, EvaluationOrder>>(compareByDescending { it.first })
        // This list contains the edge(s) that are the next branch(es) to process. We process these
        // after the current basic block has been processed.
        val nextBranchEdgesList = mutableListOf<EvaluationOrder>()
        // This list contains the merge points that we have to process. We process these after the
        // current basic block and the next branches have been processed to reduce the amount of
        // merges.
        val mergePointsEdgesMap = IdentityHashMap<EvaluationOrder, MutableSet<Pair<Node, Node>>>()

        fun IdentityHashMap<EvaluationOrder, MutableSet<Pair<Node, Node>>>.hasCandidate(): Boolean {
            return this.entries.any { (_, v) -> v.isEmpty() }
        }

        fun IdentityHashMap<EvaluationOrder, MutableSet<Pair<Node, Node>>>
            .removeIncomingEdgeFromMergePoint(
            mergePointNextEdge: EvaluationOrder,
            incomingEdge: EvaluationOrder,
        ) {
            if (mergePointNextEdge !in this) {
                this[mergePointNextEdge] =
                    mergePointNextEdge.start.prevEOGEdges
                        .map { Pair(it.end, it.start) }
                        .toMutableSet()
            }
            this[mergePointNextEdge]?.removeIf {
                it.first == incomingEdge.end && it.second == incomingEdge.start
            }
        }

        fun IdentityHashMap<EvaluationOrder, MutableSet<Pair<Node, Node>>>.removeCandidate():
            EvaluationOrder {
            val key = this.entries.firstOrNull { (_, v) -> v.isEmpty() }?.key ?: this.keys.first()
            this.remove(key)
            return key
        }

        startEdges.forEach { nextBranchEdgesList.add(it) }

        while (
            currentBBEdgesList.isNotEmpty() ||
                nextBranchEdgesList.isNotEmpty() ||
                mergePointsEdgesMap.isNotEmpty()
        ) {
            val nextEdge =
                if (mergePointsEdgesMap.hasCandidate()) {
                    mergePointsEdgesMap.removeCandidate()
                } else if (currentBBEdgesList.isNotEmpty()) {
                    // If we have edges in the current basic block, we take these. We prefer to
                    // finish with the whole Basic Block before moving somewhere else.
                    currentBBEdgesList.removeFirst()
                } else if (sccEdgesQueue.isNotEmpty()) {
                    // if we have edges pointing into the same SCC, that's our next priority
                    sccEdgesQueue.poll().second
                } else if (nextBranchEdgesList.isNotEmpty()) {
                    // If we have points splitting up the EOG, we prefer to process these before
                    // merging the EOG again. This is to hopefully reduce the number of merges
                    // that we have to compute and that we hopefully reduce the number of
                    // re-processing the same basic blocks.
                    nextBranchEdgesList.removeFirst()
                } else {
                    mergePointsEdgesMap.removeCandidate()
                }

            // Compute the effects of "nextEdge" on the state by applying the transformation to
            // its state.
            val nextGlobal = globalState[nextEdge] ?: continue

            // Either immediately before or after this edge, there's a branching node. In these
            // cases, we definitely want to check if there's an update to the state.
            val isNoBranchingPoint =
                nextEdge.end.nextEOGEdges.size == 1 &&
                    nextEdge.end.prevEOGEdges.size == 1 &&
                    nextEdge.start.nextEOGEdges.size == 1 &&
                    nextEdge.start.prevEOGEdges.size == 1
            // Either before or after this edge, there's a branching node within two steps
            // (start, end and the nodes before/after these). We have to ensure that we copy the
            // state for all these nodes to enable the update checks conducted ib the branching
            // edges. We need one more step for this, otherwise we will fail recognizing the updates
            // for a node "x" which is a branching edge because the next node would already modify
            // the state of x.
            val isNotNearStartOrEndOfBasicBlock =
                isNoBranchingPoint &&
                    nextEdge.end.nextEOGEdges.single().end.nextEOGEdges.size == 1 &&
                    nextEdge.end.nextEOGEdges.single().end.prevEOGEdges.size == 1 &&
                    nextEdge.start.prevEOGEdges.single().start.nextEOGEdges.size == 1 &&
                    nextEdge.start.prevEOGEdges.single().start.prevEOGEdges.size == 1

            val newState =
                transformation(
                    this@Lattice,
                    nextEdge,
                    if (isNotNearStartOrEndOfBasicBlock) nextGlobal else nextGlobal.duplicate() as T,
                )
            nextEdge.end.nextEOGEdges.forEach {
                // We continue with the nextEOG edge if we haven't seen it before or if we
                // updated the state in comparison to the previous time we were there.

                val oldGlobalIt = globalState[it]

                // If we're on the loop head (some node is LoopStatement), and we use
                // WIDENING or WIDENING_NARROWING, we have to apply the widening/narrowing
                // here (if oldGlobalIt is not null).
                val newGlobalIt =
                    if (
                        nextEdge.end is LoopStatement &&
                            (strategy == Strategy.WIDENING ||
                                strategy == Strategy.WIDENING_NARROWING) &&
                            oldGlobalIt != null
                    ) {
                        this@Lattice.lub(
                            one = newState,
                            two = oldGlobalIt,
                            allowModify = isNotNearStartOrEndOfBasicBlock,
                            widen = true,
                        )
                    } else if (strategy == Strategy.NARROWING) {
                        TODO()
                    } else {
                        val result =
                            (oldGlobalIt?.let {
                                this@Lattice.lub(
                                    one = newState,
                                    two = it,
                                    allowModify = isNotNearStartOrEndOfBasicBlock,
                                )
                            } ?: newState)
                        result
                    }

                globalState.put(it, newGlobalIt)

                if (
                    it !in currentBBEdgesList &&
                        it !in nextBranchEdgesList &&
                        //                        it !in mergePointsEdgesMap.keys &&
                        (isNoBranchingPoint ||
                            oldGlobalIt == null ||
<<<<<<< HEAD
                            // If we deal with PointsToState Elements, we use their special
                            // parallelCompare function, otherwise, we resort to the
                            // traditional compare
                            ((newGlobalIt as? PointsToState.Element)?.parallelCompare(oldGlobalIt)
                                ?: (newGlobalIt as? ConcurrentMapLattice.Element<*, *>)
                                    ?.parallelCompare(oldGlobalIt)
                                ?: newGlobalIt.compare(oldGlobalIt)) in
                                setOf(Order.GREATER, Order.UNEQUAL))
                ) {
                    if (it.start.prevEOGEdges.size > 1) {
                        // This edge brings us to a merge point, so we add it to the list of
                        // merge points.
                        mergePointsEdgesList.add(0, it)
                    } else if (nextEdge.end.nextEOGEdges.size > 1) {
                        // If we have multiple next edges, we add this edge to the list of
                        // edges of a next basic block.
                        // We will process these after the current basic block has been
                        // processed (probably very soon).
                        nextBranchEdgesList.add(0, it)
=======
                            newGlobalIt.compare(oldGlobalIt) in setOf(Order.GREATER, Order.UNEQUAL))
                ) {
                    if (
                        it.start.prevEOGEdges.size > 1
                        // Check also if we are at the beginning of a loop. In this case, we don't
                        // add the merge point
                        && it.start.prevEOGEdges.none { it.scc != null }
                    ) {
                        // This edge brings us to a merge point, so we add it to the list of merge
                        // points.
                        mergePointsEdgesMap.removeIncomingEdgeFromMergePoint(it, nextEdge)
                    } else if (nextEdge.end.nextEOGEdges.size > 1) {
                        // If we have multiple next edges, we add the ones that stay inside the loop
                        // (AKA have an SCC label) to the SCCEdgesList
                        // The other edges we add to the list of edges of to next basic block
                        // (outside the loop, or for a branch).
                        // We will process these after the current basic block has been processed
                        // (probably very soon).
                        val sccPriority = it.scc
                        if (sccPriority != null) sccEdgesQueue.add(Pair(sccPriority, it))
                        else nextBranchEdgesList.add(0, it)
>>>>>>> 140cfb3c
                    } else {
                        // If we have only one next edge, we add it to the current basic
                        // block edges list.
                        currentBBEdgesList.add(0, it)
                    }
                }
            }

            if (
                nextEdge.end.nextEOGEdges.isEmpty() ||
                    (currentBBEdgesList.isEmpty() &&
                        nextBranchEdgesList.isEmpty() &&
                        mergePointsEdgesMap.isEmpty())
            ) {
                finalState = this@Lattice.lub(finalState, newState, false)
            }
        }

        return finalState
    }
}

/** Implements a [Lattice] whose elements are the powerset of a given set of values. */
class PowersetLattice<T>() : Lattice<PowersetLattice.Element<T>> {
    override lateinit var elements: ConcurrentIdentitySet<Element<T>>

    class Element<T>(expectedMaxSize: Int) :
        ConcurrentIdentitySet<T>(expectedMaxSize), Lattice.Element {
        // We make the new element a big bigger than the current size to avoid resizing
        constructor(set: Set<T>) : this(ceil(set.size * 1.5).toInt()) {
            addAllWithoutCheck(set as? ConcurrentIdentitySet<T> ?: set.toConcurrentIdentitySet())
        }

        constructor() : this(16)

        // We make the new element a big bigger than the current size to avoid resizing
        constructor(vararg entries: T) : this(ceil(entries.size * 1.5).toInt()) {
            addAll(entries)
        }

        override fun equals(other: Any?): Boolean {
            if (this === other) return true
            if (other !is Element<*> || this.size != other.size) return false

            this@Element.forEach { t ->
                val isEqual =
                    if (t is Pair<*, *>)
                        other.any {
                            it is Pair<*, *> && it.first === t.first && it.second == t.second
                        }
                    else if (t is PointsToPass.NodeWithPropertiesKey) other.any { it == t }
                    else t in other

                if (!isEqual) {
                    return false
                }
            }
            return true
        }

        suspend fun parallelEquals(other: Any?): Boolean {
            if (this === other) return true
            if (other !is Element<*> || this.size != other.size) return false

            var ret = true
            coroutineScope {
                try {
                    this@Element.splitInto(CPU_CORES).forEach { chunk ->
                        launch(Dispatchers.Default) {
                            for (t in chunk) {
                                ensureActive()
                                val isEqual =
                                    if (t is Pair<*, *>)
                                        other.any {
                                            it is Pair<*, *> &&
                                                it.first === t.first &&
                                                it.second == t.second
                                        }
                                    else if (t is PointsToPass.NodeWithPropertiesKey)
                                        other.any {
                                            it is PointsToPass.NodeWithPropertiesKey && it == t
                                        }
                                    else t in other

                                if (!isEqual) {
                                    ret = false
                                    // cancel all coroutines
                                    cancel()
                                }
                            }
                        }
                    }
                } catch (_: CancellationException) {
                    ret = false
                }
            }
            return ret
        }

        override fun compare(other: Lattice.Element): Order {
            if (this === other) return Order.EQUAL

            if (other !is Element<T>)
                throw IllegalArgumentException(
                    "$other should be of type PowersetLattice.Element<T> but is of type ${other.javaClass}"
                )
            val otherOnly = Element(other)
            val thisOnly =
                this.filterTo(IdentitySet<T>()) { t ->
                    !when (t) {
                        is Pair<*, *> -> {
                            otherOnly.removeIf { o ->
                                o is Pair<*, *> && o.first === t.first && o.second == t.second
                            }
                        }

                        is PointsToPass.NodeWithPropertiesKey -> {
                            otherOnly.removeIf { o ->
                                o is PointsToPass.NodeWithPropertiesKey && o == t
                            }
                        }

                        else -> otherOnly.remove(t)
                    }
                }
            return when {
                otherOnly.isEmpty() && thisOnly.isEmpty() -> {
                    Order.EQUAL
                }
                thisOnly.isNotEmpty() && otherOnly.isNotEmpty() -> {
                    Order.UNEQUAL
                }
                thisOnly.isNotEmpty() -> {
                    // This set is greater than the other set
                    Order.GREATER
                }
                else -> {
                    // The other set is greater than this set
                    Order.LESSER
                }
            }
        }

        override fun duplicate(): Element<T> {
            return Element(this)
        }

        override fun hashCode(): Int {
            return super.hashCode()
        }

        override fun add(element: T): Boolean {
            if (
                element is Pair<*, *> &&
                    this.any {
                        it is Pair<*, *> &&
                            it.first === element.first &&
                            it.second == element.second
                    }
            ) {
                return false
            } else if (
                element is PointsToPass.NodeWithPropertiesKey &&
                    this.any { it is PointsToPass.NodeWithPropertiesKey && it == element }
            )
                return false
            return super.add(element)
        }
    }

    override val bottom: Element<T>
        get() = Element()

    override suspend fun lub(
        one: Element<T>,
        two: Element<T>,
        allowModify: Boolean,
        widen: Boolean,
        concurrencyCounter: Int,
    ): Element<T> {
        if (allowModify) {
            one += two
            return one
        }

        val result = Element<T>(one.size + two.size)
        result.addAllWithoutCheck(one)
        result += two
        return result
    }

    override suspend fun glb(one: Element<T>, two: Element<T>): Element<T> {
        return Element(one.intersect(two))
    }

    override fun compare(one: Element<T>, two: Element<T>): Order {
        return one.compare(two)
    }

    override fun duplicate(one: Element<T>): Element<T> {
        return one.duplicate()
    }
}

/**
 * Implements the [Lattice] for a lattice over a map of nodes to another lattice represented by
 * [innerLattice].
 */
open class ConcurrentMapLattice<K, V : Lattice.Element>(val innerLattice: Lattice<V>) :
    Lattice<ConcurrentMapLattice.Element<K, V>> {
    override lateinit var elements: ConcurrentIdentitySet<Element<K, V>>

    /**
     * Splits a MapLattice.Element<K,V> into at most [maxParts] smaller MapLattice.Element<K,V>
     * objects, each containing **at least [minPartSize] entries**.
     *
     * Rules
     * 1. Empty map ➜ empty list.
     * 2. Less than [minPartSize] entries ➜ single element containing all entries.
     * 3. Otherwise k = min(maxParts, size / minPartSize) subsets are created so that every subset
     *    has ≥ [minPartSize] entries and their union equals the original map.
     */
    fun <K, V : Lattice.Element> Element<K, V>.splitInto(
        maxParts: Int = CPU_CORES,
        minPartSize: Int = MIN_CHUNK_SIZE,
    ): List<Element<K, V>> {
        require(maxParts > 0) { "maxParts must be positive" }

        if (isEmpty()) return emptyList()
        if (size < minPartSize) return listOf(this)

        // -- determine the real number of subsets we can build --
        val k = minOf(maxParts, size / minPartSize) // k ≥ 1
        val base = size / k // minimal size of every subset (≥ minPartSize)
        val extra = size % k // first 'extra' subsets get +1 entry

        // -- create the subsets --
        val entriesList = entries.toList()
        var index = 0
        return List(k) { i ->
            val partSize = base + if (i < extra) 1 else 0
            Element<K, V>(partSize).apply {
                repeat(partSize) {
                    val (key, value) = entriesList[index++]
                    //                    this[key] = value
                    put(key, value)
                }
            }
        }
    }

    open class Element<K, V : Lattice.Element>(expectedMaxSize: Int) :
        ConcurrentIdentityHashMap<K, V>(expectedMaxSize), Lattice.Element {

        constructor() : this(32)

        constructor(m: Map<K, V>) : this(m.size) {
            putAll(m)
        }

        constructor(entries: Collection<Pair<K, V>>) : this(entries.size) {
            putAll(entries)
        }

        constructor(vararg entries: Pair<K, V>) : this(entries.size) {
            putAll(entries)
        }

        override fun equals(other: Any?): Boolean {
            return other is Element<K, V> && this@Element.compare(other) == Order.EQUAL
        }

        override fun compare(other: Lattice.Element): Order {
            if (this === other) return Order.EQUAL

            if (other !is Element<K, V>)
                throw IllegalArgumentException(
                    "$other should be of type MapLattice.Element<K, V> but is of type ${other.javaClass}"
                )

            val otherKeySetIsBigger = other.keys.any { it !in this.keys }

            // We can check if the entries are equal, greater or lesser
            var someGreater = false
            var someLesser = otherKeySetIsBigger
            this.entries.forEach { (k, v) ->
                val otherV = other[k]
                if (otherV != null) {
                    when (v.compare(otherV)) {
                        Order.EQUAL -> {
                            /* Nothing to do*/
                        }
                        Order.GREATER -> {
                            if (someLesser) {
                                return Order.UNEQUAL
                            }
                            someGreater = true
                        }
                        Order.LESSER -> {
                            if (someGreater) {
                                return Order.UNEQUAL
                            }
                            someLesser = true
                        }
                        Order.UNEQUAL -> {
                            return Order.UNEQUAL
                        }
                    }
                } else {
                    if (someLesser) {
                        return Order.UNEQUAL
                    }
                    someGreater = true // key is missing in other, so this is greater
                }
            }
            return if (!someGreater && !someLesser) {
                // All entries are the same, so the maps are equal
                Order.EQUAL
            } else if (someLesser && !someGreater) {
                // Some entries are equal, some are lesser and none are greater, so this map is
                // lesser.
                Order.LESSER
            } else if (!someLesser && someGreater) {
                // Some entries are equal, some are greater but none are lesser, so this map is
                // greater.
                Order.GREATER
            } else {
                // Some entries are greater and some are lesser, so the maps are unequal
                Order.UNEQUAL
            }
        }

        @OptIn(ExperimentalAtomicApi::class)
        suspend fun parallelCompare(other: Lattice.Element): Order {
            if (this === other) return Order.EQUAL

            if (other !is Element<K, V>)
                throw IllegalArgumentException(
                    "$other should be of type MapLattice.Element<K, V> but is of type ${other.javaClass}"
                )

            val otherKeySetIsBigger = other.keys.any { it !in this.keys }

            // We can check if the entries are equal, greater or lesser
            val someGreater = AtomicBoolean(false)
            val someLesser = AtomicBoolean(otherKeySetIsBigger)

            val ret = AtomicReference<Order?>(null)

            coroutineScope {
                this@Element.entries.splitInto().forEach { chunk ->
                    // We can't return in the coroutines, so we only set the return value
                    // there. If we have a return value, we can stop here
                    launch(Dispatchers.Default) {
                        for ((k, v) in chunk) {
                            if (ret.load() != null) return@launch
                            val otherV = other[k]
                            if (otherV != null) {
                                // Do not use parallelCompare since that would be too many
                                // coroutines
                                when (v.compare(otherV)) {
                                    Order.EQUAL -> {
                                        /* Nothing to do*/
                                    }

                                    Order.GREATER -> {
                                        if (someLesser.load()) {
                                            ret.store(Order.UNEQUAL)
                                            cancel()
                                        }
                                        someGreater.store(true)
                                    }

                                    Order.LESSER -> {
                                        if (someGreater.load()) {
                                            ret.store(Order.UNEQUAL)
                                            cancel()
                                        }
                                        someLesser.store(true)
                                    }

                                    Order.UNEQUAL -> {
                                        ret.store(Order.UNEQUAL)
                                        someLesser.store(true)
                                        someGreater.store(true)
                                        cancel()
                                    }
                                }
                            } else {
                                // key is missing in other, so this is greater
                                someGreater.store(true)
                                if (someLesser.load()) {
                                    ret.store(Order.UNEQUAL)
                                    cancel()
                                }
                            }
                        }
                    }
                }
            }

            return if (!someGreater.load() && !someLesser.load()) {
                // All entries are the same, so the maps are equal
                Order.EQUAL
            } else if (someLesser.load() && !someGreater.load()) {
                // Some entries are equal, some are lesser and none are greater, so this map is
                // lesser.
                Order.LESSER
            } else if (!someLesser.load() && someGreater.load()) {
                // Some entries are equal, some are greater but none are lesser, so this map is
                // greater.
                Order.GREATER
            } else {
                // Some entries are greater and some are lesser, so the maps are unequal
                Order.UNEQUAL
            }
        }

        override fun duplicate(): Element<K, V> {
            return Element(this.map { (k, v) -> Pair<K, V>(k, v.duplicate() as V) })
        }

        override fun hashCode(): Int {
            return super.hashCode()
        }
    }

    override val bottom: Element<K, V>
        get() = ConcurrentMapLattice.Element()

    override suspend fun lub(
        one: Element<K, V>,
        two: Element<K, V>,
        allowModify: Boolean,
        widen: Boolean,
        concurrencyCounter: Int,
    ): Element<K, V> = coroutineScope {
        var result: Element<K, V>
        coroutineScope {
            if (allowModify) {
                two.splitInto(concurrencyCounter)
                    .map { chunk ->
                        launch(Dispatchers.Default) {
                            for ((k, v) in chunk) {
                                val entry = one[k]
                                if (entry == null) {
                                    // This key is not in "one", so we add the value from "two"
                                    // to "one"
                                    one.put(k, v)
                                } else if (
                                    two[k] != null && entry.compare(two[k]!!) != Order.EQUAL
                                ) {
                                    // This key already exists in "one" and the values in one
                                    // and
                                    // two are different,
                                    // so we have to compute the lub of the values
                                    one[k]?.let { oneValue ->
                                        innerLattice.lub(
                                            oneValue,
                                            v,
                                            allowModify = true,
                                            widen = widen,
                                            // We already run on $CPU_CORES coroutines, so we
                                            // don't
                                            // need any additional ones
                                            1,
                                        )
                                    }
                                }
                            }
                        }
                    }
                    .joinAll()
                result = one
            } else {
                val allKeys =
                    IdentitySet<K>(one.keys.size + two.keys.size).apply {
                        addAll(one.keys)
                        addAll(two.keys)
                    }
                result = Element()
                allKeys.splitInto(concurrencyCounter).map { chunk ->
                    launch(Dispatchers.Default) {
                        for (key in chunk) {
                            val otherValue = two[key]
                            val thisValue = one[key]
                            val newValue =
                                if (thisValue != null && otherValue != null) {
                                    innerLattice.lub(
                                        one = thisValue,
                                        two = otherValue,
                                        allowModify = false,
                                        widen = widen,
                                        // We already run on $CPU_CORES coroutines, so we don't
                                        // need any additional ones
                                        1,
                                    )
                                } else thisValue ?: otherValue
                            newValue?.let { result.put(key, it) }
                        }
                    }
                }
            }
        }
        return@coroutineScope result
    }

    override suspend fun glb(one: Element<K, V>, two: Element<K, V>): Element<K, V> =
        coroutineScope {
            val allKeys = one.keys.intersect(two.keys).toIdentitySet()

            val newMap = Element<K, V>(allKeys.size)

            allKeys.splitInto().forEach { chunk ->
                launch(Dispatchers.Default) {
                    for (key in chunk) {
                        val otherValue = two[key]
                        val thisValue = one[key]
                        val newValue =
                            if (thisValue != null && otherValue != null) {
                                innerLattice.glb(thisValue, otherValue)
                            } else innerLattice.bottom
                        newMap.put(key, newValue)
                    }
                }
            }

            return@coroutineScope newMap
        }

    override fun compare(one: Element<K, V>, two: Element<K, V>): Order {
        return one.compare(two)
    }

    override fun duplicate(one: Element<K, V>): Element<K, V> {
        return one.duplicate()
    }
}

/**
 * Implements the [Lattice] for a lattice over a map of nodes to another lattice represented by
 * [innerLattice].
 */
open class MapLattice<K, V : Lattice.Element>(val innerLattice: Lattice<V>) :
    Lattice<MapLattice.Element<K, V>> {
    override lateinit var elements: ConcurrentIdentitySet<Element<K, V>>

    /**
     * Splits a MapLattice.Element<K,V> into at most [maxParts] smaller MapLattice.Element<K,V>
     * objects, each containing **at least [minPartSize] entries**.
     *
     * Rules
     * 1. Empty map ➜ empty list.
     * 2. Less than [minPartSize] entries ➜ single element containing all entries.
     * 3. Otherwise k = min(maxParts, size / minPartSize) subsets are created so that every subset
     *    has ≥ [minPartSize] entries and their union equals the original map.
     */
    fun <K, V : Lattice.Element> Element<K, V>.splitInto(
        maxParts: Int = CPU_CORES,
        minPartSize: Int = MIN_CHUNK_SIZE,
    ): List<Element<K, V>> {
        require(maxParts > 0) { "maxParts must be positive" }

        if (isEmpty()) return emptyList()
        if (size < minPartSize) return listOf(this)

        // -- determine the real number of subsets we can build --
        val k = minOf(maxParts, size / minPartSize) // k ≥ 1
        val base = size / k // minimal size of every subset (≥ minPartSize)
        val extra = size % k // first 'extra' subsets get +1 entry

        // -- create the subsets --
        val entriesList = entries.toList()
        var index = 0
        return List(k) { i ->
            val partSize = base + if (i < extra) 1 else 0
            Element<K, V>(partSize).apply {
                repeat(partSize) {
                    val (key, value) = entriesList[index++]
                    //                    this[key] = value
                    put(key, value)
                }
            }
        }
    }

    open class Element<K, V : Lattice.Element>(expectedMaxSize: Int) :
        IdentityHashMap<K, V>(expectedMaxSize), Lattice.Element {

        constructor() : this(32)

        constructor(m: Map<K, V>) : this(m.size) {
            putAll(m)
        }

        constructor(entries: Collection<Pair<K, V>>) : this(entries.size) {
            putAll(entries)
        }

        constructor(vararg entries: Pair<K, V>) : this(entries.size) {
            putAll(entries)
        }

        override fun equals(other: Any?): Boolean {
            return other is Element<K, V> && this@Element.compare(other) == Order.EQUAL
        }

        override fun compare(other: Lattice.Element): Order {
            if (this === other) return Order.EQUAL

            if (other !is Element<K, V>)
                throw IllegalArgumentException(
                    "$other should be of type MapLattice.Element<K, V> but is of type ${other.javaClass}"
                )

            val otherKeySetIsBigger = other.keys.any { it !in this.keys }

            // We can check if the entries are equal, greater or lesser
            var someGreater = false
            var someLesser = otherKeySetIsBigger
            this.entries.forEach { (k, v) ->
                val otherV = other[k]
                if (otherV != null) {
                    when (v.compare(otherV)) {
                        Order.EQUAL -> {
                            /* Nothing to do*/
                        }
                        Order.GREATER -> {
                            if (someLesser) {
                                return Order.UNEQUAL
                            }
                            someGreater = true
                        }
                        Order.LESSER -> {
                            if (someGreater) {
                                return Order.UNEQUAL
                            }
                            someLesser = true
                        }
                        Order.UNEQUAL -> {
                            return Order.UNEQUAL
                        }
                    }
                } else {
                    if (someLesser) {
                        return Order.UNEQUAL
                    }
                    someGreater = true // key is missing in other, so this is greater
                }
            }
            return if (!someGreater && !someLesser) {
                // All entries are the same, so the maps are equal
                Order.EQUAL
            } else if (someLesser && !someGreater) {
                // Some entries are equal, some are lesser and none are greater, so this map is
                // lesser.
                Order.LESSER
            } else if (!someLesser && someGreater) {
                // Some entries are equal, some are greater but none are lesser, so this map is
                // greater.
                Order.GREATER
            } else {
                // Some entries are greater and some are lesser, so the maps are unequal
                Order.UNEQUAL
            }
        }

        @OptIn(ExperimentalAtomicApi::class)
        suspend fun parallelCompare(other: Lattice.Element): Order {
            if (this === other) return Order.EQUAL

            if (other !is Element<K, V>)
                throw IllegalArgumentException(
                    "$other should be of type MapLattice.Element<K, V> but is of type ${other.javaClass}"
                )

            val otherKeySetIsBigger = other.keys.any { it !in this.keys }

            // We can check if the entries are equal, greater or lesser
            val someGreater = AtomicBoolean(false)
            val someLesser = AtomicBoolean(otherKeySetIsBigger)

            val ret = AtomicReference<Order?>(null)

            coroutineScope {
                this@Element.entries.splitInto().forEach { chunk ->
                    // We can't return in the coroutines, so we only set the return value
                    // there. If we have a return value, we can stop here
                    launch(Dispatchers.Default) {
                        for ((k, v) in chunk) {
                            if (ret.load() != null) return@launch
                            val otherV = other[k]
                            if (otherV != null) {
                                // Do not use parallelCompare since that would be too many
                                // coroutines
                                when (v.compare(otherV)) {
                                    Order.EQUAL -> {
                                        /* Nothing to do*/
                                    }

                                    Order.GREATER -> {
                                        if (someLesser.load()) {
                                            ret.store(Order.UNEQUAL)
                                            cancel()
                                        }
                                        someGreater.store(true)
                                    }

                                    Order.LESSER -> {
                                        if (someGreater.load()) {
                                            ret.store(Order.UNEQUAL)
                                            cancel()
                                        }
                                        someLesser.store(true)
                                    }

                                    Order.UNEQUAL -> {
                                        ret.store(Order.UNEQUAL)
                                        someLesser.store(true)
                                        someGreater.store(true)
                                        cancel()
                                    }
                                }
                            } else {
                                // key is missing in other, so this is greater
                                someGreater.store(true)
                                if (someLesser.load()) {
                                    ret.store(Order.UNEQUAL)
                                    cancel()
                                }
                            }
                        }
                    }
                }
            }

            return if (!someGreater.load() && !someLesser.load()) {
                // All entries are the same, so the maps are equal
                Order.EQUAL
            } else if (someLesser.load() && !someGreater.load()) {
                // Some entries are equal, some are lesser and none are greater, so this map is
                // lesser.
                Order.LESSER
            } else if (!someLesser.load() && someGreater.load()) {
                // Some entries are equal, some are greater but none are lesser, so this map is
                // greater.
                Order.GREATER
            } else {
                // Some entries are greater and some are lesser, so the maps are unequal
                Order.UNEQUAL
            }
        }

        override fun duplicate(): Element<K, V> {
            return Element(this.map { (k, v) -> Pair<K, V>(k, v.duplicate() as V) })
        }

        override fun hashCode(): Int {
            return super.hashCode()
        }
    }

    override val bottom: Element<K, V>
        get() = MapLattice.Element()

    override suspend fun lub(
        one: Element<K, V>,
        two: Element<K, V>,
        allowModify: Boolean,
        widen: Boolean,
        concurrencyCounter: Int,
    ): Element<K, V> = coroutineScope {
        var result: Element<K, V>
        if (allowModify) {
            two.splitInto(concurrencyCounter)
                .map { chunk ->
                    launch(Dispatchers.Default) {
                        for ((k, v) in chunk) {
                            val entry = one[k]
                            if (entry == null) {
                                // This key is not in "one", so we add the value from "two"
                                // to "one"
                                one.put(k, v)
                            } else if (two[k] != null && entry.compare(two[k]!!) != Order.EQUAL) {
                                // This key already exists in "one" and the values in one and
                                // two are different,
                                // so we have to compute the lub of the values
                                one[k]?.let { oneValue ->
                                    innerLattice.lub(
                                        oneValue,
                                        v,
                                        allowModify = true,
                                        widen = widen,
                                        // We already run on $CPU_CORES coroutines, so we don't
                                        // need any additional ones
                                        1,
                                    )
                                }
                            }
                        }
                    }
                }
                .joinAll()
            result = one
        } else {
            val allKeys =
                IdentitySet<K>(one.keys.size + two.keys.size).apply {
                    addAll(one.keys)
                    addAll(two.keys)
                }
            val newMap = ConcurrentIdentityHashMap<K, V>(allKeys.size)
            allKeys
                .splitInto(concurrencyCounter)
                .map { chunk ->
                    launch(Dispatchers.Default) {
                        for (key in chunk) {
                            val otherValue = two[key]
                            val thisValue = one[key]
                            val newValue =
                                if (thisValue != null && otherValue != null) {
                                    innerLattice.lub(
                                        one = thisValue,
                                        two = otherValue,
                                        allowModify = false,
                                        widen = widen,
                                        // We already run on $CPU_CORES coroutines, so we
                                        // don't
                                        // need any additional ones
                                        1,
                                    )
                                } else thisValue ?: otherValue
                            newValue?.let { newMap.put(key, it) }
                        }
                    }
                }
                .joinAll()
            result = Element(newMap)
        }
        return@coroutineScope result
    }

    override suspend fun glb(one: Element<K, V>, two: Element<K, V>): Element<K, V> {
        val allKeys = one.keys.intersect(two.keys).toIdentitySet()

        val newMap = Element<K, V>(allKeys.size)
        coroutineScope {
            val concurrentProcesses =
                allKeys.map { key ->
                    async {
                        val otherValue = two[key]
                        val thisValue = one[key]
                        val newValue =
                            if (thisValue != null && otherValue != null) {
                                innerLattice.glb(thisValue, otherValue)
                            } else innerLattice.bottom
                        key to newValue
                    }
                }
            concurrentProcesses.awaitAll().forEach { (key, value) ->
                value.let {
                    //                    newMap[key] = it
                    newMap.put(key, it)
                }
            }
        }

        return newMap
    }

    override fun compare(one: Element<K, V>, two: Element<K, V>): Order {
        return one.compare(two)
    }

    override fun duplicate(one: Element<K, V>): Element<K, V> {
        return one.duplicate()
    }
}

/**
 * Implements the [Lattice] for a lattice over two other lattices which are represented by
 * [innerLattice1] and [innerLattice2].
 */
open class TupleLattice<S : Lattice.Element, T : Lattice.Element>(
    val innerLattice1: Lattice<S>,
    val innerLattice2: Lattice<T>,
) : Lattice<TupleLattice.Element<S, T>> {
    override lateinit var elements: ConcurrentIdentitySet<Element<S, T>>

    open class Element<S : Lattice.Element, T : Lattice.Element>(val first: S, val second: T) :
        Serializable, Lattice.Element {
        override fun toString(): String = "($first, $second)"

        infix fun <A : Lattice.Element, B : Lattice.Element> A.to(that: B): Element<A, B> =
            Element(this, that)

        operator fun component1(): S = first

        operator fun component2(): T = second

        override fun equals(other: Any?): Boolean {
            return other is Element<S, T> && this@Element.compare(other) == Order.EQUAL
        }

        override fun compare(other: Lattice.Element): Order /*= coroutineScope*/ {
            if (this === other) return /*@coroutineScope*/ Order.EQUAL

            if (other !is Element<S, T>)
                throw IllegalArgumentException(
                    "$other should be of type TupleLattice.Element<S, T> but is of type ${other.javaClass}"
                )

            /*            val result1 = async { this@Element.first.compare(other.first) }
            val result2 = async { this@Element.second.compare(other.second) }
            return@coroutineScope compareMultiple(result1.await(), result2.await())*/
            val result1 = this.first.compare(other.first)
            val result2 = this.second.compare(other.second)
            return compareMultiple(result1, result2)
        }

        override fun duplicate(): Element<S, T> {
            return Element(first.duplicate() as S, second.duplicate() as T)
        }

        override fun hashCode(): Int {
            return 31 * first.hashCode() + second.hashCode()
        }
    }

    override val bottom: Element<S, T>
        get() = Element(innerLattice1.bottom, innerLattice2.bottom)

    override suspend fun lub(
        one: Element<S, T>,
        two: Element<S, T>,
        allowModify: Boolean,
        widen: Boolean,
        concurrencyCounter: Int,
    ): Element<S, T> {
        val result: Element<S, T>
        result =
            if (allowModify) {
                innerLattice1.lub(
                    one = one.first,
                    two = two.first,
                    allowModify = true,
                    widen = widen,
                )
                val second =
                    innerLattice2.lub(
                        one = one.second,
                        two = two.second,
                        allowModify = true,
                        widen = widen,
                    )

                one
            } else {
                val first =
                    innerLattice1.lub(
                        one = one.first,
                        two = two.first,
                        allowModify = false,
                        widen = widen,
                    )
                val second =
                    innerLattice2.lub(
                        one = one.second,
                        two = two.second,
                        allowModify = false,
                        widen = widen,
                    )
                Element(first, second)
            }
        return result
    }

    override suspend fun glb(one: Element<S, T>, two: Element<S, T>): Element<S, T> {
        return Element(
            innerLattice1.glb(one.first, two.first),
            innerLattice2.glb(one.second, two.second),
        )
    }

    override fun compare(one: Element<S, T>, two: Element<S, T>): Order {
        return one.compare(two)
    }

    override fun duplicate(one: Element<S, T>): Element<S, T> {
        return one.duplicate()
    }
}

/**
 * Implements the [Lattice] for a lattice over three other lattices which are represented by
 * [innerLattice1], [innerLattice2] and [innerLattice3].
 */
open class TripleLattice<R : Lattice.Element, S : Lattice.Element, T : Lattice.Element>(
    val innerLattice1: Lattice<R>,
    val innerLattice2: Lattice<S>,
    val innerLattice3: Lattice<T>,
) : Lattice<TripleLattice.Element<R, S, T>> {
    override lateinit var elements: ConcurrentIdentitySet<Element<R, S, T>>

    open class Element<R : Lattice.Element, S : Lattice.Element, T : Lattice.Element>(
        val first: R,
        val second: S,
        val third: T,
    ) : Serializable, Lattice.Element {
        override fun toString(): String = "($first, $second. $third)"

        operator fun component1(): R = first

        operator fun component2(): S = second

        operator fun component3(): T = third

        override fun equals(other: Any?): Boolean {
            return other is Element<R, S, T> && this@Element.compare(other) == Order.EQUAL
        }

        override fun compare(other: Lattice.Element): Order /*= coroutineScope*/ {
            if (this === other) return /*@coroutineScope*/ Order.EQUAL

            if (other !is Element<R, S, T>)
                throw IllegalArgumentException(
                    "$other should be of type TripleLattice.Element<R, S, T> but is of type ${other.javaClass}"
                )

            /*            val result1 = async { this@Element.first.compare(other.first) }
            val result2 = async { this@Element.second.compare(other.second) }
            val result3 = async { this@Element.third.compare(other.third) }
            return@coroutineScope compareMultiple(result1.await(), result2.await(), result3.await())*/
            val result1 = this@Element.first.compare(other.first)
            val result2 = this@Element.second.compare(other.second)
            val result3 = this@Element.third.compare(other.third)
            return compareMultiple(result1, result2, result3)
        }

        override fun duplicate(): Element<R, S, T> {
            return Element(first.duplicate() as R, second.duplicate() as S, third.duplicate() as T)
        }

        override fun hashCode(): Int {
            return 31 * (31 * first.hashCode() + second.hashCode()) + third.hashCode()
        }
    }

    override val bottom: Element<R, S, T>
        get() = Element(innerLattice1.bottom, innerLattice2.bottom, innerLattice3.bottom)

    override suspend fun lub(
        one: Element<R, S, T>,
        two: Element<R, S, T>,
        allowModify: Boolean,
        widen: Boolean,
        concurrencyCounter: Int,
    ): Element<R, S, T> = coroutineScope {
        return@coroutineScope if (allowModify) {
            innerLattice1.lub(one = one.first, two = two.first, allowModify = true, widen = widen)
            innerLattice2.lub(one = one.second, two = two.second, allowModify = true, widen = widen)
            innerLattice3.lub(one = one.third, two = two.third, allowModify = true, widen = widen)
            one
        } else {
            val first =
                innerLattice1.lub(
                    one = one.first,
                    two = two.first,
                    allowModify = false,
                    widen = widen,
                )
            val second =
                innerLattice2.lub(
                    one = one.second,
                    two = two.second,
                    allowModify = false,
                    widen = widen,
                )
            val third =
                innerLattice3.lub(
                    one = one.third,
                    two = two.third,
                    allowModify = false,
                    widen = widen,
                )
            Element(first, second, third)
        }
    }

    override suspend fun glb(one: Element<R, S, T>, two: Element<R, S, T>): Element<R, S, T> {
        return Element(
            innerLattice1.glb(one.first, two.first),
            innerLattice2.glb(one.second, two.second),
            innerLattice3.glb(one.third, two.third),
        )
    }

    override fun compare(one: Element<R, S, T>, two: Element<R, S, T>): Order {
        return one.compare(two)
    }

    override fun duplicate(one: Element<R, S, T>): Element<R, S, T> {
        return one.duplicate()
    }
}<|MERGE_RESOLUTION|>--- conflicted
+++ resolved
@@ -25,11 +25,7 @@
  */
 package de.fraunhofer.aisec.cpg.helpers.functional
 
-<<<<<<< HEAD
 import de.fraunhofer.aisec.cpg.graph.*
-=======
-import de.fraunhofer.aisec.cpg.graph.Node
->>>>>>> 140cfb3c
 import de.fraunhofer.aisec.cpg.graph.edges.flows.EvaluationOrder
 import de.fraunhofer.aisec.cpg.graph.statements.LoopStatement
 import de.fraunhofer.aisec.cpg.helpers.ConcurrentIdentitySet
@@ -487,7 +483,6 @@
                         //                        it !in mergePointsEdgesMap.keys &&
                         (isNoBranchingPoint ||
                             oldGlobalIt == null ||
-<<<<<<< HEAD
                             // If we deal with PointsToState Elements, we use their special
                             // parallelCompare function, otherwise, we resort to the
                             // traditional compare
@@ -496,19 +491,6 @@
                                     ?.parallelCompare(oldGlobalIt)
                                 ?: newGlobalIt.compare(oldGlobalIt)) in
                                 setOf(Order.GREATER, Order.UNEQUAL))
-                ) {
-                    if (it.start.prevEOGEdges.size > 1) {
-                        // This edge brings us to a merge point, so we add it to the list of
-                        // merge points.
-                        mergePointsEdgesList.add(0, it)
-                    } else if (nextEdge.end.nextEOGEdges.size > 1) {
-                        // If we have multiple next edges, we add this edge to the list of
-                        // edges of a next basic block.
-                        // We will process these after the current basic block has been
-                        // processed (probably very soon).
-                        nextBranchEdgesList.add(0, it)
-=======
-                            newGlobalIt.compare(oldGlobalIt) in setOf(Order.GREATER, Order.UNEQUAL))
                 ) {
                     if (
                         it.start.prevEOGEdges.size > 1
@@ -529,7 +511,6 @@
                         val sccPriority = it.scc
                         if (sccPriority != null) sccEdgesQueue.add(Pair(sccPriority, it))
                         else nextBranchEdgesList.add(0, it)
->>>>>>> 140cfb3c
                     } else {
                         // If we have only one next edge, we add it to the current basic
                         // block edges list.
