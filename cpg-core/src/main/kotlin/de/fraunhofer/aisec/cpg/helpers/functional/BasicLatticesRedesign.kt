/*
 * Copyright (c) 2025, Fraunhofer AISEC. All rights reserved.
 *
 * Licensed under the Apache License, Version 2.0 (the "License");
 * you may not use this file except in compliance with the License.
 * You may obtain a copy of the License at
 *
 *      http://www.apache.org/licenses/LICENSE-2.0
 *
 * Unless required by applicable law or agreed to in writing, software
 * distributed under the License is distributed on an "AS IS" BASIS,
 * WITHOUT WARRANTIES OR CONDITIONS OF ANY KIND, either express or implied.
 * See the License for the specific language governing permissions and
 * limitations under the License.
 *
 *                    $$$$$$\  $$$$$$$\   $$$$$$\
 *                   $$  __$$\ $$  __$$\ $$  __$$\
 *                   $$ /  \__|$$ |  $$ |$$ /  \__|
 *                   $$ |      $$$$$$$  |$$ |$$$$\
 *                   $$ |      $$  ____/ $$ |\_$$ |
 *                   $$ |  $$\ $$ |      $$ |  $$ |
 *                   \$$$$$   |$$ |      \$$$$$   |
 *                    \______/ \__|       \______/
 *
 */
package de.fraunhofer.aisec.cpg.helpers.functional

import de.fraunhofer.aisec.cpg.graph.edges.flows.EvaluationOrder
import de.fraunhofer.aisec.cpg.graph.statements.LoopStatement
import de.fraunhofer.aisec.cpg.helpers.IdentitySet
import de.fraunhofer.aisec.cpg.helpers.toIdentitySet
import java.io.Serializable
import java.util.*
import kotlin.collections.component1
import kotlin.collections.component2
import kotlin.collections.fold
import kotlin.collections.plusAssign
import kotlin.collections.set
import kotlin.math.ceil
import kotlinx.coroutines.runBlocking
import kotlinx.coroutines.withTimeoutOrNull

/** Used to identify the order of elements */
enum class Order {
    LESSER,
    EQUAL,
    GREATER,
    UNEQUAL,
}

/**
 * Computes the order of multiple elements passed in [orders] as follows:
 * - If everything is [Order.EQUAL], it's [Order.EQUAL]
 * - If everything is [Order.EQUAL] or [Order.LESSER], it's [Order.LESSER]
 * - If everything is [Order.EQUAL] or [Order.GREATER], it's [Order.GREATER]
 * - Otherwise, it's [Order.UNEQUAL]
 */
fun compareMultiple(vararg orders: Order) =
    when {
        orders.all { it == Order.EQUAL } -> Order.EQUAL
        orders.all { it == Order.EQUAL || it == Order.LESSER } -> Order.LESSER
        orders.all { it == Order.EQUAL || it == Order.GREATER } -> Order.GREATER
        else -> Order.UNEQUAL
    }

interface HasWidening<T : Lattice.Element> {
    /**
     * Computes the widening of [one] and [two]. This is used to ensure that the fixpoint iteration
     * converges (faster).
     *
     * @param one The first element to widen
     * @param two The second element to widen
     * @return The widened element
     */
    fun widen(one: T, two: T): T
}

interface HasNarrowing<T : Lattice.Element> {
    /**
     * Computes the narrowing of [one] and [two]. This is used to ensure that the fixpoint iteration
     * converges (faster) without too much overapproximation.
     *
     * @param one The first element to narrow
     * @param two The second element to narrow
     * @return The narrowed element
     */
    fun narrow(one: T, two: T): T
}

/**
 * A lattice is a partially ordered structure of values of type [T]. [T] could be anything, where
 * common examples are sets, ranges, maps, tuples, but it can also have random names and a new data
 * structure which only make sense in a certain context. [T] depends on the analysis and typically
 * has to abstract the value for the specific purpose.
 *
 * This class provides functionality to
 * - compute the least upper bound (also called join) of two elements.
 * - compute the greatest lower bound (also called meet) of two elements.
 * - compare two elements.
 * - duplicate/clone an element.
 *
 * Note: We usually do not want (nor have to) store the elements spanning the lattice because it
 * would cost too much memory for non-trivial examples. But if a user wants to do so, we provide the
 * property [elements]. It can be used to store all, no or some of the elements spanning the lattice
 * and currently has no real effect.
 */
interface Lattice<T : Lattice.Element> {
    enum class Strategy {
        PRECISE,
        WIDENING,
        WIDENING_NARROWING,
        NARROWING,
    }

    /**
     * Represents a single element of the [Lattice]. It also provides the functionality to compare
     * and duplicate the element.
     */
    interface Element {
        /**
         * Compares this element to [other].
         *
         * @throws IllegalArgumentException if [other] is not an instance of this implementation of
         *   Element
         */
        fun compare(other: Element): Order

        /** Duplicates this element, i.e., it creates a new object with equal contents. */
        fun duplicate(): Element
    }

    /** Allows storing all elements which are part of this lattice */
    var elements: Set<T>

    /** The smallest possible element in the lattice */
    val bottom: T

    /**
     * Computes the least upper bound (join) of [one] and [two]. [allowModify] determines if [one]
     * is modified if there is no element greater than each other (if set to `true`) or if a new
     * [Lattice.Element] is returned (if set to `false`).
     */
    fun lub(one: T, two: T, allowModify: Boolean = false, widen: Boolean = false): T

    /** Computes the greatest lower bound (meet) of [one] and [two] */
    fun glb(one: T, two: T): T

    /**
     * Compares [one] and [two]. Returns
     * - [Order.GREATER] if one is greater than two (this also means that `lub(one, two) == one` and
     *   `glb(one, two) == two`).
     * - [Order.EQUAL] if one is the same as two (this also means that `lub(one, two) == one == two`
     *   and `glb(one, two) == one == two`).
     * - [Order.LESSER] if two is greater than one (this also means that `lub(one, two) == two` and
     *   `glb(one, two) = one`).
     * - [Order.UNEQUAL] in all other cases (this also means that `one != two` and `two != lub(one,
     *   two) != one` and `two != glb(one, two) != one`).
     */
    fun compare(one: T, two: T): Order

    /** Returns a copy of [one]. */
    fun duplicate(one: T): T

    /**
     * Computes a fixpoint by iterating over the EOG beginning with the [startEdges] and a state
     * [startState]. This means, it keeps applying [transformation] until the state does no longer
     * change. With state, we mean a mapping between the [EvaluationOrder] edges to the value of
     * [Lattice] which represents possible values (or abstractions thereof) that they hold. The
     * [timeout] can be used to limit the time spent in this function. If the timeout is reached and
     * the fixpoint is not reached yet, we return `null`. If [timeout] is `null`, we will not time
     * out.
     */
    fun iterateEOG(
        startEdges: List<EvaluationOrder>,
        startState: T,
        transformation: (Lattice<T>, EvaluationOrder, T) -> T,
<<<<<<< HEAD
        timeout: Long? = null,
    ): T? {
        return runBlocking {
            timeout?.let { timeout ->
                withTimeoutOrNull(timeout) {
                    iterateEogInternal(startEdges, startState, transformation)
                }
            } ?: run { iterateEogInternal(startEdges, startState, transformation) }
        }
    }

    private fun iterateEogInternal(
        startEdges: List<EvaluationOrder>,
        startState: T,
        transformation: (Lattice<T>, EvaluationOrder, T) -> T,
=======
        strategy: Strategy = Strategy.PRECISE,
>>>>>>> 8bffe600
    ): T {
        val globalState = IdentityHashMap<EvaluationOrder, T>()
        var finalState: T = this.bottom
        for (startEdge in startEdges) {
            globalState[startEdge] = startState
        }
        // This list contains the edge(s) (probably only one unless we made a mistake) of the
        // current basic block that we are currently processing. We select this one with priority
        // over the other options.
        val currentBBEdgesList = mutableListOf<EvaluationOrder>()
        // This list contains the edge(s) that are the next branch(es) to process. We process these
        // after the current basic block has been processed.
        val nextBranchEdgesList = mutableListOf<EvaluationOrder>()
        // This list contains the merge points that we have to process. We process these after the
        // current basic block and the next branches have been processed to reduce the amount of
        // merges.
        val mergePointsEdgesList = mutableListOf<EvaluationOrder>()
        startEdges.forEach { nextBranchEdgesList.add(it) }

        while (
            currentBBEdgesList.isNotEmpty() ||
                nextBranchEdgesList.isNotEmpty() ||
                mergePointsEdgesList.isNotEmpty()
        ) {
            val nextEdge =
                if (currentBBEdgesList.isNotEmpty()) {
                    // If we have edges in the current basic block, we take these. We prefer to
                    // finish with the whole Basic Block before moving somewhere else.
                    currentBBEdgesList.removeFirst()
                } else if (nextBranchEdgesList.isNotEmpty()) {
                    // If we have points splitting up the EOG, we prefer to process these before
                    // merging the EOG again. This is to hopefully reduce the number of merges that
                    // we have to compute and that we hopefully reduce the number of re-processing
                    // the same basic blocks.
                    nextBranchEdgesList.removeFirst()
                } else {
                    // We have a merge point, we try to process this after having processed all
                    // branches leading there.
                    mergePointsEdgesList.removeFirst()
                }

            // Compute the effects of "nextEdge" on the state by applying the transformation to its
            // state.
            val nextGlobal = globalState[nextEdge] ?: continue

            // Either immediately before or after this edge, there's a branching node. In these
            // cases, we definitely want to check if there's an update to the state.
            val isNoBranchingPoint =
                nextEdge.end.nextEOGEdges.size == 1 &&
                    nextEdge.end.prevEOGEdges.size == 1 &&
                    nextEdge.start.nextEOGEdges.size == 1 &&
                    nextEdge.start.prevEOGEdges.size == 1
            //  Either before or after this edge, there's a branching node within two steps (start,
            // end and the nodes before/after these). We have to ensure that we copy the state for
            // all these nodes to enable the update checks conducted ib the branching edges. We need
            // one more step for this, otherwise we will fail recognizing the updates for a node "x"
            // which is a branching edge because the next node would already modify the state of x.
            val isNotNearStartOrEndOfBasicBlock =
                isNoBranchingPoint &&
                    nextEdge.end.nextEOGEdges.single().end.nextEOGEdges.size == 1 &&
                    nextEdge.end.nextEOGEdges.single().end.prevEOGEdges.size == 1 &&
                    nextEdge.start.prevEOGEdges.single().start.nextEOGEdges.size == 1 &&
                    nextEdge.start.prevEOGEdges.single().start.prevEOGEdges.size == 1

            val newState =
                transformation(
                    this,
                    nextEdge,
                    if (isNotNearStartOrEndOfBasicBlock) nextGlobal else nextGlobal.duplicate() as T,
                )
            nextEdge.end.nextEOGEdges.forEach {
                // We continue with the nextEOG edge if we haven't seen it before or if we updated
                // the state in comparison to the previous time we were there.

                val oldGlobalIt = globalState[it]

                // If we're on the loop head (some node is LoopStatement), and we use WIDENING or
                // WIDENING_NARROWING, we have to apply the widening/narrowing here (if oldGlobalIt
                // is not null).
                val newGlobalIt =
                    if (
                        nextEdge.end is LoopStatement &&
                            (strategy == Strategy.WIDENING ||
                                strategy == Strategy.WIDENING_NARROWING) &&
                            oldGlobalIt != null
                    ) {
                        this.lub(
                            one = newState,
                            two = oldGlobalIt,
                            allowModify = isNotNearStartOrEndOfBasicBlock,
                            widen = true,
                        )
                    } else if (strategy == Strategy.NARROWING) {
                        TODO()
                    } else {
                        (oldGlobalIt?.let {
                            this.lub(
                                one = newState,
                                two = it,
                                allowModify = isNotNearStartOrEndOfBasicBlock,
                            )
                        } ?: newState)
                    }

                globalState[it] = newGlobalIt
                if (
                    it !in currentBBEdgesList &&
                        it !in nextBranchEdgesList &&
                        it !in mergePointsEdgesList &&
                        (isNoBranchingPoint ||
                            oldGlobalIt == null ||
                            newGlobalIt.compare(oldGlobalIt) == Order.GREATER ||
                            newGlobalIt.compare(oldGlobalIt) == Order.UNEQUAL)
                ) {
                    if (it.start.prevEOGEdges.size > 1) {
                        // This edge brings us to a merge point, so we add it to the list of merge
                        // points.
                        mergePointsEdgesList.add(0, it)
                    } else if (nextEdge.end.nextEOGEdges.size > 1) {
                        // If we have multiple next edges, we add this edge to the list of edges of
                        // a next basic block.
                        // We will process these after the current basic block has been processed
                        // (probably very soon).
                        nextBranchEdgesList.add(0, it)
                    } else {
                        // If we have only one next edge, we add it to the current basic block edges
                        // list.
                        currentBBEdgesList.add(0, it)
                    }
                }
            }

            if (
                nextEdge.end.nextEOGEdges.isEmpty() ||
                    (currentBBEdgesList.isEmpty() &&
                        nextBranchEdgesList.isEmpty() &&
                        mergePointsEdgesList.isEmpty())
            ) {
                finalState = this.lub(finalState, newState, false)
            }
        }

        return finalState
    }
}

/** Implements a [Lattice] whose elements are the powerset of a given set of values. */
class PowersetLattice<T>() : Lattice<PowersetLattice.Element<T>> {
    override lateinit var elements: Set<Element<T>>

    class Element<T>(expectedMaxSize: Int) : IdentitySet<T>(expectedMaxSize), Lattice.Element {

        // We make the new element a big bigger than the current size to avoid resizing
        constructor(set: Set<T>) : this(ceil(set.size * 1.5).toInt()) {
            addAllWithoutCheck(set as? IdentitySet<T> ?: set.toIdentitySet())
        }

        constructor() : this(16)

        // We make the new element a big bigger than the current size to avoid resizing
        constructor(vararg entries: T) : this(ceil(entries.size * 1.5).toInt()) {
            addAll(entries)
        }

        override fun equals(other: Any?): Boolean {
            return other is Element<T> && super<IdentitySet>.equals(other)
        }

        override fun compare(other: Lattice.Element): Order {
            if (this === other) return Order.EQUAL

            if (other !is Element<T>)
                throw IllegalArgumentException(
                    "$other should be of type PowersetLattice.Element<T> but is of type ${other.javaClass}"
                )
            val otherOnly = Element(other)
            val thisOnly =
                this.filterTo(IdentitySet<T>()) { t ->
                    !if (t is Pair<*, *>) {
                        otherOnly.removeIf { o ->
                            o is Pair<*, *> && o.first === t.first && o.second == t.second
                        }
                    } else otherOnly.remove(t)
                }
            return when {
                otherOnly.isEmpty() && thisOnly.isEmpty() -> {
                    Order.EQUAL
                }
                thisOnly.isNotEmpty() && otherOnly.isNotEmpty() -> {
                    Order.UNEQUAL
                }
                thisOnly.isNotEmpty() -> {
                    // This set is greater than the other set
                    Order.GREATER
                }
                else -> {
                    // The other set is greater than this set
                    Order.LESSER
                }
            }
        }

        override fun duplicate(): Element<T> {
            return Element(this)
        }

        override fun hashCode(): Int {
            return super.hashCode()
        }
    }

    override val bottom: Element<T>
        get() = Element()

    override fun lub(
        one: Element<T>,
        two: Element<T>,
        allowModify: Boolean,
        widen: Boolean,
    ): Element<T> {
        if (allowModify) {
            one += two
            return one
        }

        val result = Element<T>(one.size + two.size)
        result.addAllWithoutCheck(one)
        result += two
        return result
    }

    override fun glb(one: Element<T>, two: Element<T>): Element<T> {
        return Element(one.intersect(two))
    }

    override fun compare(one: Element<T>, two: Element<T>): Order {
        return one.compare(two)
    }

    override fun duplicate(one: Element<T>): Element<T> {
        return one.duplicate()
    }
}

/**
 * Implements the [Lattice] for a lattice over a map of nodes to another lattice represented by
 * [innerLattice].
 */
open class MapLattice<K, V : Lattice.Element>(val innerLattice: Lattice<V>) :
    Lattice<MapLattice.Element<K, V>> {
    override lateinit var elements: Set<Element<K, V>>

    open class Element<K, V : Lattice.Element>(expectedMaxSize: Int) :
        IdentityHashMap<K, V>(expectedMaxSize), Lattice.Element {

        constructor() : this(32)

        constructor(m: Map<K, V>) : this(m.size) {
            putAll(m)
        }

        constructor(entries: Collection<Pair<K, V>>) : this(entries.size) {
            putAll(entries)
        }

        constructor(vararg entries: Pair<K, V>) : this(entries.size) {
            putAll(entries)
        }

        override fun equals(other: Any?): Boolean {
            return other is Element<K, V> && this.compare(other) == Order.EQUAL
        }

        override fun compare(other: Lattice.Element): Order {
            if (this === other) return Order.EQUAL

            if (other !is Element<K, V>)
                throw IllegalArgumentException(
                    "$other should be of type MapLattice.Element<K, V> but is of type ${other.javaClass}"
                )

            val otherKeySetIsBigger = other.keys.any { it !in this.keys }

            // We can check if the entries are equal, greater or lesser
            var someGreater = false
            var someLesser = otherKeySetIsBigger
            this.entries.forEach { (k, v) ->
                val otherV = other[k]
                if (otherV != null) {
                    when (v.compare(otherV)) {
                        Order.EQUAL -> {
                            /* Nothing to do*/
                        }
                        Order.GREATER -> {
                            if (someLesser) {
                                return Order.UNEQUAL
                            }
                            someGreater = true
                        }
                        Order.LESSER -> {
                            if (someGreater) {
                                return Order.UNEQUAL
                            }
                            someLesser = true
                        }
                        Order.UNEQUAL -> {
                            return Order.UNEQUAL
                        }
                    }
                } else {
                    if (someLesser) {
                        return Order.UNEQUAL
                    }
                    someGreater = true // key is missing in other, so this is greater
                }
            }
            return if (!someGreater && !someLesser) {
                // All entries are the same, so the maps are equal
                Order.EQUAL
            } else if (someLesser && !someGreater) {
                // Some entries are equal, some are lesser and none are greater, so this map is
                // lesser.
                Order.LESSER
            } else if (!someLesser && someGreater) {
                // Some entries are equal, some are greater but none are lesser, so this map is
                // greater.
                Order.GREATER
            } else {
                // Some entries are greater and some are lesser, so the maps are unequal
                Order.UNEQUAL
            }
        }

        override fun duplicate(): Element<K, V> {
            return Element(this.map { (k, v) -> Pair<K, V>(k, v.duplicate() as V) })
        }

        override fun hashCode(): Int {
            return super.hashCode()
        }
    }

    override val bottom: Element<K, V>
        get() = MapLattice.Element()

    override fun lub(
        one: Element<K, V>,
        two: Element<K, V>,
        allowModify: Boolean,
        widen: Boolean,
    ): Element<K, V> {
        if (allowModify) {
            two.forEach { (k, v) ->
                if (!one.containsKey(k)) {
                    // This key is not in "one", so we add the value from "two" to "one"
                    one[k] = v
                } else {
                    // This key already exists in "one", so we have to compute the lub of the values
                    one[k]?.let { oneValue ->
                        innerLattice.lub(one = oneValue, two = v, allowModify = true, widen = widen)
                    }
                }
            }
            return one
        }
        val allKeys = one.keys.toIdentitySet()
        allKeys += two.keys
        val newMap =
            allKeys.fold(Element<K, V>(allKeys.size)) { current, key ->
                val otherValue = two[key]
                val thisValue = one[key]
                val newValue =
                    if (thisValue != null && otherValue != null) {
                        innerLattice.lub(
                            one = thisValue,
                            two = otherValue,
                            allowModify = false,
                            widen = widen,
                        )
                    } else thisValue ?: otherValue
                newValue?.let { current[key] = it }
                current
            }
        return newMap
    }

    override fun glb(one: Element<K, V>, two: Element<K, V>): Element<K, V> {
        val allKeys = one.keys.intersect(two.keys).toIdentitySet()
        val newMap =
            allKeys.fold(Element<K, V>()) { current, key ->
                val otherValue = two[key]
                val thisValue = one[key]
                val newValue =
                    if (thisValue != null && otherValue != null) {
                        innerLattice.glb(thisValue, otherValue)
                    } else innerLattice.bottom
                current[key] = newValue
                current
            }
        return newMap
    }

    override fun compare(one: Element<K, V>, two: Element<K, V>): Order {
        return one.compare(two)
    }

    override fun duplicate(one: Element<K, V>): Element<K, V> {
        return one.duplicate()
    }
}

/**
 * Implements the [Lattice] for a lattice over two other lattices which are represented by
 * [innerLattice1] and [innerLattice2].
 */
open class TupleLattice<S : Lattice.Element, T : Lattice.Element>(
    val innerLattice1: Lattice<S>,
    val innerLattice2: Lattice<T>,
) : Lattice<TupleLattice.Element<S, T>> {
    override lateinit var elements: Set<Element<S, T>>

    open class Element<S : Lattice.Element, T : Lattice.Element>(val first: S, val second: T) :
        Serializable, Lattice.Element {
        override fun toString(): String = "($first, $second)"

        infix fun <A : Lattice.Element, B : Lattice.Element> A.to(that: B): Element<A, B> =
            Element(this, that)

        operator fun component1(): S = first

        operator fun component2(): T = second

        override fun equals(other: Any?): Boolean {
            return other is Element<S, T> && this.compare(other) == Order.EQUAL
        }

        override fun compare(other: Lattice.Element): Order {
            if (this === other) return Order.EQUAL

            if (other !is Element<S, T>)
                throw IllegalArgumentException(
                    "$other should be of type TupleLattice.Element<S, T> but is of type ${other.javaClass}"
                )

            val result1 = this.first.compare(other.first)
            val result2 = this.second.compare(other.second)
            return compareMultiple(result1, result2)
        }

        override fun duplicate(): Element<S, T> {
            return Element(first.duplicate() as S, second.duplicate() as T)
        }

        override fun hashCode(): Int {
            return 31 * first.hashCode() + second.hashCode()
        }
    }

    override val bottom: Element<S, T>
        get() = Element(innerLattice1.bottom, innerLattice2.bottom)

    override fun lub(
        one: Element<S, T>,
        two: Element<S, T>,
        allowModify: Boolean,
        widen: Boolean,
    ): Element<S, T> {
        return if (allowModify) {
            innerLattice1.lub(one = one.first, two = two.first, allowModify = true, widen = widen)
            innerLattice2.lub(one = one.second, two = two.second, allowModify = true, widen = widen)
            one
        } else {
            Element(
                innerLattice1.lub(
                    one = one.first,
                    two = two.first,
                    allowModify = false,
                    widen = widen,
                ),
                innerLattice2.lub(
                    one = one.second,
                    two = two.second,
                    allowModify = false,
                    widen = widen,
                ),
            )
        }
    }

    override fun glb(one: Element<S, T>, two: Element<S, T>): Element<S, T> {
        return Element(
            innerLattice1.glb(one.first, two.first),
            innerLattice2.glb(one.second, two.second),
        )
    }

    override fun compare(one: Element<S, T>, two: Element<S, T>): Order {
        return one.compare(two)
    }

    override fun duplicate(one: Element<S, T>): Element<S, T> {
        return one.duplicate()
    }
}

/**
 * Implements the [Lattice] for a lattice over three other lattices which are represented by
 * [innerLattice1], [innerLattice2] and [innerLattice3].
 */
class TripleLattice<R : Lattice.Element, S : Lattice.Element, T : Lattice.Element>(
    val innerLattice1: Lattice<R>,
    val innerLattice2: Lattice<S>,
    val innerLattice3: Lattice<T>,
) : Lattice<TripleLattice.Element<R, S, T>> {
    override lateinit var elements: Set<Element<R, S, T>>

    class Element<R : Lattice.Element, S : Lattice.Element, T : Lattice.Element>(
        val first: R,
        val second: S,
        val third: T,
    ) : Serializable, Lattice.Element {
        override fun toString(): String = "($first, $second. $third)"

        operator fun component1(): R = first

        operator fun component2(): S = second

        operator fun component3(): T = third

        override fun equals(other: Any?): Boolean {
            return other is Element<R, S, T> && this.compare(other) == Order.EQUAL
        }

        override fun compare(other: Lattice.Element): Order {
            if (this === other) return Order.EQUAL

            if (other !is Element<R, S, T>)
                throw IllegalArgumentException(
                    "$other should be of type TripleLattice.Element<R, S, T> but is of type ${other.javaClass}"
                )

            val result1 = this.first.compare(other.first)
            val result2 = this.second.compare(other.second)
            val result3 = this.third.compare(other.third)
            return compareMultiple(result1, result2, result3)
        }

        override fun duplicate(): Element<R, S, T> {
            return Element(first.duplicate() as R, second.duplicate() as S, third.duplicate() as T)
        }

        override fun hashCode(): Int {
            return 31 * (31 * first.hashCode() + second.hashCode()) + third.hashCode()
        }
    }

    override val bottom: Element<R, S, T>
        get() = Element(innerLattice1.bottom, innerLattice2.bottom, innerLattice3.bottom)

    override fun lub(
        one: Element<R, S, T>,
        two: Element<R, S, T>,
        allowModify: Boolean,
        widen: Boolean,
    ): Element<R, S, T> {
        return if (allowModify) {
            innerLattice1.lub(one = one.first, two = two.first, allowModify = true, widen = widen)
            innerLattice2.lub(one = one.second, two = two.second, allowModify = true, widen = widen)
            innerLattice3.lub(one = one.third, two = two.third, allowModify = true, widen = widen)
            one
        } else {
            Element(
                innerLattice1.lub(
                    one = one.first,
                    two = two.first,
                    allowModify = false,
                    widen = widen,
                ),
                innerLattice2.lub(
                    one = one.second,
                    two = two.second,
                    allowModify = false,
                    widen = widen,
                ),
                innerLattice3.lub(
                    one = one.third,
                    two = two.third,
                    allowModify = false,
                    widen = widen,
                ),
            )
        }
    }

    override fun glb(one: Element<R, S, T>, two: Element<R, S, T>): Element<R, S, T> {
        return Element(
            innerLattice1.glb(one.first, two.first),
            innerLattice2.glb(one.second, two.second),
            innerLattice3.glb(one.third, two.third),
        )
    }

    override fun compare(one: Element<R, S, T>, two: Element<R, S, T>): Order {
        return one.compare(two)
    }

    override fun duplicate(one: Element<R, S, T>): Element<R, S, T> {
        return one.duplicate()
    }
}<|MERGE_RESOLUTION|>--- conflicted
+++ resolved
@@ -174,13 +174,13 @@
         startEdges: List<EvaluationOrder>,
         startState: T,
         transformation: (Lattice<T>, EvaluationOrder, T) -> T,
-<<<<<<< HEAD
+        strategy: Strategy = Strategy.PRECISE,
         timeout: Long? = null,
     ): T? {
         return runBlocking {
             timeout?.let { timeout ->
                 withTimeoutOrNull(timeout) {
-                    iterateEogInternal(startEdges, startState, transformation)
+                    iterateEogInternal(startEdges, startState, transformation, strategy)
                 }
             } ?: run { iterateEogInternal(startEdges, startState, transformation) }
         }
@@ -190,9 +190,7 @@
         startEdges: List<EvaluationOrder>,
         startState: T,
         transformation: (Lattice<T>, EvaluationOrder, T) -> T,
-=======
-        strategy: Strategy = Strategy.PRECISE,
->>>>>>> 8bffe600
+        strategy: Strategy,
     ): T {
         val globalState = IdentityHashMap<EvaluationOrder, T>()
         var finalState: T = this.bottom
