--- conflicted
+++ resolved
@@ -167,12 +167,6 @@
             // Compute the effects of "nextEdge" on the state by applying the transformation to its
             // state.
             val nextGlobal = globalState[nextEdge] ?: continue
-<<<<<<< HEAD
-            val newState = transformation(this, nextEdge, nextGlobal.duplicate() as T)
-            if (nextEdge.end.nextEOGEdges.isEmpty()) {
-                finalState[nextEdge] = newState
-            }
-=======
 
             // Either immediately before or after this edge, there's a branching node. In these
             // cases, we definitely want to check if there's an update to the state.
@@ -199,7 +193,6 @@
                     nextEdge,
                     if (isNotNearStartOrEndOfBasicBlock) nextGlobal else nextGlobal.duplicate() as T,
                 )
->>>>>>> 6b4f7584
             nextEdge.end.nextEOGEdges.forEach {
                 // We continue with the nextEOG edge if we haven't seen it before or if we updated
                 // the state in comparison to the previous time we were there.
@@ -211,11 +204,9 @@
                 globalState[it] = newGlobalIt
                 if (
                     it !in edgesList &&
-<<<<<<< HEAD
-                        (oldGlobalIt == null || newGlobalIt.compare(oldGlobalIt) == Order.GREATER)
-=======
-                        (oldGlobalIt == null || newGlobalIt != oldGlobalIt || isNoBranchingPoint)
->>>>>>> 6b4f7584
+                        (oldGlobalIt == null ||
+                            newGlobalIt.compare(oldGlobalIt) == Order.GREATER ||
+                            isNoBranchingPoint)
                 ) {
                     edgesList.add(0, it)
                 }
