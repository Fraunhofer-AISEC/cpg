--- conflicted
+++ resolved
@@ -498,16 +498,6 @@
         val currentPath = worklist.maxBy { it.size }
         worklist.remove(currentPath)
         val currentNode = currentPath.last()
-<<<<<<< HEAD
-
-        // The last node of the path is where we continue. We get all of its outgoing DFG edges and
-        // follow them
-        if (currentNode.nextFullDFG.isEmpty()) {
-            // No further nodes in the path and the path criteria are not satisfied.
-            if (collectFailedPaths) failedPaths.add(currentPath)
-            if (!continueAfterHit) continue
-        }
-=======
         alreadySeenNodes.add(currentNode)
         // The last node of the path is where we continue. We get all of its outgoing CDG edges and
         // follow them
@@ -515,7 +505,6 @@
 
         // No further nodes in the path and the path criteria are not satisfied.
         if (nextNodes.isEmpty() && collectFailedPaths) failedPaths.add(currentPath)
->>>>>>> d534bce2
 
         for (next in nextNodes) {
             // Copy the path for each outgoing CDG edge and add the next node
