/*
 * Copyright (c) 2021, Fraunhofer AISEC. All rights reserved.
 *
 * Licensed under the Apache License, Version 2.0 (the "License");
 * you may not use this file except in compliance with the License.
 * You may obtain a copy of the License at
 *
 *      http://www.apache.org/licenses/LICENSE-2.0
 *
 * Unless required by applicable law or agreed to in writing, software
 * distributed under the License is distributed on an "AS IS" BASIS,
 * WITHOUT WARRANTIES OR CONDITIONS OF ANY KIND, either express or implied.
 * See the License for the specific language governing permissions and
 * limitations under the License.
 *
 *                    $$$$$$\  $$$$$$$\   $$$$$$\
 *                   $$  __$$\ $$  __$$\ $$  __$$\
 *                   $$ /  \__|$$ |  $$ |$$ /  \__|
 *                   $$ |      $$$$$$$  |$$ |$$$$\
 *                   $$ |      $$  ____/ $$ |\_$$ |
 *                   $$ |  $$\ $$ |      $$ |  $$ |
 *                   \$$$$$   |$$ |      \$$$$$   |
 *                    \______/ \__|       \______/
 *
 */
package de.fraunhofer.aisec.cpg.graph

import de.fraunhofer.aisec.cpg.TranslationResult
import de.fraunhofer.aisec.cpg.graph.declarations.*
import de.fraunhofer.aisec.cpg.graph.edge.FullDataflowGranularity
import de.fraunhofer.aisec.cpg.graph.edge.Properties
import de.fraunhofer.aisec.cpg.graph.edge.PropertyEdge
import de.fraunhofer.aisec.cpg.graph.statements.IfStatement
import de.fraunhofer.aisec.cpg.graph.statements.Statement
import de.fraunhofer.aisec.cpg.graph.statements.SwitchStatement
import de.fraunhofer.aisec.cpg.graph.statements.expressions.*
import de.fraunhofer.aisec.cpg.graph.statements.expressions.Block
import de.fraunhofer.aisec.cpg.helpers.SubgraphWalker
import de.fraunhofer.aisec.cpg.passes.EvaluationOrderGraphPass
import de.fraunhofer.aisec.cpg.passes.astParent

/**
 * Flattens the AST beginning with this node and returns all nodes of type [T]. For convenience, an
 * optional predicate function [predicate] can be supplied, which will be applied via
 * [Collection.filter]
 */
@JvmOverloads
inline fun <reified T> Node?.allChildren(noinline predicate: ((T) -> Boolean)? = null): List<T> {
    val nodes = SubgraphWalker.flattenAST(this)
    val filtered = nodes.filterIsInstance<T>()

    return if (predicate != null) {
        filtered.filter(predicate)
    } else {
        filtered
    }
}

/**
 * Returns a list of all [Node]s, starting from the current [Node], which are the beginning of an
 * EOG path created by the [EvaluationOrderGraphPass]. Typical examples include all top-level
 * declarations, such as functions and variables. For a more detailed explanation, see
 * [EOGStarterHolder].
 *
 * While it is in theory possible to retrieve this property from all nodes, most use cases should
 * include retrieving it from either an individual [TranslationUnitDeclaration] or the complete
 * [TranslationResult].
 */
val Node.allEOGStarters: List<Node>
    get() {
        return this.allChildren<EOGStarterHolder>().flatMap { it.eogStarters }.distinct()
    }

@JvmName("astNodes")
fun Node.ast(): List<Node> {
    return this.ast<Node>()
}

inline fun <reified T : Node> Node.ast(): List<T> {
    val children = SubgraphWalker.getAstChildren(this)

    return children.filterIsInstance<T>()
}

inline fun <reified T : Node> Node.dfgFrom(): List<T> {
    return this.prevDFG.toList().filterIsInstance<T>()
}

/** This function returns the *first* node that matches the name on the supplied list of nodes. */
fun <T : Node> Collection<T>?.byNameOrNull(lookup: String, modifier: SearchModifier): T? {
    return if (modifier == SearchModifier.NONE) {
        this?.firstOrNull { it.name.lastPartsMatch(lookup) }
    } else {
        val nodes = this?.filter { it.name.lastPartsMatch(lookup) } ?: listOf()
        if (nodes.size > 1) {
            throw NoSuchElementException("result is not unique")
        }

        nodes.firstOrNull()
    }
}

enum class SearchModifier {
    NONE,

    /**
     * This search modifier denotes that the result returned by the search needs to be unique. If it
     * is not unique, a [NoSuchElementException] is thrown, even if a `orNull` function is used.
     */
    UNIQUE
}

/** A shortcut to call [byNameOrNull] using the `[]` syntax. */
operator fun <T : Node> Collection<T>?.get(
    lookup: String,
    modifier: SearchModifier = SearchModifier.NONE
): T? {
    return this.byNameOrNull(lookup, modifier)
}

/** A shortcut to call [firstOrNull] using the `[]` syntax. */
operator fun <T : Node> Collection<T>?.get(
    predicate: (T) -> Boolean,
    modifier: SearchModifier = SearchModifier.NONE
): T? {
    return if (modifier == SearchModifier.NONE) {
        return this?.firstOrNull(predicate)
    } else {
        val nodes = this?.filter(predicate) ?: listOf()
        if (nodes.size > 1) {
            throw NoSuchElementException("result is not unique")
        }

        nodes.firstOrNull()
    }
}

/** A shortcut invoke [filter] on a list of nodes. */
operator fun <T : Node> Collection<T>.invoke(predicate: (T) -> Boolean): List<T> {
    return this.filter(predicate)
}

/** A shortcut to filter a list of nodes by their name. */
operator fun <T : Node> Collection<T>.invoke(lookup: String): List<T> {
    return this.filter { it.name.lastPartsMatch(lookup) }
}

inline fun <reified T : Declaration> DeclarationHolder.byNameOrNull(
    name: String,
    fqn: Boolean = false
): T? {
    var base = this
    var lookup = name

    // lets do a _very_ simple FQN lookup
    // TODO(oxisto): we could do this with a for-loop for multiple nested levels
    if (fqn && name.contains(".")) {
        // take the most left one
        val baseName = name.split(".")[0]

        base =
            this.declarations.filterIsInstance<DeclarationHolder>().firstOrNull {
                (it as Node).name.lastPartsMatch(baseName)
            } ?: return null
        lookup = name.split(".")[1]
    }

    return base.declarations.filterIsInstance<T>().firstOrNull { it.name.lastPartsMatch(lookup) }
}

@Throws(DeclarationNotFound::class)
inline fun <reified T : Declaration> DeclarationHolder.byName(
    name: String,
    fqn: Boolean = false
): T {
    return byNameOrNull(name, fqn)
        ?: throw DeclarationNotFound("declaration with name not found or incorrect type")
}

/**
 * This inline function returns the `n`-th body statement (in AST order) as specified in T or `null`
 * if it does not exist or the type does not match.
 *
 * For convenience, `n` defaults to zero, so that the first statement is always easy to fetch.
 */
inline fun <reified T : Statement> FunctionDeclaration.bodyOrNull(n: Int = 0): T? {
    return if (this.body is Block) {
        return (body as? Block)?.statements?.filterIsInstance<T>()?.getOrNull(n)
    } else {
        if (n == 0 && this.body is T) {
            this.body as T
        } else {
            return null
        }
    }
}

/**
 * This inline function returns the `n`-th body statement (in AST order) as specified in T. It
 * throws a [StatementNotFound] exception if it does not exist or match the type.
 *
 * For convenience, `n` defaults to zero, so that the first statement is always easy to fetch.
 */
@Throws(StatementNotFound::class)
inline fun <reified T : Statement> FunctionDeclaration.body(n: Int = 0): T {
    return bodyOrNull(n) ?: throw StatementNotFound()
}

class StatementNotFound : Exception()

class DeclarationNotFound(message: String) : Exception(message)

class FulfilledAndFailedPaths(val fulfilled: List<List<Node>>, val failed: List<List<Node>>) {
    operator fun component1(): List<List<Node>> = fulfilled

    operator fun component2(): List<List<Node>> = failed
}

/**
 * Returns an instance of [FulfilledAndFailedPaths] where [FulfilledAndFailedPaths.fulfilled]
 * contains all possible shortest data flow paths (with [FullDataflowGranularity]) between the end
 * node [this] and the starting node fulfilling [predicate]. The paths are represented as lists of
 * nodes. Paths which do not end at such a node are included in [FulfilledAndFailedPaths.failed].
 *
 * Hence, if "fulfilled" is a non-empty list, a data flow from [this] to such a node is **possible
 * but not mandatory**. If the list "failed" is empty, the data flow is mandatory.
 */
fun Node.followPrevFullDFGEdgesUntilHit(predicate: (Node) -> Boolean): FulfilledAndFailedPaths {
    val fulfilledPaths = mutableListOf<List<Node>>()
    val failedPaths = mutableListOf<List<Node>>()
    val worklist = mutableListOf<List<Node>>()
    worklist.add(listOf(this))

    while (worklist.isNotEmpty()) {
        val currentPath = worklist.removeFirst()
        if (currentPath.last().prevFullDFG.isEmpty()) {
            // No further nodes in the path and the path criteria are not satisfied.
            failedPaths.add(currentPath)
            continue
        }

        for (prev in currentPath.last().prevFullDFG) {
            // Copy the path for each outgoing DFG edge and add the prev node
            val nextPath = mutableListOf<Node>()
            nextPath.addAll(currentPath)
            nextPath.add(prev)

            if (predicate(prev)) {
                fulfilledPaths.add(nextPath)
                continue // Don't add this path anymore. The requirement is satisfied.
            }
            // The prev node is new in the current path (i.e., there's no loop), so we add the path
            // with the next step to the worklist.
            if (!currentPath.contains(prev)) {
                worklist.add(nextPath)
            }
        }
    }

    return FulfilledAndFailedPaths(fulfilledPaths, failedPaths)
}

/**
 * Returns an instance of [FulfilledAndFailedPaths] where [FulfilledAndFailedPaths.fulfilled]
 * contains all possible shortest data flow paths (with [FullDataflowGranularity]) between the
 * starting node [this] and the end node fulfilling [predicate]. The paths are represented as lists
 * of nodes. Paths which do not end at such a node are included in [FulfilledAndFailedPaths.failed].
 *
 * Hence, if "fulfilled" is a non-empty list, a data flow from [this] to such a node is **possible
 * but not mandatory**. If the list "failed" is empty, the data flow is mandatory.
 */
fun Node.followNextFullDFGEdgesUntilHit(
    collectFailedPaths: Boolean = true,
    findAllPossiblePaths: Boolean = true,
    continueAfterHit: Boolean = false,
    predicate: (Node) -> Boolean
): FulfilledAndFailedPaths {
    // Looks complicated but at least it's not recursive...
    // result: List of paths (between from and to)
    val fulfilledPaths = mutableListOf<List<Node>>()
    // failedPaths: All the paths which do not satisfy "predicate"
    val failedPaths = mutableListOf<List<Node>>()
    // The list of paths where we're not done yet.
    val worklist = mutableSetOf<List<Node>>()
    worklist.add(listOf(this)) // We start only with the "from" node (=this)

    val alreadySeenNodes = mutableSetOf<Node>()

    while (worklist.isNotEmpty()) {
        val currentPath = worklist.maxBy { it.size }
        worklist.remove(currentPath)
        val currentNode = currentPath.last()
        alreadySeenNodes.add(currentNode)
        // The last node of the path is where we continue. We get all of its outgoing DFG edges and
        // follow them
        if (currentNode.nextFullDFG.isEmpty()) {
            // No further nodes in the path and the path criteria are not satisfied.
            if (collectFailedPaths) failedPaths.add(currentPath)
<<<<<<< HEAD
            if (!continueAfterHit) continue
=======
>>>>>>> 3c6411d0
        }

        for (next in currentNode.nextFullDFG) {
            // Copy the path for each outgoing DFG edge and add the next node
            val nextPath = currentPath.toMutableList()
            nextPath.add(next)
            if (predicate(next)) {
                // We ended up in the node fulfilling "predicate", so we're done for this path. Add
                // the path to the results.
                fulfilledPaths.add(nextPath)
                continue // Don't add this path anymore. The requirement is satisfied.
            }
            // The next node is new in the current path (i.e., there's no loop), so we add the path
            // with the next step to the worklist.
            if (
                next !in currentPath &&
                    (findAllPossiblePaths ||
                        (next !in alreadySeenNodes && worklist.none { next in it }))
            ) {
                worklist.add(nextPath)
            }
        }
    }

    return FulfilledAndFailedPaths(fulfilledPaths, failedPaths)
}

/**
 * Returns an instance of [FulfilledAndFailedPaths] where [FulfilledAndFailedPaths.fulfilled]
 * contains all possible shortest evaluation paths between the starting node [this] and the end node
 * fulfilling [predicate]. The paths are represented as lists of nodes. Paths which do not end at
 * such a node are included in [FulfilledAndFailedPaths.failed].
 *
 * Hence, if "fulfilled" is a non-empty list, the execution of a statement fulfilling the predicate
 * is possible after executing [this] **possible but not mandatory**. If the list "failed" is empty,
 * such a statement is always executed.
 */
fun Node.followNextEOGEdgesUntilHit(predicate: (Node) -> Boolean): FulfilledAndFailedPaths {
    // Looks complicated but at least it's not recursive...
    // result: List of paths (between from and to)
    val fulfilledPaths = mutableListOf<List<Node>>()
    // failedPaths: All the paths which do not satisfy "predicate"
    val failedPaths = mutableListOf<List<Node>>()
    // The list of paths where we're not done yet.
    val worklist = mutableListOf<List<Node>>()
    worklist.add(listOf(this)) // We start only with the "from" node (=this)

    while (worklist.isNotEmpty()) {
        val currentPath = worklist.removeFirst()
        // The last node of the path is where we continue. We get all of its outgoing DFG edges and
        // follow them
        if (
            currentPath.last().nextEOGEdges.none { it.getProperty(Properties.UNREACHABLE) != true }
        ) {
            // No further nodes in the path and the path criteria are not satisfied.
            failedPaths.add(currentPath)
            continue // Don't add this path anymore. The requirement is satisfied.
        }

        for (next in
            currentPath
                .last()
                .nextEOGEdges
                .filter { it.getProperty(Properties.UNREACHABLE) != true }
                .map { it.end }) {
            // Copy the path for each outgoing DFG edge and add the next node
            val nextPath = mutableListOf<Node>()
            nextPath.addAll(currentPath)
            nextPath.add(next)
            if (predicate(next)) {
                // We ended up in the node "to", so we're done. Add the path to the results.
                fulfilledPaths.add(nextPath)
                continue // Don't add this path anymore. The requirement is satisfied.
            }
            // The next node is new in the current path (i.e., there's no loop), so we add the path
            // with the next step to the worklist.
            if (!currentPath.contains(next)) {
                worklist.add(nextPath)
            }
        }
    }

    return FulfilledAndFailedPaths(fulfilledPaths, failedPaths)
}

/**
 * Returns an instance of [FulfilledAndFailedPaths] where [FulfilledAndFailedPaths.fulfilled]
 * contains all possible shortest evaluation paths between the end node [this] and the start node
 * fulfilling [predicate]. The paths are represented as lists of nodes. Paths which do not end at
 * such a node are included in [FulfilledAndFailedPaths.failed].
 *
 * Hence, if "fulfilled" is a non-empty list, the execution of a statement fulfilling the predicate
 * is possible after executing [this] **possible but not mandatory**. If the list "failed" is empty,
 * such a statement is always executed.
 */
fun Node.followPrevEOGEdgesUntilHit(predicate: (Node) -> Boolean): FulfilledAndFailedPaths {
    // Looks complicated but at least it's not recursive...
    // result: List of paths (between from and to)
    val fulfilledPaths = mutableListOf<List<Node>>()
    // failedPaths: All the paths which do not satisfy "predicate"
    val failedPaths = mutableListOf<List<Node>>()
    // The list of paths where we're not done yet.
    val worklist = mutableListOf<List<Node>>()
    worklist.add(listOf(this)) // We start only with the "from" node (=this)

    while (worklist.isNotEmpty()) {
        val currentPath = worklist.removeFirst()
        // The last node of the path is where we continue. We get all of its outgoing DFG edges and
        // follow them
        if (
            currentPath.last().prevEOGEdges.none { it.getProperty(Properties.UNREACHABLE) != true }
        ) {
            // No further nodes in the path and the path criteria are not satisfied.
            failedPaths.add(currentPath)
            continue // Don't add this path anymore. The requirement is satisfied.
        }

        for (next in
            currentPath
                .last()
                .prevEOGEdges
                .filter { it.getProperty(Properties.UNREACHABLE) != true }
                .map { it.start }) {
            // Copy the path for each outgoing DFG edge and add the next node
            val nextPath = mutableListOf<Node>()
            nextPath.addAll(currentPath)
            nextPath.add(next)
            if (predicate(next)) {
                // We ended up in the node "to", so we're done. Add the path to the results.
                fulfilledPaths.add(nextPath)
                continue // Don't add this path anymore. The requirement is satisfied.
            }
            // The next node is new in the current path (i.e., there's no loop), so we add the path
            // with the next step to the worklist.
            if (!currentPath.contains(next)) {
                worklist.add(nextPath)
            }
        }
    }

    return FulfilledAndFailedPaths(fulfilledPaths, failedPaths)
}

/**
 * Returns a list of edges which are from the evaluation order between the starting node [this] and
 * an edge fulfilling [predicate]. If the return value is not `null`, a path from [this] to such an
 * edge is **possible but not mandatory**.
 *
 * It returns only a single possible path even if multiple paths are possible.
 */
fun Node.followNextEOG(predicate: (PropertyEdge<*>) -> Boolean): List<PropertyEdge<*>>? {
    val path = mutableListOf<PropertyEdge<*>>()

    for (edge in this.nextEOGEdges.filter { it.getProperty(Properties.UNREACHABLE) != true }) {
        val target = edge.end

        path.add(edge)

        if (predicate(edge)) {
            return path
        }

        val subPath = target.followNextEOG(predicate)
        if (subPath != null) {
            path.addAll(subPath)

            return path
        }
    }

    return null
}

/**
 * Returns a list of edges which are from the evaluation order between the starting node [this] and
 * an edge fulfilling [predicate]. If the return value is not `null`, a path from [this] to such an
 * edge is **possible but not mandatory**.
 *
 * It returns only a single possible path even if multiple paths are possible.
 */
fun Node.followPrevEOG(predicate: (PropertyEdge<*>) -> Boolean): List<PropertyEdge<*>>? {
    val path = mutableListOf<PropertyEdge<*>>()

    for (edge in this.prevEOGEdges.filter { it.getProperty(Properties.UNREACHABLE) != true }) {
        val source = edge.start

        path.add(edge)

        if (predicate(edge)) {
            return path
        }

        val subPath = source.followPrevEOG(predicate)
        if (subPath != null) {
            path.addAll(subPath)

            return path
        }
    }

    return null
}

/**
 * Returns a list of nodes which are a data flow path (with [FullDataflowGranularity]) between the
 * starting node [this] and the end node fulfilling [predicate]. If the return value is not `null`,
 * a data flow from [this] to such a node is **possible but not mandatory**.
 *
 * It returns only a single possible path even if multiple paths are possible.
 */
fun Node.followPrevFullDFG(predicate: (Node) -> Boolean): MutableList<Node>? {
    val path = mutableListOf<Node>()

    for (prev in this.prevFullDFG) {
        path.add(prev)

        if (predicate(prev)) {
            return path
        }

        val subPath = prev.followPrevFullDFG(predicate)
        if (subPath != null) {
            path.addAll(subPath)
        }

        return path
    }

    return null
}

/** Returns all [Node] children in this graph, starting with this [Node]. */
val Node?.nodes: List<Node>
    get() = this.allChildren()

/** Returns all [CallExpression] children in this graph, starting with this [Node]. */
val Node?.calls: List<CallExpression>
    get() = this.allChildren()

/** Returns all [MemberCallExpression] children in this graph, starting with this [Node]. */
val Node?.mcalls: List<MemberCallExpression>
    get() = this.allChildren()

/** Returns all [CastExpression] children in this graph, starting with this [Node]. */
val Node?.casts: List<CastExpression>
    get() = this.allChildren()

/** Returns all [MethodDeclaration] children in this graph, starting with this [Node]. */
val Node?.methods: List<MethodDeclaration>
    get() = this.allChildren()

/** Returns all [FieldDeclaration] children in this graph, starting with this [Node]. */
val Node?.fields: List<FieldDeclaration>
    get() = this.allChildren()

/** Returns all [ParameterDeclaration] children in this graph, starting with this [Node]. */
val Node?.parameters: List<ParameterDeclaration>
    get() = this.allChildren()

/** Returns all [FunctionDeclaration] children in this graph, starting with this [Node]. */
val Node?.functions: List<FunctionDeclaration>
    get() = this.allChildren()

/** Returns all [RecordDeclaration] children in this graph, starting with this [Node]. */
val Node?.records: List<RecordDeclaration>
    get() = this.allChildren()

/** Returns all [RecordDeclaration] children in this graph, starting with this [Node]. */
val Node?.namespaces: List<NamespaceDeclaration>
    get() = this.allChildren()

/** Returns all [VariableDeclaration] children in this graph, starting with this [Node]. */
val Node?.variables: List<VariableDeclaration>
    get() = this.allChildren()

/** Returns all [Literal] children in this graph, starting with this [Node]. */
val Node?.literals: List<Literal<*>>
    get() = this.allChildren()

/** Returns all [Reference] children in this graph, starting with this [Node]. */
val Node?.refs: List<Reference>
    get() = this.allChildren()

/** Returns all [MemberExpression] children in this graph, starting with this [Node]. */
val Node?.memberExpressions: List<MemberExpression>
    get() = this.allChildren()

/** Returns all [Assignment] child edges in this graph, starting with this [Node]. */
val Node?.assignments: List<Assignment>
    get() {
        return this?.allChildren<Node>()?.filterIsInstance<AssignmentHolder>()?.flatMap {
            it.assignments
        } ?: listOf()
    }

/**
 * Returns the [Assignment.value] of the first (by EOG order beginning from) [Assignment] that this
 * variable has as its [Assignment.target] in the scope of the variable.
 */
val VariableDeclaration.firstAssignment: Expression?
    get() {
        val start = this.scope?.astNode ?: return null
        val assignments = start.assignments.filter { (it.target as? Reference)?.refersTo == this }

        // We need to measure the distance between the start and each assignment value
        return assignments
            .map { Pair(it, start.eogDistanceTo(it.value)) }
            .minByOrNull { it.second }
            ?.first
            ?.value
    }

/** Returns the [i]-th item in this list (or null) and casts it to [T]. */
inline operator fun <reified T> List<Node>.invoke(i: Int = 0): T? {
    return this.getOrNull(i) as? T
}

operator fun <N : Expression> Expression?.invoke(): N? {
    return this as? N
}

/** Returns all [CallExpression]s in this graph which call a method with the given [name]. */
fun TranslationResult.callsByName(name: String): List<CallExpression> {
    @Suppress("UNCHECKED_CAST")
    return SubgraphWalker.flattenAST(this).filter { node ->
        node is CallExpression && node.invokes.any { it.name.lastPartsMatch(name) }
    } as List<CallExpression>
}

/** Set of all functions which are called from this function */
val FunctionDeclaration.callees: Set<FunctionDeclaration>
    get() {
        return this.calls
            .map { it.invokes }
            .foldRight(mutableListOf<FunctionDeclaration>()) { l, res ->
                res.addAll(l)
                res
            }
            .toSet()
    }

/** Retrieves the n-th statement of the body of this function declaration. */
operator fun FunctionDeclaration.get(n: Int): Statement? {
    val body = this.body

    if (body is Block) {
        return body[n]
    } else if (n == 0) {
        return body
    }

    return null
}

/** Set of all functions calling [function] */
fun TranslationResult.callersOf(function: FunctionDeclaration): Set<FunctionDeclaration> {
    return this.functions.filter { function in it.callees }.toSet()
}

/** All nodes which depend on this if statement */
fun IfStatement.controls(): List<Node> {
    val result = mutableListOf<Node>()
    result.addAll(SubgraphWalker.flattenAST(this.thenStatement))
    result.addAll(SubgraphWalker.flattenAST(this.elseStatement))
    return result
}

/** All nodes which depend on this if statement */
fun Node.controlledBy(): List<Node> {
    val result = mutableListOf<Node>()
    var checkedNode: Node? = this
    while (checkedNode !is FunctionDeclaration) {
        checkedNode = checkedNode?.astParent
        if (checkedNode == null) {
            break
        }
        if (checkedNode is IfStatement || checkedNode is SwitchStatement) {
            result.add(checkedNode)
        }
    }
    return result
}

/**
 * Returns the expression specifying the dimension (i.e., size) of the array during its
 * initialization.
 */
val SubscriptExpression.arraySize: Expression
    get() =
        (((this.arrayExpression as Reference).refersTo as VariableDeclaration).initializer
                as NewArrayExpression)
            .dimensions[0]

/**
 * This helper function calculates the "distance", i.e., number of EOG edges between this node and
 * the node specified in [to].
 */
private fun Node.eogDistanceTo(to: Node): Int {
    var i = 0
    this.followNextEOG {
        i++
        it.end == to
    }

    return i
}

/**
 * This is a small utility function to "unwrap" a [Reference] that it is wrapped in (multiple)
 * [Expression] nodes. This will only work on expression that only have one "argument" (such as a
 * unary operator), in order to avoid ambiguous results. This can be useful for data-flow analysis,
 * if you want to quickly retrieve the reference that is affected by an operation. For example in
 * C++ it is common to take an address of a variable and cast it into an appropriate type:
 * ```cpp
 * int64_t addr = (int64_t) &a;
 * ```
 *
 * When called on the right-hand side of this assignment, this function will return `a`.
 */
fun Expression?.unwrapReference(): Reference? {
    return when {
        this is Reference -> this
        this is UnaryOperator && (this.operatorCode == "*" || this.operatorCode == "&") ->
            this.input.unwrapReference()
        this is CastExpression -> this.expression.unwrapReference()
        else -> null
    }
}<|MERGE_RESOLUTION|>--- conflicted
+++ resolved
@@ -296,10 +296,7 @@
         if (currentNode.nextFullDFG.isEmpty()) {
             // No further nodes in the path and the path criteria are not satisfied.
             if (collectFailedPaths) failedPaths.add(currentPath)
-<<<<<<< HEAD
             if (!continueAfterHit) continue
-=======
->>>>>>> 3c6411d0
         }
 
         for (next in currentNode.nextFullDFG) {
