/*
 * Copyright (c) 2021, Fraunhofer AISEC. All rights reserved.
 *
 * Licensed under the Apache License, Version 2.0 (the "License");
 * you may not use this file except in compliance with the License.
 * You may obtain a copy of the License at
 *
 *      http://www.apache.org/licenses/LICENSE-2.0
 *
 * Unless required by applicable law or agreed to in writing, software
 * distributed under the License is distributed on an "AS IS" BASIS,
 * WITHOUT WARRANTIES OR CONDITIONS OF ANY KIND, either express or implied.
 * See the License for the specific language governing permissions and
 * limitations under the License.
 *
 *                    $$$$$$\  $$$$$$$\   $$$$$$\
 *                   $$  __$$\ $$  __$$\ $$  __$$\
 *                   $$ /  \__|$$ |  $$ |$$ /  \__|
 *                   $$ |      $$$$$$$  |$$ |$$$$\
 *                   $$ |      $$  ____/ $$ |\_$$ |
 *                   $$ |  $$\ $$ |      $$ |  $$ |
 *                   \$$$$$   |$$ |      \$$$$$   |
 *                    \______/ \__|       \______/
 *
 */
package de.fraunhofer.aisec.cpg.graph

import de.fraunhofer.aisec.cpg.TranslationResult
import de.fraunhofer.aisec.cpg.assumptions.Assumption
import de.fraunhofer.aisec.cpg.assumptions.HasAssumptions
import de.fraunhofer.aisec.cpg.assumptions.addAssumptionDependence
import de.fraunhofer.aisec.cpg.graph.declarations.*
import de.fraunhofer.aisec.cpg.graph.edges.Edge
import de.fraunhofer.aisec.cpg.graph.edges.flows.ControlDependence
import de.fraunhofer.aisec.cpg.graph.edges.flows.FullDataflowGranularity
import de.fraunhofer.aisec.cpg.graph.edges.flows.IndexedDataflowGranularity
import de.fraunhofer.aisec.cpg.graph.scopes.Scope
import de.fraunhofer.aisec.cpg.graph.statements.*
import de.fraunhofer.aisec.cpg.graph.statements.expressions.*
import de.fraunhofer.aisec.cpg.helpers.SubgraphWalker
import de.fraunhofer.aisec.cpg.helpers.identitySetOf
import de.fraunhofer.aisec.cpg.passes.reconstructedImportName
import kotlin.collections.filter
import kotlin.collections.firstOrNull
import kotlin.math.absoluteValue

/**
 * Flattens the AST beginning with this node and returns all nodes of type [T]. For convenience, an
 * optional predicate function [predicate] can be supplied, which will be applied via
 * [Collection.filter]
 *
 * @param stopAtNode Indicates if the node should be stopped at, i.e., we do not visit this node and
 *   its children.
 * @param predicate Indicates if the node should be included in the result.
 */
@JvmOverloads
inline fun <reified T> Node?.allChildren(
    noinline stopAtNode: (Node) -> Boolean = { false },
    noinline predicate: ((T) -> Boolean)? = null,
): List<T> {
    val nodes = SubgraphWalker.flattenAST(this, stopAtNode = stopAtNode)
    val filtered = nodes.filterIsInstance<T>()

    return if (predicate != null) {
        filtered.filter(predicate)
    } else {
        filtered
    }
}

/**
 * Flattens the AST beginning with this node and returns all nodes of type [T]. For convenience, an
 * optional predicate function [predicate] can be supplied, which will be applied via
 * [Collection.filter]
 */
@JvmOverloads
inline fun <reified T> Node?.allChildrenWithOverlays(
    noinline predicate: ((T) -> Boolean)? = null
): List<T> {
    val nodes = SubgraphWalker.flattenAST(this)
    val nodesWithOverlays = nodes + nodes.flatMap { it.overlays }
    val filtered = nodesWithOverlays.filterIsInstance<T>()

    return if (predicate != null) {
        filtered.filter(predicate)
    } else {
        filtered
    }
}

/** Checks, whether this [Node] has any overlays of type [T]. */
inline fun <reified T : OverlayNode> Node.hasOverlay(): Boolean {
    return this.overlays.filterIsInstance<T>().isNotEmpty()
}

/**
 * Returns a list of all [Node]s, starting from the current [Node], which are the beginning of an
 * EOG path created by the [EvaluationOrderGraphPass]. Typical examples include all top-level
 * declarations, such as functions and variables. For a more detailed explanation, see
 * [EOGStarterHolder].
 *
 * While it is in theory possible to retrieve this property from all nodes, most use cases should
 * include retrieving it from either an individual [TranslationUnitDeclaration] or the complete
 * [TranslationResult].
 */
val Node.allEOGStarters: List<Node>
    get() {
        return this.allChildren<EOGStarterHolder>().flatMap { it.eogStarters }.distinct()
    }

/**
 * Returns all EOG starters of this node that have no predecessors in the EOG as well as the node
 * itself if it is an EOG "single", in a way that is has neither a previous nor next EOG edge.
 */
val Node.allUniqueEOGStartersOrSingles: List<Node>
    get() {
        return (allEOGStarters.filter { it.prevEOGEdges.isEmpty() } +
                if (prevEOGEdges.isEmpty() && nextEOGEdges.isEmpty()) {
                    listOf(this)
                } else {
                    emptyList()
                })
            .distinct()
    }

@JvmName("astNodes")
fun Node.ast(): List<Node> {
    return this.ast<Node>()
}

inline fun <reified T : Node> Node.ast(): List<T> {
    val children = SubgraphWalker.getAstChildren(this)

    return children.filterIsInstance<T>()
}

inline fun <reified T : Node> Node.dfgFrom(): List<T> {
    return this.prevDFG.toList().filterIsInstance<T>()
}

/**
 * This function retrieves the [CallExpression]s of [this] by their fully qualified name (FQN). The
 * match is performed on the [CallExpression.reconstructedImportName].
 *
 * @param fqn The fully qualified name of the calls to retrieve.
 * @return A list of [CallExpression] nodes matching the provided FQN.
 */
fun <T : CallExpression> Collection<T>.byFQN(fqn: String): List<T> {
    return this.filter { call -> call.reconstructedImportName.toString() == fqn }
}

/** This function returns the *first* node that matches the name on the supplied list of nodes. */
fun <T : Node> Collection<T>?.byNameOrNull(lookup: String, modifier: SearchModifier): T? {
    return if (modifier == SearchModifier.NONE) {
        this?.firstOrNull { it.name.lastPartsMatch(lookup) }
    } else {
        val nodes = this?.filter { it.name.lastPartsMatch(lookup) } ?: listOf()
        if (nodes.size > 1) {
            throw NoSuchElementException("result is not unique")
        }

        nodes.firstOrNull()
    }
}

enum class SearchModifier {
    NONE,

    /**
     * This search modifier denotes that the result returned by the search needs to be unique. If it
     * is not unique, a [NoSuchElementException] is thrown, even if a `orNull` function is used.
     */
    UNIQUE,
}

/** A shortcut to call [byNameOrNull] using the `[]` syntax. */
operator fun <T : Node> Collection<T>?.get(
    lookup: String,
    modifier: SearchModifier = SearchModifier.NONE,
): T? {
    return this.byNameOrNull(lookup, modifier)
}

/** A shortcut to call [firstOrNull] using the `[]` syntax. */
operator fun <T : Node> Collection<T>?.get(
    predicate: (T) -> Boolean,
    modifier: SearchModifier = SearchModifier.NONE,
): T? {
    return if (modifier == SearchModifier.NONE) {
        return this?.firstOrNull(predicate)
    } else {
        val nodes = this?.filter(predicate) ?: listOf()
        if (nodes.size > 1) {
            throw NoSuchElementException("result is not unique")
        }

        nodes.firstOrNull()
    }
}

/** A shortcut invoke [filter] on a list of nodes. */
operator fun <T : Node> Collection<T>.invoke(predicate: (T) -> Boolean): List<T> {
    return this.filter(predicate)
}

/** A shortcut to filter a list of nodes by their name. */
operator fun <T : Node> Collection<T>.invoke(lookup: String): List<T> {
    // TODO: I'm not sure if it wouldn't be more intuitive to use
    // call.reconstructedImportName.toString().endsWith(lookup) for CallExpressions.
    return this.filter { it.name.lastPartsMatch(lookup) }
}

/**
 * This inline function returns the `n`-th body statement (in AST order) cast as T or `null` if it
 * does not exist or the type does not match.
 *
 * `n` can also be negative; in this case `-1` corresponds to the last statement, `-2` to the second
 * to last and so on.
 *
 * For convenience, `n` defaults to zero, so that the first statement is always easy to fetch.
 */
inline fun <reified T : Statement> FunctionDeclaration.bodyOrNull(n: Int = 0): T? {
    var body = this.body
    return if (body is Block) {
        var statements = body.statements
        var idx =
            if (n < 0) {
                statements.size - n.absoluteValue
            } else {
                n
            }
        return statements.getOrNull(idx) as? T
    } else {
        if (n == 0 && body is T) {
            body
        } else {
            return null
        }
    }
}

/**
 * This inline function returns the `n`-th body statement (in AST order) as specified in T. It
 * throws a [StatementNotFound] exception if it does not exist or match the type.
 *
 * For convenience, `n` defaults to zero, so that the first statement is always easy to fetch.
 */
@Throws(StatementNotFound::class)
inline fun <reified T : Statement> FunctionDeclaration.body(n: Int = 0): T {
    return bodyOrNull(n) ?: throw StatementNotFound()
}

class StatementNotFound : Exception()

class DeclarationNotFound(message: String) : Exception(message)

enum class FailureReason {
    PATH_ENDED,
    STEPS_EXCEEDED,
    HIT_EARLY_TERMINATION,
}

/**
 * This data class represents a path of nodes as some paths are not just lists of edges, but instead
 * can be traversed by a predicate.
 */
data class NodePath(
    val nodes: List<Node>,
    override val assumptions: MutableSet<Assumption> = mutableSetOf(),
) : HasAssumptions {

    /**
     * Adds the [assumptions] attached to the [NodePath] itself and of all [Node] contained in the
     * path.
     */
    override fun collectAssumptions(): Set<Assumption> {
        return super.collectAssumptions() + nodes.flatMap { it.collectAssumptions() }
    }
}

class FulfilledAndFailedPaths(
    val fulfilled: List<NodePath>,
    val failed: List<Pair<FailureReason, NodePath>>,
) {
    operator fun component1(): List<NodePath> = fulfilled

    operator fun component2(): List<Pair<FailureReason, NodePath>> = failed

    operator fun plus(other: FulfilledAndFailedPaths): FulfilledAndFailedPaths {
        return FulfilledAndFailedPaths(this.fulfilled + other.fulfilled, this.failed + other.failed)
    }
}

/**
 * Returns an instance of [FulfilledAndFailedPaths] where [FulfilledAndFailedPaths.fulfilled]
 * contains all possible shortest data flow paths (with [FullDataflowGranularity]) between the end
 * node [this] and the starting node fulfilling [predicate]. The paths are represented as lists of
 * nodes. Paths which do not end at such a node are included in [FulfilledAndFailedPaths.failed].
 *
 * Hence, if "fulfilled" is a non-empty list, a data flow from [this] to such a node is **possible
 * but not mandatory**. If the list "failed" is empty, the data flow is mandatory.
 */
fun Node.followPrevFullDFGEdgesUntilHit(
    collectFailedPaths: Boolean = true,
    findAllPossiblePaths: Boolean = true,
    earlyTermination: (Node, Context) -> Boolean = { _, _ -> false },
    predicate: (Node) -> Boolean,
): FulfilledAndFailedPaths {
    return followDFGEdgesUntilHit(
        collectFailedPaths = collectFailedPaths,
        findAllPossiblePaths = findAllPossiblePaths,
        earlyTermination = earlyTermination,
        predicate = predicate,
        direction = Backward(GraphToFollow.DFG),
        sensitivities = OnlyFullDFG + ContextSensitive,
        scope = Interprocedural(),
    )
}

/**
 * Iterates the prev full DFG edges until there are no more edges available (or until a loop is
 * detected). Returns a list of possible paths (each path is represented by a list of nodes).
 */
fun Node.collectAllPrevFullDFGPaths(): List<NodePath> {
    // We make everything fail to reach the end of the DFG. Then, we use the stuff collected in the
    // failed paths (everything)
    return this.followPrevFullDFGEdgesUntilHit(
            collectFailedPaths = true,
            findAllPossiblePaths = true,
        ) {
            false
        }
        .failed
        .map { it.second }
}

/**
 * Iterates the prev DFG edges until there are no more edges available (or until a loop is
 * detected). Returns a list of possible paths (each path is represented by a list of nodes).
 */
fun Node.collectAllPrevDFGPaths(): List<NodePath> {
    // We make everything fail to reach the end of the DFG. Then, we use the stuff collected in the
    // failed paths (everything)
    return this.followDFGEdgesUntilHit(
            collectFailedPaths = true,
            findAllPossiblePaths = true,
            direction = Backward(GraphToFollow.DFG),
        ) {
            false
        }
        .failed
        .map { it.second }
}

/**
 * Returns an instance of [FulfilledAndFailedPaths] where [FulfilledAndFailedPaths.fulfilled]
 * contains all possible shortest data flow paths between the starting node [this] and the end node
 * fulfilling [predicate]. The paths are represented as lists of nodes. Paths which do not end at
 * such a node are included in [FulfilledAndFailedPaths.failed].
 *
 * Hence, if "fulfilled" is a non-empty list, a data flow from [this] to such a node is **possible
 * but not mandatory**. If the list "failed" is empty, the data flow is mandatory.
 */
fun Node.followEOGEdgesUntilHit(
    collectFailedPaths: Boolean = true,
    findAllPossiblePaths: Boolean = true,
    direction: AnalysisDirection = Forward(GraphToFollow.EOG),
    vararg sensitivities: AnalysisSensitivity = FilterUnreachableEOG + ContextSensitive,
    scope: AnalysisScope = Interprocedural(),
    earlyTermination: (Node, Context) -> Boolean = { _, _ -> false },
    predicate: (Node) -> Boolean,
): FulfilledAndFailedPaths {
    return this.followXUntilHit(
        x = { currentNode, ctx, path, loopingPaths ->
            direction.pickNextStep(
                currentNode,
                scope,
                ctx,
                path,
                loopingPaths,
                sensitivities = sensitivities,
            )
        },
        collectFailedPaths = collectFailedPaths,
        findAllPossiblePaths = findAllPossiblePaths,
        earlyTermination = earlyTermination,
        predicate = predicate,
    )
}

/**
 * Returns an instance of [FulfilledAndFailedPaths] where [FulfilledAndFailedPaths.fulfilled]
 * contains all possible shortest data flow paths between the starting node [this] and the end node
 * fulfilling [predicate]. The paths are represented as lists of nodes. Paths which do not end at
 * such a node are included in [FulfilledAndFailedPaths.failed].
 *
 * Hence, if "fulfilled" is a non-empty list, a data flow from [this] to such a node is **possible
 * but not mandatory**. If the list "failed" is empty, the data flow is mandatory.
 */
fun Node.followDFGEdgesUntilHit(
    collectFailedPaths: Boolean = true,
    findAllPossiblePaths: Boolean = true,
    direction: AnalysisDirection = Forward(GraphToFollow.DFG),
    vararg sensitivities: AnalysisSensitivity = FieldSensitive + ContextSensitive,
    scope: AnalysisScope = Interprocedural(),
    earlyTermination: (Node, Context) -> Boolean = { _, _ -> false },
    predicate: (Node) -> Boolean,
): FulfilledAndFailedPaths {
    return this.followXUntilHit(
        x = { currentNode, ctx, path, loopingPaths ->
            direction.pickNextStep(
                currentNode,
                scope,
                ctx,
                path,
                loopingPaths,
                sensitivities = sensitivities,
            )
        },
        collectFailedPaths = collectFailedPaths,
        findAllPossiblePaths = findAllPossiblePaths,
        earlyTermination = earlyTermination,
        predicate = predicate,
    )
}

/**
 * This class holds the context for the [followXUntilHit] function. It is used to keep track of the
 * current index stack and call stack.
 *
 * This class supports copying to allow for cloning the context when needed. This is needed when we
 * need to follow more than one path at a time, otherwise the different branches would override the
 * stacks.
 */
class Context(
    val indexStack: SimpleStack<IndexedDataflowGranularity> = SimpleStack(),
    val callStack: SimpleStack<CallExpression> = SimpleStack(),
    var steps: Int,
) : HasAssumptions {

    override val assumptions: MutableSet<Assumption> = mutableSetOf()

    fun clone(): Context {
        return Context(indexStack = indexStack.clone(), callStack = callStack.clone(), steps)
    }

    operator fun inc(): Context {
        this.steps++
        return this
    }
}

/** Implementation of a simple stack, based on an [ArrayDeque] */
class SimpleStack<T> {
    private val deque = ArrayDeque<T>()

    val depth: Int
        get() = deque.size

    /** Returns true if the stack is empty. */
    fun isEmpty(): Boolean = deque.isEmpty()

    /** Pushes a new element onto the stack. */
    fun push(newElem: T) {
        deque.addFirst(newElem)
    }

    /** Returns the top element from the stack, without popping it. */
    val top: T?
        get() = deque.firstOrNull()

    /**
     * Pops the top element from the stack, if [elemToPop] is the top element.
     *
     * @return true if the element was popped, false otherwise
     */
    fun popIfOnTop(elemToPop: T): Boolean {
        if (deque.firstOrNull() == elemToPop) {
            deque.removeFirst()
            return true
        }
        return false
    }

    /** Pops the top element from the stack. */
    fun pop(): T = deque.removeFirst()

    /** Clones the stack. */
    fun clone(): SimpleStack<T> {
        return SimpleStack<T>().apply { deque.addAll(this@SimpleStack.deque) }
    }

    override fun equals(other: Any?): Boolean {
        return other is SimpleStack<T> && this.depth == other.depth && this.deque == other.deque
    }

    override fun hashCode(): Int {
        return deque.hashCode()
    }

    fun startsWith(other: SimpleStack<T>): Boolean {
        for ((idx, elem) in other.deque.withIndex()) {
            if (elem != this.deque.getOrNull(idx)) {
                return false
            }
        }
        return true
    }

    operator fun contains(elem: T): Boolean {
        return deque.contains(elem)
    }
}

/**
 * Iterates the next full DFG edges until there are no more edges available (or until a loop is
 * detected). Returns a list of possible paths (each path is represented by a list of nodes).
 */
fun Node.collectAllNextDFGPaths(
    interproceduralAnalysis: Boolean = true,
    contextSensitive: Boolean = true,
): List<NodePath> {
    // We make everything fail to reach the end of the CDG. Then, we use the stuff collected in the
    // failed paths (everything)
    return followDFGEdgesUntilHit(
            collectFailedPaths = true,
            findAllPossiblePaths = true,
            direction = Forward(GraphToFollow.DFG),
            sensitivities =
                if (contextSensitive) {
                    FieldSensitive + ContextSensitive
                } else {
                    arrayOf(FieldSensitive)
                },
            scope =
                if (interproceduralAnalysis) {
                    Interprocedural()
                } else {
                    Intraprocedural()
                },
            predicate = { false },
        )
        .failed
        .map { it.second }
}

/**
 * Iterates the next full DFG edges until there are no more edges available (or until a loop is
 * detected). Returns a list of possible paths (each path is represented by a list of nodes).
 */
fun Node.collectAllNextFullDFGPaths(): List<NodePath> {
    // We make everything fail to reach the end of the CDG. Then, we use the stuff collected in the
    // failed paths (everything)
    return this.followNextFullDFGEdgesUntilHit(
            collectFailedPaths = true,
            findAllPossiblePaths = true,
        ) {
            false
        }
        .failed
        .map { it.second }
}

/**
 * Iterates the next EOG edges until there are no more edges available (or until a loop is
 * detected). Returns a list of possible paths (each path is represented by a list of nodes).
 */
fun Node.collectAllNextEOGPaths(interproceduralAnalysis: Boolean = true): List<NodePath> {
    // We make everything fail to reach the end of the CDG. Then, we use the stuff collected in the
    // failed paths (everything)
    return this.followEOGEdgesUntilHit(
            collectFailedPaths = true,
            findAllPossiblePaths = true,
            scope = if (interproceduralAnalysis) Interprocedural() else Intraprocedural(),
        ) {
            false
        }
        .failed
        .map { it.second }
}

/**
 * Iterates the prev PDG edges until there are no more edges available (or until a loop is
 * detected). Returns a list of possible paths (each path is represented by a list of nodes).
 */
fun Node.collectAllPrevEOGPaths(interproceduralAnalysis: Boolean): List<NodePath> {
    // We make everything fail to reach the end of the CDG. Then, we use the stuff collected in the
    // failed paths (everything)
    return this.followEOGEdgesUntilHit(
            direction = Backward(GraphToFollow.EOG),
            collectFailedPaths = true,
            findAllPossiblePaths = true,
            scope = if (interproceduralAnalysis) Interprocedural() else Intraprocedural(),
        ) {
            false
        }
        .failed
        .map { it.second }
}

/**
 * Iterates the next PDG edges until there are no more edges available (or until a loop is
 * detected). Returns a list of possible paths (each path is represented by a list of nodes).
 */
fun Node.collectAllNextPDGGPaths(): List<NodePath> {
    // We make everything fail to reach the end of the CDG. Then, we use the stuff collected in the
    // failed paths (everything)
    return this.followNextPDGUntilHit(collectFailedPaths = true, findAllPossiblePaths = true) {
            false
        }
        .failed
        .map { it.second }
}

/**
 * Iterates the prev PDG edges until there are no more edges available (or until a loop is
 * detected). Returns a list of possible paths (each path is represented by a list of nodes).
 */
fun Node.collectAllPrevPDGPaths(interproceduralAnalysis: Boolean): List<NodePath> {
    // We make everything fail to reach the end of the CDG. Then, we use the stuff collected in the
    // failed paths (everything)
    return this.followPrevPDGUntilHit(
            collectFailedPaths = true,
            findAllPossiblePaths = true,
            interproceduralAnalysis = interproceduralAnalysis,
        ) {
            false
        }
        .failed
        .map { it.second }
}

/**
 * Iterates the prev CDG edges until there are no more edges available (or until a loop is
 * detected). Returns a list of possible paths (each path is represented by a list of nodes).
 */
fun Node.collectAllPrevCDGPaths(interproceduralAnalysis: Boolean): List<NodePath> {
    // We make everything fail to reach the end of the CDG. Then, we use the stuff collected in the
    // failed paths (everything)
    return this.followPrevCDGUntilHit(
            collectFailedPaths = true,
            findAllPossiblePaths = true,
            interproceduralAnalysis = interproceduralAnalysis,
        ) {
            false
        }
        .failed
        .map { it.second }
}

/**
 * Iterates the next CDG edges until there are no more edges available (or until a loop is
 * detected). Returns a list of possible paths (each path is represented by a list of nodes).
 */
fun Node.collectAllNextCDGPaths(interproceduralAnalysis: Boolean): List<NodePath> {
    // We make everything fail to reach the end of the CDG. Then, we use the stuff collected in the
    // failed paths (everything)
    return this.followNextCDGUntilHit(
            collectFailedPaths = true,
            findAllPossiblePaths = true,
            interproceduralAnalysis = interproceduralAnalysis,
        ) {
            false
        }
        .failed
        .map { it.second }
}

/**
 * Returns an instance of [FulfilledAndFailedPaths] where [FulfilledAndFailedPaths.fulfilled]
 * contains all possible shortest data flow paths (with [ProgramDependencies]) between the starting
 * node [this] and the end node fulfilling [predicate]. The paths are represented as lists of nodes.
 * Paths which do not end at such a node are included in [FulfilledAndFailedPaths.failed].
 *
 * Hence, if "fulfilled" is a non-empty list, a data flow from [this] to such a node is **possible
 * but not mandatory**. If the list "failed" is empty, the data flow is mandatory.
 */
fun Node.followNextPDGUntilHit(
    collectFailedPaths: Boolean = true,
    findAllPossiblePaths: Boolean = true,
    interproceduralAnalysis: Boolean = false,
    earlyTermination: (Node, Context) -> Boolean = { _, _ -> false },
    predicate: (Node) -> Boolean,
): FulfilledAndFailedPaths {
    return followXUntilHit(
        x = { currentNode, ctx, _, loopingPaths ->
            val nextNodes = currentNode.nextPDG.toMutableList()
            if (interproceduralAnalysis) {
                nextNodes.addAll((currentNode as? CallExpression)?.calls ?: listOf())
            }
            nextNodes.map { it to ctx }
        },
        collectFailedPaths = collectFailedPaths,
        findAllPossiblePaths = findAllPossiblePaths,
        earlyTermination = earlyTermination,
        predicate = predicate,
    )
}

/**
 * Returns an instance of [FulfilledAndFailedPaths] where [FulfilledAndFailedPaths.fulfilled]
 * contains all possible shortest data flow paths (with [ControlDependence]) between the starting
 * node [this] and the end node fulfilling [predicate]. The paths are represented as lists of nodes.
 * Paths which do not end at such a node are included in [FulfilledAndFailedPaths.failed].
 *
 * Hence, if "fulfilled" is a non-empty list, a data flow from [this] to such a node is **possible
 * but not mandatory**. If the list "failed" is empty, the data flow is mandatory.
 */
fun Node.followNextCDGUntilHit(
    collectFailedPaths: Boolean = true,
    findAllPossiblePaths: Boolean = true,
    interproceduralAnalysis: Boolean = false,
    earlyTermination: (Node, Context) -> Boolean = { _, _ -> false },
    predicate: (Node) -> Boolean,
): FulfilledAndFailedPaths {
    return followXUntilHit(
        x = { currentNode, ctx, _, loopingPaths ->
            val nextNodes = currentNode.nextCDG.toMutableList()
            if (interproceduralAnalysis) {
                nextNodes.addAll((currentNode as? CallExpression)?.calls ?: listOf())
            }
            nextNodes.map { it to ctx }
        },
        collectFailedPaths = collectFailedPaths,
        findAllPossiblePaths = findAllPossiblePaths,
        earlyTermination = earlyTermination,
        predicate = predicate,
    )
}

/**
 * Returns an instance of [FulfilledAndFailedPaths] where [FulfilledAndFailedPaths.fulfilled]
 * contains all possible shortest data flow paths (with [ProgramDependencies]) between the starting
 * node [this] and the end node fulfilling [predicate] (backwards analysis). The paths are
 * represented as lists of nodes. Paths which do not end at such a node are included in
 * [FulfilledAndFailedPaths.failed].
 *
 * Hence, if "fulfilled" is a non-empty list, a CDG path from [this] to such a node is **possible
 * but not mandatory**. If the list "failed" is empty, the data flow is mandatory.
 */
fun Node.followPrevPDGUntilHit(
    collectFailedPaths: Boolean = true,
    findAllPossiblePaths: Boolean = true,
    interproceduralAnalysis: Boolean = false,
    interproceduralMaxDepth: Int? = null,
    earlyTermination: (Node, Context) -> Boolean = { _, _ -> false },
    predicate: (Node) -> Boolean,
): FulfilledAndFailedPaths {
    return followXUntilHit(
        x = { currentNode, ctx, _, loopingPaths ->
            val nextNodes = currentNode.prevPDG.toMutableList()
            if (interproceduralAnalysis) {
                nextNodes.addAll(
                    (currentNode as? FunctionDeclaration)?.usages?.mapNotNull {
                        val result =
                            if (interproceduralMaxDepth?.let { ctx.callStack.depth >= it } != true)
                                it.astParent as? CallExpression
                            else null
                        result?.let { ctx.callStack.push(it) }
                        result
                    } ?: listOf()
                )
            }
            nextNodes.map { it to ctx }
        },
        collectFailedPaths = collectFailedPaths,
        findAllPossiblePaths = findAllPossiblePaths,
        earlyTermination = earlyTermination,
        predicate = predicate,
    )
}

/**
 * Returns an instance of [FulfilledAndFailedPaths] where [FulfilledAndFailedPaths.fulfilled]
 * contains all possible shortest data flow paths (with [ControlDependence]) between the starting
 * node [this] and the end node fulfilling [predicate] (backwards analysis). The paths are
 * represented as lists of nodes. Paths which do not end at such a node are included in
 * [FulfilledAndFailedPaths.failed].
 *
 * Hence, if "fulfilled" is a non-empty list, a CDG path from [this] to such a node is **possible
 * but not mandatory**. If the list "failed" is empty, the data flow is mandatory.
 */
fun Node.followPrevCDGUntilHit(
    collectFailedPaths: Boolean = true,
    findAllPossiblePaths: Boolean = true,
    interproceduralAnalysis: Boolean = false,
    interproceduralMaxDepth: Int? = null,
    earlyTermination: (Node, Context) -> Boolean = { _, _ -> false },
    predicate: (Node) -> Boolean,
): FulfilledAndFailedPaths {
    return followXUntilHit(
        x = { currentNode, ctx, _, loopingPaths ->
            val nextNodes = currentNode.prevCDG.toMutableList()
            if (interproceduralAnalysis) {
                nextNodes.addAll(
                    (currentNode as? FunctionDeclaration)?.usages?.mapNotNull {
                        val result =
                            if (interproceduralMaxDepth?.let { ctx.callStack.depth >= it } != true)
                                it.astParent as? CallExpression
                            else null
                        result?.let { ctx.callStack.push(it) }
                        result
                    } ?: listOf()
                )
            }
            nextNodes.map { it to ctx }
        },
        collectFailedPaths = collectFailedPaths,
        findAllPossiblePaths = findAllPossiblePaths,
        earlyTermination = earlyTermination,
        predicate = predicate,
    )
}

/**
 * Returns an instance of [FulfilledAndFailedPaths] where [FulfilledAndFailedPaths.fulfilled]
 * contains all possible shortest data flow paths (with [x] specifying how to fetch more nodes)
 * between the starting node [this] and the end node fulfilling [predicate] (backwards analysis).
 * The paths are represented as lists of nodes. Paths which do not end at such a node are included
 * in [FulfilledAndFailedPaths.failed].
 *
 * Hence, if "fulfilled" is a non-empty list, a path from [this] to such a node is **possible but
 * not mandatory**. If the list "failed" is empty, the path is mandatory.
 */
fun Node.followXUntilHit(
    x:
        (Node, Context, List<Pair<Node, Context>>, MutableList<NodePath>) -> Collection<
                Pair<Node, Context>
            >,
    collectFailedPaths: Boolean = true,
    findAllPossiblePaths: Boolean = true,
    context: Context = Context(steps = 0),
    earlyTermination: (Node, Context) -> Boolean,
    predicate: (Node) -> Boolean,
): FulfilledAndFailedPaths {
    // Looks complicated but at least it's not recursive...
    // result: List of paths (between from and to)
    val fulfilledPaths = mutableListOf<NodePath>()
    // failedPaths: All the paths which do not satisfy "predicate"
    val failedPaths = mutableListOf<Pair<FailureReason, NodePath>>()
    val loopingPaths = mutableListOf<NodePath>()
    // The list of paths where we're not done yet.
    val worklist = identitySetOf<List<Pair<Node, Context>>>()
    worklist.add(listOf(this to context)) // We start only with the "from" node (=this)

    val alreadySeenNodes = mutableSetOf<Pair<Node, Context>>()
    // First check if the current node satisfies the predicate.
    // If it does, we consider this path fulfilled and skip further traversal.
    if (predicate(this)) {
        fulfilledPaths.add(NodePath(mutableListOf(this)).addAssumptionDependence(this))
        return FulfilledAndFailedPaths(fulfilledPaths.toSet().toList(), failedPaths)
    }
    while (worklist.isNotEmpty()) {
        val currentPath = worklist.maxBy { it.size }
        worklist.remove(currentPath)
        val currentNode = currentPath.last().first
        val currentContext = currentPath.last().second
        alreadySeenNodes.add(currentNode to currentContext)
        val currentPathNodes = currentPath.map { it.first }
        // The last node of the path is where we continue. We get all of its outgoing CDG edges and
        // follow them
        val nextNodes = x(currentNode, currentContext, currentPath, loopingPaths)

        // No further nodes in the path and the path criteria are not satisfied.
        if (nextNodes.isEmpty() && collectFailedPaths) {
            // TODO: How to determine if this path is really at the end or if it exceeded the number
            // of steps?
            failedPaths.add(
                FailureReason.PATH_ENDED to
                    NodePath(currentPath.map { it.first })
                        .addAssumptionDependence(currentPath.map { it.second }.toList())
            )
        }

        for ((next, newContext) in nextNodes) {
            // Copy the path for each outgoing edge and add the next node
            if (predicate(next)) {
                // We ended up in the node fulfilling "predicate", so we're done for this path. Add
                // the path to the results.
                fulfilledPaths.add(
                    NodePath(currentPathNodes.toMutableList() + next)
                        .addAssumptionDependence(currentPath.map { it.second } + newContext)
                )
                continue // Don't add this path anymore. The requirement is satisfied.
            }
            if (earlyTermination(next, currentContext)) {
                failedPaths.add(
                    FailureReason.HIT_EARLY_TERMINATION to
                        NodePath(currentPath.map { it.first } + next)
                            .addAssumptionDependence(currentPath.map { it.second } + newContext)
                )
                continue // Don't add this path anymore. We already failed.
            }
            // The next node is new in the current path (i.e., there's no loop), so we add the path
            // with the next step to the worklist.
            if (
                !isNodeWithCallStackInPath(next, newContext, currentPath) &&
                    (findAllPossiblePaths ||
                        (!isNodeWithCallStackInPath(next, newContext, alreadySeenNodes) &&
                            worklist.none { isNodeWithCallStackInPath(next, newContext, it) }))
            ) {
                worklist.add(currentPath.toMutableList() + (next to newContext.inc()))
            } else {
                // There's a loop.
                loopingPaths.add(
                    NodePath(currentPathNodes + next)
                        .addAssumptionDependence(currentPath.map { it.second } + newContext)
                )
            }
        }
    }

    val failedLoops =
        loopingPaths
            .filter { path ->
                fulfilledPaths.none {
                    it.nodes.size > path.nodes.size &&
                        it.nodes.subList(0, path.nodes.size - 1) == path.nodes
                } &&
                    failedPaths.none {
                        it.second.nodes.size > path.nodes.size &&
                            it.second.nodes.subList(0, path.nodes.size - 1) == path.nodes
                    }
            }
            .map { FailureReason.PATH_ENDED to it }

    return FulfilledAndFailedPaths(
        fulfilledPaths.toSet().toList(),
        (failedPaths + failedLoops).toSet().toList().map { Pair(it.first, it.second) },
    )
}

/**
 * Checks if the [node] is already in the [path] and if the last element on the call stack reaching
 * it is the same in [context] and in the [path]. This serves as an indication of a loop. We need
 * this to differentiate that a node (e.g., function declaration) can be visited through multiple
 * paths, e.g., if there are subsequent calls to the same function without indicating a loop.
 */
fun isNodeWithCallStackInPath(
    node: Node,
    context: Context,
    path: Collection<Pair<Node, Context>>,
): Boolean {
<<<<<<< HEAD
    return path.any {
        it.first == node && context.callStack == it.second.callStack
        // context.callStack.top?.let { top -> top in it.second.callStack } != false
    }
=======
    return path.any { it.first == node && context.callStack == it.second.callStack }
>>>>>>> 27116263
}

/**
 * Returns an instance of [FulfilledAndFailedPaths] where [FulfilledAndFailedPaths.fulfilled]
 * contains all possible shortest data flow paths (with [FullDataflowGranularity]) between the
 * starting node [this] and the end node fulfilling [predicate]. The paths are represented as lists
 * of nodes. Paths which do not end at such a node are included in [FulfilledAndFailedPaths.failed].
 *
 * Hence, if "fulfilled" is a non-empty list, a data flow from [this] to such a node is **possible
 * but not mandatory**. If the list "failed" is empty, the data flow is mandatory.
 */
fun Node.followNextFullDFGEdgesUntilHit(
    collectFailedPaths: Boolean = true,
    findAllPossiblePaths: Boolean = true,
    earlyTermination: (Node, Context) -> Boolean = { _, _ -> false },
    predicate: (Node) -> Boolean,
): FulfilledAndFailedPaths {
    return followDFGEdgesUntilHit(
        collectFailedPaths = collectFailedPaths,
        findAllPossiblePaths = findAllPossiblePaths,
        earlyTermination = earlyTermination,
        predicate = predicate,
        direction = Forward(GraphToFollow.DFG),
        sensitivities = OnlyFullDFG + ContextSensitive,
        scope = Interprocedural(),
    )
}

/**
 * Returns a [Collection] of last nodes in the EOG of this [FunctionDeclaration]. If there's no
 * function body, it will return a list of this function declaration. This function does not
 * propagate assumptions currently.
 */
val FunctionDeclaration.lastEOGNodes: Collection<Node>
    get() {
        val lastEOG = collectAllNextEOGPaths(false).flatMap { it.nodes.last().prevEOGEdges }
        return if (lastEOG.isEmpty()) {
            // In some cases, we do not have a body, so we have to jump directly to the
            // function declaration.
            listOf(this)
        } else lastEOG.filter { it.unreachable != true }.map { it.start }
    }

/** Returns only potentially reachable previous EOG edges. */
val Node.reachablePrevEOG: Collection<Node>
    get() = this.prevEOGEdges.filter { it.unreachable != true }.map { it.start }

/** Returns only potentially reachable previous EOG edges. */
val Node.reachableNextEOG: Collection<Node>
    get() = this.nextEOGEdges.filter { it.unreachable != true }.map { it.end }

/**
 * Returns a list of edges which are from the evaluation order between the starting node [this] and
 * an edge fulfilling [predicate]. If the return value is not `null`, a path from [this] to such an
 * edge is **possible but not mandatory**.
 *
 * It returns only a single possible path even if multiple paths are possible.
 */
fun Node.followNextEOG(predicate: (Edge<*>) -> Boolean): List<Edge<*>>? {
    val path = mutableListOf<Edge<*>>()

    for (edge in this.nextEOGEdges.filter { it.unreachable != true }) {
        val target = edge.end

        path.add(edge)

        if (predicate(edge)) {
            return path
        }

        val subPath = target.followNextEOG(predicate)
        if (subPath != null) {
            path.addAll(subPath)

            return path
        }
    }

    return null
}

/**
 * Returns a list of edges which are from the evaluation order between the starting node [this] and
 * an edge fulfilling [predicate]. If the return value is not `null`, a path from [this] to such an
 * edge is **possible but not mandatory**.
 *
 * It returns only a single possible path even if multiple paths are possible.
 */
fun Node.followPrevEOG(predicate: (Edge<*>) -> Boolean): List<Edge<*>>? {
    val path = mutableListOf<Edge<*>>()

    for (edge in this.prevEOGEdges.filter { it.unreachable != true }) {
        val source = edge.start

        path.add(edge)

        if (predicate(edge)) {
            return path
        }

        val subPath = source.followPrevEOG(predicate)
        if (subPath != null) {
            path.addAll(subPath)

            return path
        }
    }

    return null
}

/**
 * Returns a list of nodes which are a data flow path (with [FullDataflowGranularity]) between the
 * starting node [this] and the end node fulfilling [predicate]. If the return value is not `null`,
 * a data flow from [this] to such a node is **possible but not mandatory**.
 *
 * It returns only a single possible path even if multiple paths are possible.
 */
fun Node.followPrevFullDFG(predicate: (Node) -> Boolean): NodePath? {
    return followPrevFullDFGEdgesUntilHit(
            collectFailedPaths = false,
            findAllPossiblePaths = false,
            predicate = predicate,
        )
        .fulfilled
        .minByOrNull { it.nodes.size }
}

/**
 * Returns a list of nodes which are a data flow path (with [FullDataflowGranularity]) between the
 * starting node [this] and the end node fulfilling [predicate]. If the return value is not `null`,
 * a data flow from [this] to such a node is **possible but not mandatory**.
 *
 * It returns only a single possible path even if multiple paths are possible.
 */
fun Node.followPrevDFG(predicate: (Node) -> Boolean): NodePath? {
    return followDFGEdgesUntilHit(
            collectFailedPaths = false,
            findAllPossiblePaths = false,
            predicate = predicate,
            direction = Backward(GraphToFollow.DFG),
        )
        .fulfilled
        .minByOrNull { it.nodes.size }
}

/** Returns all [Node] children in the AST-subgraph, starting with this [Node]. */
val Node?.nodes: List<Node>
    get() = this.allChildren()

/** Returns all [CallExpression] children in this graph, starting with this [Node]. */
val Node?.calls: List<CallExpression>
    get() = this.allChildren()

/** Returns all [OperatorCallExpression] children in this graph, starting with this [Node]. */
val Node?.operatorCalls: List<OperatorCallExpression>
    get() = this.allChildren()

/** Returns all [MemberCallExpression] children in this graph, starting with this [Node]. */
val Node?.mcalls: List<MemberCallExpression>
    get() = this.allChildren()

/** Returns all [CastExpression] children in this graph, starting with this [Node]. */
val Node?.casts: List<CastExpression>
    get() = this.allChildren()

/** Returns all [MethodDeclaration] children in this graph, starting with this [Node]. */
val Node?.methods: List<MethodDeclaration>
    get() = this.allChildren()

/** Returns all [OperatorDeclaration] children in this graph, starting with this [Node]. */
val Node?.operators: List<OperatorDeclaration>
    get() = this.allChildren()

/** Returns all [FieldDeclaration] children in this graph, starting with this [Node]. */
val Node?.fields: List<FieldDeclaration>
    get() = this.allChildren()

/** Returns all [ParameterDeclaration] children in this graph, starting with this [Node]. */
val Node?.parameters: List<ParameterDeclaration>
    get() = this.allChildren()

/** Returns all [FunctionDeclaration] children in this graph, starting with this [Node]. */
val Node?.functions: List<FunctionDeclaration>
    get() = this.allChildren()

/** Returns all [RecordDeclaration] children in this graph, starting with this [Node]. */
val Node?.records: List<RecordDeclaration>
    get() = this.allChildren()

/** Returns all [RecordDeclaration] children in this graph, starting with this [Node]. */
val Node?.namespaces: List<NamespaceDeclaration>
    get() = this.allChildren()

/** Returns all [ImportDeclaration] children in this graph, starting with this [Node]. */
val Node?.imports: List<ImportDeclaration>
    get() = this.allChildren()

/** Returns all [VariableDeclaration] children in this graph, starting with this [Node]. */
val Node?.variables: List<VariableDeclaration>
    get() = this.allChildren()

/** Returns all [Literal] children in this graph, starting with this [Node]. */
val Node?.literals: List<Literal<*>>
    get() = this.allChildren()

/** Returns all [Block] child edges in this graph, starting with this [Node]. */
val Node?.blocks: List<Block>
    get() = this.allChildren()

/** Returns all [Reference] children in this graph, starting with this [Node]. */
val Node?.refs: List<Reference>
    get() = this.allChildren()

/** Returns all [MemberExpression] children in this graph, starting with this [Node]. */
val Node?.memberExpressions: List<MemberExpression>
    get() = this.allChildren()

/** Returns all [Statement] child edges in this graph, starting with this [Node]. */
val Node?.statements: List<Statement>
    get() = this.allChildren()

/** Returns all [ForStatement] child edges in this graph, starting with this [Node]. */
val Node?.forLoops: List<ForStatement>
    get() = this.allChildren()

/** Returns all [TryStatement] child edges in this graph, starting with this [Node]. */
val Node?.trys: List<TryStatement>
    get() = this.allChildren()

/** Returns all [ThrowExpression] child edges in this graph, starting with this [Node]. */
val Node?.throws: List<ThrowExpression>
    get() = this.allChildren()

/** Returns all [ForEachStatement] child edges in this graph, starting with this [Node]. */
val Node?.forEachLoops: List<ForEachStatement>
    get() = this.allChildren()

/** Returns all [SwitchStatement] child edges in this graph, starting with this [Node]. */
val Node?.switches: List<SwitchStatement>
    get() = this.allChildren()

/** Returns all [WhileStatement] child edges in this graph, starting with this [Node]. */
val Node?.whileLoops: List<WhileStatement>
    get() = this.allChildren()

/** Returns all [DoStatement] child edges in this graph, starting with this [Node]. */
val Node?.doLoops: List<DoStatement>
    get() = this.allChildren()

/** Returns all [BreakStatement] child edges in this graph, starting with this [Node]. */
val Node?.breaks: List<BreakStatement>
    get() = this.allChildren()

/** Returns all [ContinueStatement] child edges in this graph, starting with this [Node]. */
val Node?.continues: List<ContinueStatement>
    get() = this.allChildren()

/** Returns all [IfStatement] child edges in this graph, starting with this [Node]. */
val Node?.ifs: List<IfStatement>
    get() = this.allChildren()

/** Returns all [LabelStatement] child edges in this graph, starting with this [Node]. */
val Node?.labels: List<LabelStatement>
    get() = this.allChildren()

/** Returns all [ReturnStatement] child edges in this graph, starting with this [Node]. */
val Node?.returns: List<ReturnStatement>
    get() = this.allChildren()

/** Returns all [AssignExpression] child edges in this graph, starting with this [Node]. */
val Node?.assigns: List<AssignExpression>
    get() = this.allChildren()

/**
 * This function tries to find the first parent node of type [T] that satisfies the optional
 * condition specified in [predicate]. If [predicate] is `null`, the first AST parent node of type
 * [T] is returned. It starts searching in [this], moving upwards using the [Node.astParent]
 * attribute.
 *
 * @param predicate the optional search predicate
 */
inline fun <reified T : Node> Node.firstParentOrNull(
    noinline predicate: ((T) -> Boolean)? = null
): T? {

    // start at searchNodes parent
    var node = this.astParent

    while (node != null) {
        if (node is T && (predicate == null || predicate(node))) {
            return node
        }

        // go upwards in the ast tree
        node = node.astParent
    }

    return null
}

/**
 * This function tries to find the first parent scope of type [T] that satisfies the optional
 * condition specified in [predicate]. If [predicate] is `null`, the first parent scope of type [T]
 * is returned. It starts searching in [this], moving upwards using the [Scope.parent] attribute.
 *
 * If no parent scope matches the predicate, null is returned.
 *
 * @param predicate The predicate optional to match the parent scope against
 */
inline fun <reified T : Scope> Scope.firstScopeParentOrNull(
    noinline predicate: ((T) -> Boolean)? = null
): T? {
    var scope = this.parent
    while (scope != null) {
        if (scope is T && (predicate == null || predicate(scope))) {
            return scope
        }

        // go upwards in the scope tree
        scope = scope.parent
    }

    return null
}

/**
 * Return all [ProblemNode] children in this graph (either stored directly or in
 * [Node.additionalProblems]), starting with this [Node].
 */
val Node?.problems: List<ProblemNode>
    get() {
        val relevantNodes =
            this.allChildren<Node> { it is ProblemNode || it.additionalProblems.isNotEmpty() }

        val result = mutableListOf<ProblemNode>()

        relevantNodes.forEach {
            if (it.additionalProblems.isNotEmpty()) {
                result += it.additionalProblems
            }
            if (it is ProblemNode) {
                result += it
            }
        }

        return result
    }

/** Returns all [Assignment] child edges in this graph, starting with this [Node]. */
val Node?.assignments: List<Assignment>
    get() {
        return this?.allChildren<Node>()?.filterIsInstance<AssignmentHolder>()?.flatMap {
            it.assignments
        } ?: listOf()
    }

/**
 * Returns the [Assignment.value] of the first (by EOG order beginning from) [Assignment] that this
 * variable has as its [Assignment.target] in the scope of the variable.
 */
val VariableDeclaration.firstAssignment: Expression?
    get() {
        val start = this.scope?.astNode ?: return null
        val assignments = start.assignments.filter { (it.target as? Reference)?.refersTo == this }

        // We need to measure the distance between the start and each assignment value
        return assignments
            .map { Pair(it, start.eogDistanceTo(it.value)) }
            .minByOrNull { it.second }
            ?.first
            ?.value
    }

/** Returns the [i]-th item in this list (or null) and casts it to [T]. */
inline operator fun <reified T> List<Node>.invoke(i: Int = 0): T? {
    return this.getOrNull(i) as? T
}

operator fun <N : Expression> Expression?.invoke(): N? {
    return this as? N
}

/** Returns all [CallExpression]s in this graph which call a method with the given [name]. */
fun TranslationResult.callsByName(name: String): List<CallExpression> {
    @Suppress("UNCHECKED_CAST")
    return SubgraphWalker.flattenAST(this).filter { node ->
        node is CallExpression && node.invokes.any { it.name.lastPartsMatch(name) }
    } as List<CallExpression>
}

/** Set of all functions which are called from this function */
val FunctionDeclaration.callees: Set<FunctionDeclaration>
    get() {
        return this.calls
            .map { it.invokes }
            .foldRight(mutableListOf<FunctionDeclaration>()) { l, res ->
                res.addAll(l)
                res
            }
            .toSet()
    }

/** Retrieves the n-th statement of the body of this function declaration. */
operator fun FunctionDeclaration.get(n: Int): Statement? {
    val body = this.body

    if (body is Block) {
        return body[n]
    } else if (n == 0) {
        return body
    }

    return null
}

/** Set of all functions calling [function] */
fun TranslationResult.callersOf(function: FunctionDeclaration): Set<FunctionDeclaration> {
    return this.functions.filter { function in it.callees }.toSet()
}

/** All nodes which depend on this if statement */
fun IfStatement.controls(): List<Node> {
    val result = mutableListOf<Node>()
    result.addAll(SubgraphWalker.flattenAST(this.thenStatement))
    result.addAll(SubgraphWalker.flattenAST(this.elseStatement))
    return result
}

/** All nodes which depend on this if statement */
fun Node.controlledBy(): List<Node> {
    val result = mutableListOf<Node>()
    var checkedNode: Node? = this
    while (checkedNode !is FunctionDeclaration) {
        checkedNode = checkedNode?.astParent
        if (checkedNode == null) {
            break
        }
        if (checkedNode is IfStatement || checkedNode is SwitchStatement) {
            result.add(checkedNode)
        }
    }
    return result
}

/**
 * Returns the expression specifying the dimension (i.e., size) of the array during its
 * initialization.
 */
val SubscriptExpression.arraySize: Expression
    get() =
        (((this.arrayExpression as Reference).refersTo as VariableDeclaration).initializer
                as NewArrayExpression)
            .dimensions[0]

/**
 * This helper function calculates the "distance", i.e., number of EOG edges between this node and
 * the node specified in [to].
 */
private fun Node.eogDistanceTo(to: Node): Int {
    var i = 0
    this.followNextEOG {
        i++
        it.end == to
    }

    return i
}

/**
 * This is a small utility function to "unwrap" a [Reference] that it is wrapped in (multiple)
 * [Expression] nodes. This will only work on expression that only have one "argument" (such as a
 * unary operator), in order to avoid ambiguous results. This can be useful for data-flow analysis,
 * if you want to quickly retrieve the reference that is affected by an operation. For example in
 * C++ it is common to take an address of a variable and cast it into an appropriate type:
 * ```cpp
 * int64_t addr = (int64_t) &a;
 * ```
 *
 * When called on the right-hand side of this assignment, this function will return `a`.
 */
fun Expression?.unwrapReference(): Reference? {
    return when {
        this is Reference -> this
        this is UnaryOperator && (this.operatorCode == "*" || this.operatorCode == "&") ->
            this.input.unwrapReference()

        this is CastExpression -> this.expression.unwrapReference()
        else -> null
    }
}

/** Returns the [TranslationUnitDeclaration] where this node is located in. */
val Node.translationUnit: TranslationUnitDeclaration?
    get() {
        return this as? TranslationUnitDeclaration
            ?: firstParentOrNull<TranslationUnitDeclaration>()
    }

/** Returns the [TranslationResult] where this node is located in. */
val Node.translationResult: TranslationResult?
    get() {
        return this as? TranslationResult ?: firstParentOrNull<TranslationResult>()
    }

/** Returns the [Component] where this node is located in. */
val Node.component: Component?
    get() {
        return this as? Component ?: firstParentOrNull<Component>()
    }

/**
 * This helper function be used to find out if a particular expression (usually a [CallExpression]
 * or a [Reference]) is imported through a [ImportDeclaration].
 *
 * It returns a [Pair], with the [Pair.first] being a boolean value whether it was imported and
 * [Pair.second] the [ImportDeclaration] if applicable.
 */
val Expression.importedFrom: List<ImportDeclaration>
    get() {
        if (this is CallExpression) {
            return this.callee.importedFrom
        } else if (this is MemberExpression) {
            return this.base.importedFrom
        } else if (this is Reference) {
            val imports = this.translationUnit.imports

            return if (name.parent == null) {
                // If the name does not have a parent, this reference could directly be the name
                // of an import, let's check
                imports.filter { it.import.lastPartsMatch(name) }
            } else {
                // Otherwise, the parent name could be the import
                imports.filter { it.import == this.name.parent }
            } ?: listOf<ImportDeclaration>()
        }

        return listOf<ImportDeclaration>()
    }

/**
 * Determines whether the expression is imported from another source.
 *
 * This property evaluates to `true` if the expression originates from an external or supplemental
 * source by checking if the [importedFrom] property contains any entries. Otherwise, it evaluates
 * to `false`.
 */
val Expression.isImported: Boolean
    get() {
        return this.importedFrom.isNotEmpty()
    }<|MERGE_RESOLUTION|>--- conflicted
+++ resolved
@@ -941,14 +941,7 @@
     context: Context,
     path: Collection<Pair<Node, Context>>,
 ): Boolean {
-<<<<<<< HEAD
-    return path.any {
-        it.first == node && context.callStack == it.second.callStack
-        // context.callStack.top?.let { top -> top in it.second.callStack } != false
-    }
-=======
     return path.any { it.first == node && context.callStack == it.second.callStack }
->>>>>>> 27116263
 }
 
 /**
