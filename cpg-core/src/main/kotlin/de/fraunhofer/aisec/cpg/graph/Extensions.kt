/*
 * Copyright (c) 2021, Fraunhofer AISEC. All rights reserved.
 *
 * Licensed under the Apache License, Version 2.0 (the "License");
 * you may not use this file except in compliance with the License.
 * You may obtain a copy of the License at
 *
 *      http://www.apache.org/licenses/LICENSE-2.0
 *
 * Unless required by applicable law or agreed to in writing, software
 * distributed under the License is distributed on an "AS IS" BASIS,
 * WITHOUT WARRANTIES OR CONDITIONS OF ANY KIND, either express or implied.
 * See the License for the specific language governing permissions and
 * limitations under the License.
 *
 *                    $$$$$$\  $$$$$$$\   $$$$$$\
 *                   $$  __$$\ $$  __$$\ $$  __$$\
 *                   $$ /  \__|$$ |  $$ |$$ /  \__|
 *                   $$ |      $$$$$$$  |$$ |$$$$\
 *                   $$ |      $$  ____/ $$ |\_$$ |
 *                   $$ |  $$\ $$ |      $$ |  $$ |
 *                   \$$$$$   |$$ |      \$$$$$   |
 *                    \______/ \__|       \______/
 *
 */
package de.fraunhofer.aisec.cpg.graph

import de.fraunhofer.aisec.cpg.TranslationResult
import de.fraunhofer.aisec.cpg.graph.declarations.*
import de.fraunhofer.aisec.cpg.graph.edges.Edge
import de.fraunhofer.aisec.cpg.graph.edges.flows.ControlDependence
import de.fraunhofer.aisec.cpg.graph.edges.flows.FullDataflowGranularity
import de.fraunhofer.aisec.cpg.graph.edges.flows.IndexedDataflowGranularity
import de.fraunhofer.aisec.cpg.graph.scopes.Scope
import de.fraunhofer.aisec.cpg.graph.statements.*
import de.fraunhofer.aisec.cpg.graph.statements.expressions.*
import de.fraunhofer.aisec.cpg.helpers.SubgraphWalker
import de.fraunhofer.aisec.cpg.helpers.identitySetOf
import kotlin.collections.filter
import kotlin.collections.firstOrNull
import kotlin.math.absoluteValue

/**
 * Flattens the AST beginning with this node and returns all nodes of type [T]. For convenience, an
 * optional predicate function [predicate] can be supplied, which will be applied via
 * [Collection.filter]
 */
@JvmOverloads
inline fun <reified T> Node?.allChildren(noinline predicate: ((T) -> Boolean)? = null): List<T> {
    val nodes = SubgraphWalker.flattenAST(this)
    val filtered = nodes.filterIsInstance<T>()

    return if (predicate != null) {
        filtered.filter(predicate)
    } else {
        filtered
    }
}

/**
 * Flattens the AST beginning with this node and returns all nodes of type [T]. For convenience, an
 * optional predicate function [predicate] can be supplied, which will be applied via
 * [Collection.filter]
 */
@JvmOverloads
inline fun <reified T> Node?.allChildrenWithOverlays(
    noinline predicate: ((T) -> Boolean)? = null
): List<T> {
    val nodes = SubgraphWalker.flattenAST(this)
    val nodesWithOverlays = nodes + nodes.flatMap { it.overlays }
    val filtered = nodesWithOverlays.filterIsInstance<T>()

    return if (predicate != null) {
        filtered.filter(predicate)
    } else {
        filtered
    }
}

/**
 * Returns a list of all [Node]s, starting from the current [Node], which are the beginning of an
 * EOG path created by the [EvaluationOrderGraphPass]. Typical examples include all top-level
 * declarations, such as functions and variables. For a more detailed explanation, see
 * [EOGStarterHolder].
 *
 * While it is in theory possible to retrieve this property from all nodes, most use cases should
 * include retrieving it from either an individual [TranslationUnitDeclaration] or the complete
 * [TranslationResult].
 */
val Node.allEOGStarters: List<Node>
    get() {
        return this.allChildren<EOGStarterHolder>().flatMap { it.eogStarters }.distinct()
    }

@JvmName("astNodes")
fun Node.ast(): List<Node> {
    return this.ast<Node>()
}

inline fun <reified T : Node> Node.ast(): List<T> {
    val children = SubgraphWalker.getAstChildren(this)

    return children.filterIsInstance<T>()
}

inline fun <reified T : Node> Node.dfgFrom(): List<T> {
    return this.prevDFG.toList().filterIsInstance<T>()
}

/** This function returns the *first* node that matches the name on the supplied list of nodes. */
fun <T : Node> Collection<T>?.byNameOrNull(lookup: String, modifier: SearchModifier): T? {
    return if (modifier == SearchModifier.NONE) {
        this?.firstOrNull { it.name.lastPartsMatch(lookup) }
    } else {
        val nodes = this?.filter { it.name.lastPartsMatch(lookup) } ?: listOf()
        if (nodes.size > 1) {
            throw NoSuchElementException("result is not unique")
        }

        nodes.firstOrNull()
    }
}

enum class SearchModifier {
    NONE,

    /**
     * This search modifier denotes that the result returned by the search needs to be unique. If it
     * is not unique, a [NoSuchElementException] is thrown, even if a `orNull` function is used.
     */
    UNIQUE,
}

/** A shortcut to call [byNameOrNull] using the `[]` syntax. */
operator fun <T : Node> Collection<T>?.get(
    lookup: String,
    modifier: SearchModifier = SearchModifier.NONE,
): T? {
    return this.byNameOrNull(lookup, modifier)
}

/** A shortcut to call [firstOrNull] using the `[]` syntax. */
operator fun <T : Node> Collection<T>?.get(
    predicate: (T) -> Boolean,
    modifier: SearchModifier = SearchModifier.NONE,
): T? {
    return if (modifier == SearchModifier.NONE) {
        return this?.firstOrNull(predicate)
    } else {
        val nodes = this?.filter(predicate) ?: listOf()
        if (nodes.size > 1) {
            throw NoSuchElementException("result is not unique")
        }

        nodes.firstOrNull()
    }
}

/** A shortcut invoke [filter] on a list of nodes. */
operator fun <T : Node> Collection<T>.invoke(predicate: (T) -> Boolean): List<T> {
    return this.filter(predicate)
}

/** A shortcut to filter a list of nodes by their name. */
operator fun <T : Node> Collection<T>.invoke(lookup: String): List<T> {
    return this.filter { it.name.lastPartsMatch(lookup) }
}

/**
 * This inline function returns the `n`-th body statement (in AST order) cast as T or `null` if it
 * does not exist or the type does not match.
 *
 * `n` can also be negative; in this case `-1` corresponds to the last statement, `-2` to the second
 * to last and so on.
 *
 * For convenience, `n` defaults to zero, so that the first statement is always easy to fetch.
 */
inline fun <reified T : Statement> FunctionDeclaration.bodyOrNull(n: Int = 0): T? {
    var body = this.body
    return if (body is Block) {
        var statements = body.statements
        var idx =
            if (n < 0) {
                statements.size - n.absoluteValue
            } else {
                n
            }
        return statements.getOrNull(idx) as? T
    } else {
        if (n == 0 && body is T) {
            body
        } else {
            return null
        }
    }
}

/**
 * This inline function returns the `n`-th body statement (in AST order) as specified in T. It
 * throws a [StatementNotFound] exception if it does not exist or match the type.
 *
 * For convenience, `n` defaults to zero, so that the first statement is always easy to fetch.
 */
@Throws(StatementNotFound::class)
inline fun <reified T : Statement> FunctionDeclaration.body(n: Int = 0): T {
    return bodyOrNull(n) ?: throw StatementNotFound()
}

class StatementNotFound : Exception()

class DeclarationNotFound(message: String) : Exception(message)

class FulfilledAndFailedPaths(val fulfilled: List<List<Node>>, val failed: List<List<Node>>) {
    operator fun component1(): List<List<Node>> = fulfilled

    operator fun component2(): List<List<Node>> = failed

    operator fun plus(other: FulfilledAndFailedPaths): FulfilledAndFailedPaths {
        return FulfilledAndFailedPaths(this.fulfilled + other.fulfilled, this.failed + other.failed)
    }
}

/**
 * Returns an instance of [FulfilledAndFailedPaths] where [FulfilledAndFailedPaths.fulfilled]
 * contains all possible shortest data flow paths (with [FullDataflowGranularity]) between the end
 * node [this] and the starting node fulfilling [predicate]. The paths are represented as lists of
 * nodes. Paths which do not end at such a node are included in [FulfilledAndFailedPaths.failed].
 *
 * Hence, if "fulfilled" is a non-empty list, a data flow from [this] to such a node is **possible
 * but not mandatory**. If the list "failed" is empty, the data flow is mandatory.
 */
fun Node.followPrevFullDFGEdgesUntilHit(
    collectFailedPaths: Boolean = true,
    findAllPossiblePaths: Boolean = true,
    earlyTermination: (Node, Context) -> Boolean = { _, _ -> false },
    predicate: (Node) -> Boolean,
): FulfilledAndFailedPaths {
    return followDFGEdgesUntilHit(
        collectFailedPaths = collectFailedPaths,
        findAllPossiblePaths = findAllPossiblePaths,
        earlyTermination = earlyTermination,
        predicate = predicate,
        direction = Backward(GraphToFollow.DFG),
        sensitivities = OnlyFullDFG + ContextSensitive,
        scope = Interprocedural(),
    )
}

/**
 * Iterates the prev full DFG edges until there are no more edges available (or until a loop is
 * detected). Returns a list of possible paths (each path is represented by a list of nodes).
 */
fun Node.collectAllPrevFullDFGPaths(): List<List<Node>> {
    // We make everything fail to reach the end of the DFG. Then, we use the stuff collected in the
    // failed paths (everything)
    return this.followPrevFullDFGEdgesUntilHit(
            collectFailedPaths = true,
            findAllPossiblePaths = true,
        ) {
            false
        }
        .failed
}

/**
 * Returns an instance of [FulfilledAndFailedPaths] where [FulfilledAndFailedPaths.fulfilled]
 * contains all possible shortest data flow paths between the starting node [this] and the end node
 * fulfilling [predicate]. The paths are represented as lists of nodes. Paths which do not end at
 * such a node are included in [FulfilledAndFailedPaths.failed].
 *
 * Hence, if "fulfilled" is a non-empty list, a data flow from [this] to such a node is **possible
 * but not mandatory**. If the list "failed" is empty, the data flow is mandatory.
 */
fun Node.followEOGEdgesUntilHit(
    collectFailedPaths: Boolean = true,
    findAllPossiblePaths: Boolean = true,
    direction: AnalysisDirection = Forward(GraphToFollow.EOG),
    vararg sensitivities: AnalysisSensitivity = FilterUnreachableEOG + ContextSensitive,
    scope: AnalysisScope = Interprocedural(),
    earlyTermination: (Node, Context) -> Boolean = { _, _ -> false },
    predicate: (Node) -> Boolean,
): FulfilledAndFailedPaths {
    return this.followXUntilHit(
        x = { currentNode, ctx, path ->
            direction.pickNextStep(currentNode, scope, ctx, sensitivities = sensitivities)
        },
        collectFailedPaths = collectFailedPaths,
        findAllPossiblePaths = findAllPossiblePaths,
        earlyTermination = earlyTermination,
        predicate = predicate,
    )
}

/**
 * Returns an instance of [FulfilledAndFailedPaths] where [FulfilledAndFailedPaths.fulfilled]
 * contains all possible shortest data flow paths between the starting node [this] and the end node
 * fulfilling [predicate]. The paths are represented as lists of nodes. Paths which do not end at
 * such a node are included in [FulfilledAndFailedPaths.failed].
 *
 * Hence, if "fulfilled" is a non-empty list, a data flow from [this] to such a node is **possible
 * but not mandatory**. If the list "failed" is empty, the data flow is mandatory.
 */
fun Node.followDFGEdgesUntilHit(
    collectFailedPaths: Boolean = true,
    findAllPossiblePaths: Boolean = true,
    direction: AnalysisDirection = Forward(GraphToFollow.DFG),
    vararg sensitivities: AnalysisSensitivity = FieldSensitive + ContextSensitive,
    scope: AnalysisScope = Interprocedural(),
    earlyTermination: (Node, Context) -> Boolean = { _, _ -> false },
    predicate: (Node) -> Boolean,
): FulfilledAndFailedPaths {
    return this.followXUntilHit(
        x = { currentNode, ctx, path ->
            direction.pickNextStep(currentNode, scope, ctx, sensitivities = sensitivities)
        },
        collectFailedPaths = collectFailedPaths,
        findAllPossiblePaths = findAllPossiblePaths,
        earlyTermination = earlyTermination,
        predicate = predicate,
    )
}

/**
 * This class holds the context for the [followXUntilHit] function. It is used to keep track of the
 * current index stack and call stack.
 *
 * This class supports copying to allow for cloning the context when needed. This is needed when we
 * need to follow more than one path at a time, otherwise the different branches would override the
 * stacks.
 */
class Context(
    val indexStack: SimpleStack<IndexedDataflowGranularity> = SimpleStack(),
    val callStack: SimpleStack<CallExpression> = SimpleStack(),
    var steps: Int,
) {
    fun clone(): Context {
        return Context(indexStack = indexStack.clone(), callStack = callStack.clone(), steps)
    }

    operator fun inc(): Context {
        this.steps++
        return this
    }
}

/** Implementation of a simple stack, based on an [ArrayDeque] */
class SimpleStack<T> {
    private val deque = ArrayDeque<T>()

    val depth: Int
        get() = deque.size

    /** Returns true if the stack is empty. */
    fun isEmpty(): Boolean = deque.isEmpty()

    /** Pushes a new element onto the stack. */
    fun push(newElem: T) {
        deque.addFirst(newElem)
    }

    /** Returns the top element from the stack, without popping it. */
    val top: T?
        get() = deque.firstOrNull()

    /**
     * Pops the top element from the stack, if [elemToPop] is the top element.
     *
     * @return true if the element was popped, false otherwise
     */
    fun popIfOnTop(elemToPop: T): Boolean {
        if (deque.firstOrNull() == elemToPop) {
            deque.removeFirst()
            return true
        }
        return false
    }

    /** Pops the top element from the stack. */
    fun pop(): T = deque.removeFirst()

    /** Clones the stack. */
    fun clone(): SimpleStack<T> {
        return SimpleStack<T>().apply { deque.addAll(this@SimpleStack.deque) }
    }

    override fun equals(other: Any?): Boolean {
        return other is SimpleStack<T> && this.depth == other.depth && this.deque == other.deque
    }

    override fun hashCode(): Int {
        return deque.hashCode()
    }

    fun startsWith(other: SimpleStack<T>): Boolean {
        for ((idx, elem) in other.deque.withIndex()) {
            if (elem != this.deque.getOrNull(idx)) {
                return false
            }
        }
        return true
    }

    operator fun contains(elem: T): Boolean {
        return deque.contains(elem)
    }
}

/**
 * Iterates the next full DFG edges until there are no more edges available (or until a loop is
 * detected). Returns a list of possible paths (each path is represented by a list of nodes).
 */
fun Node.collectAllNextDFGPaths(
    interproceduralAnalysis: Boolean = true,
    contextSensitive: Boolean = true,
): List<List<Node>> {
    // We make everything fail to reach the end of the CDG. Then, we use the stuff collected in the
    // failed paths (everything)
    return followDFGEdgesUntilHit(
            collectFailedPaths = true,
            findAllPossiblePaths = true,
            direction = Forward(GraphToFollow.DFG),
            sensitivities =
                if (contextSensitive) {
                    FieldSensitive + ContextSensitive
                } else {
                    arrayOf(FieldSensitive)
                },
            scope =
                if (interproceduralAnalysis) {
                    Interprocedural()
                } else {
                    Intraprocedural()
                },
            predicate = { false },
        )
        .failed
}

/**
 * Iterates the next full DFG edges until there are no more edges available (or until a loop is
 * detected). Returns a list of possible paths (each path is represented by a list of nodes).
 */
fun Node.collectAllNextFullDFGPaths(): List<List<Node>> {
    // We make everything fail to reach the end of the CDG. Then, we use the stuff collected in the
    // failed paths (everything)
    return this.followNextFullDFGEdgesUntilHit(
            collectFailedPaths = true,
            findAllPossiblePaths = true,
        ) {
            false
        }
        .failed
}

/**
 * Iterates the next EOG edges until there are no more edges available (or until a loop is
 * detected). Returns a list of possible paths (each path is represented by a list of nodes).
 */
fun Node.collectAllNextEOGPaths(interproceduralAnalysis: Boolean = true): List<List<Node>> {
    // We make everything fail to reach the end of the CDG. Then, we use the stuff collected in the
    // failed paths (everything)
    return this.followEOGEdgesUntilHit(
            collectFailedPaths = true,
            findAllPossiblePaths = true,
            scope = if (interproceduralAnalysis) Interprocedural() else Intraprocedural(),
        ) {
            false
        }
        .failed
}

/**
 * Iterates the prev PDG edges until there are no more edges available (or until a loop is
 * detected). Returns a list of possible paths (each path is represented by a list of nodes).
 */
fun Node.collectAllPrevEOGPaths(interproceduralAnalysis: Boolean): List<List<Node>> {
    // We make everything fail to reach the end of the CDG. Then, we use the stuff collected in the
    // failed paths (everything)
    return this.followEOGEdgesUntilHit(
            direction = Backward(GraphToFollow.EOG),
            collectFailedPaths = true,
            findAllPossiblePaths = true,
            scope = if (interproceduralAnalysis) Interprocedural() else Intraprocedural(),
        ) {
            false
        }
        .failed
}

/**
 * Iterates the next PDG edges until there are no more edges available (or until a loop is
 * detected). Returns a list of possible paths (each path is represented by a list of nodes).
 */
fun Node.collectAllNextPDGGPaths(): List<List<Node>> {
    // We make everything fail to reach the end of the CDG. Then, we use the stuff collected in the
    // failed paths (everything)
    return this.followNextPDGUntilHit(collectFailedPaths = true, findAllPossiblePaths = true) {
            false
        }
        .failed
}

/**
 * Iterates the prev PDG edges until there are no more edges available (or until a loop is
 * detected). Returns a list of possible paths (each path is represented by a list of nodes).
 */
fun Node.collectAllPrevPDGPaths(interproceduralAnalysis: Boolean): List<List<Node>> {
    // We make everything fail to reach the end of the CDG. Then, we use the stuff collected in the
    // failed paths (everything)
    return this.followPrevPDGUntilHit(
            collectFailedPaths = true,
            findAllPossiblePaths = true,
            interproceduralAnalysis = interproceduralAnalysis,
        ) {
            false
        }
        .failed
}

/**
 * Iterates the prev CDG edges until there are no more edges available (or until a loop is
 * detected). Returns a list of possible paths (each path is represented by a list of nodes).
 */
fun Node.collectAllPrevCDGPaths(interproceduralAnalysis: Boolean): List<List<Node>> {
    // We make everything fail to reach the end of the CDG. Then, we use the stuff collected in the
    // failed paths (everything)
    return this.followPrevCDGUntilHit(
            collectFailedPaths = true,
            findAllPossiblePaths = true,
            interproceduralAnalysis = interproceduralAnalysis,
        ) {
            false
        }
        .failed
}

/**
 * Iterates the next CDG edges until there are no more edges available (or until a loop is
 * detected). Returns a list of possible paths (each path is represented by a list of nodes).
 */
fun Node.collectAllNextCDGPaths(interproceduralAnalysis: Boolean): List<List<Node>> {
    // We make everything fail to reach the end of the CDG. Then, we use the stuff collected in the
    // failed paths (everything)
    return this.followNextCDGUntilHit(
            collectFailedPaths = true,
            findAllPossiblePaths = true,
            interproceduralAnalysis = interproceduralAnalysis,
        ) {
            false
        }
        .failed
}

/**
 * Returns an instance of [FulfilledAndFailedPaths] where [FulfilledAndFailedPaths.fulfilled]
 * contains all possible shortest data flow paths (with [ProgramDependencies]) between the starting
 * node [this] and the end node fulfilling [predicate]. The paths are represented as lists of nodes.
 * Paths which do not end at such a node are included in [FulfilledAndFailedPaths.failed].
 *
 * Hence, if "fulfilled" is a non-empty list, a data flow from [this] to such a node is **possible
 * but not mandatory**. If the list "failed" is empty, the data flow is mandatory.
 */
fun Node.followNextPDGUntilHit(
    collectFailedPaths: Boolean = true,
    findAllPossiblePaths: Boolean = true,
    interproceduralAnalysis: Boolean = false,
    earlyTermination: (Node, Context) -> Boolean = { _, _ -> false },
    predicate: (Node) -> Boolean,
): FulfilledAndFailedPaths {
    return followXUntilHit(
        x = { currentNode, ctx, _ ->
            val nextNodes = currentNode.nextPDG.toMutableList()
            if (interproceduralAnalysis) {
                nextNodes.addAll((currentNode as? CallExpression)?.calls ?: listOf())
            }
            nextNodes.map { it to ctx }
        },
        collectFailedPaths = collectFailedPaths,
        findAllPossiblePaths = findAllPossiblePaths,
        earlyTermination = earlyTermination,
        predicate = predicate,
    )
}

/**
 * Returns an instance of [FulfilledAndFailedPaths] where [FulfilledAndFailedPaths.fulfilled]
 * contains all possible shortest data flow paths (with [ControlDependence]) between the starting
 * node [this] and the end node fulfilling [predicate]. The paths are represented as lists of nodes.
 * Paths which do not end at such a node are included in [FulfilledAndFailedPaths.failed].
 *
 * Hence, if "fulfilled" is a non-empty list, a data flow from [this] to such a node is **possible
 * but not mandatory**. If the list "failed" is empty, the data flow is mandatory.
 */
fun Node.followNextCDGUntilHit(
    collectFailedPaths: Boolean = true,
    findAllPossiblePaths: Boolean = true,
    interproceduralAnalysis: Boolean = false,
    earlyTermination: (Node, Context) -> Boolean = { _, _ -> false },
    predicate: (Node) -> Boolean,
): FulfilledAndFailedPaths {
    return followXUntilHit(
        x = { currentNode, ctx, _ ->
            val nextNodes = currentNode.nextCDG.toMutableList()
            if (interproceduralAnalysis) {
                nextNodes.addAll((currentNode as? CallExpression)?.calls ?: listOf())
            }
            nextNodes.map { it to ctx }
        },
        collectFailedPaths = collectFailedPaths,
        findAllPossiblePaths = findAllPossiblePaths,
        earlyTermination = earlyTermination,
        predicate = predicate,
    )
}

/**
 * Returns an instance of [FulfilledAndFailedPaths] where [FulfilledAndFailedPaths.fulfilled]
 * contains all possible shortest data flow paths (with [ProgramDependencies]) between the starting
 * node [this] and the end node fulfilling [predicate] (backwards analysis). The paths are
 * represented as lists of nodes. Paths which do not end at such a node are included in
 * [FulfilledAndFailedPaths.failed].
 *
 * Hence, if "fulfilled" is a non-empty list, a CDG path from [this] to such a node is **possible
 * but not mandatory**. If the list "failed" is empty, the data flow is mandatory.
 */
fun Node.followPrevPDGUntilHit(
    collectFailedPaths: Boolean = true,
    findAllPossiblePaths: Boolean = true,
    interproceduralAnalysis: Boolean = false,
    interproceduralMaxDepth: Int? = null,
    earlyTermination: (Node, Context) -> Boolean = { _, _ -> false },
    predicate: (Node) -> Boolean,
): FulfilledAndFailedPaths {
    return followXUntilHit(
        x = { currentNode, ctx, _ ->
            val nextNodes = currentNode.prevPDG.toMutableList()
            if (interproceduralAnalysis) {
                nextNodes.addAll(
                    (currentNode as? FunctionDeclaration)?.usages?.mapNotNull {
                        val result =
                            if (interproceduralMaxDepth?.let { ctx.callStack.depth >= it } != true)
                                it.astParent as? CallExpression
                            else null
                        result?.let { ctx.callStack.push(it) }
                        result
                    } ?: listOf()
                )
            }
            nextNodes.map { it to ctx }
        },
        collectFailedPaths = collectFailedPaths,
        findAllPossiblePaths = findAllPossiblePaths,
        earlyTermination = earlyTermination,
        predicate = predicate,
    )
}

/**
 * Returns an instance of [FulfilledAndFailedPaths] where [FulfilledAndFailedPaths.fulfilled]
 * contains all possible shortest data flow paths (with [ControlDependence]) between the starting
 * node [this] and the end node fulfilling [predicate] (backwards analysis). The paths are
 * represented as lists of nodes. Paths which do not end at such a node are included in
 * [FulfilledAndFailedPaths.failed].
 *
 * Hence, if "fulfilled" is a non-empty list, a CDG path from [this] to such a node is **possible
 * but not mandatory**. If the list "failed" is empty, the data flow is mandatory.
 */
fun Node.followPrevCDGUntilHit(
    collectFailedPaths: Boolean = true,
    findAllPossiblePaths: Boolean = true,
    interproceduralAnalysis: Boolean = false,
    interproceduralMaxDepth: Int? = null,
    earlyTermination: (Node, Context) -> Boolean = { _, _ -> false },
    predicate: (Node) -> Boolean,
): FulfilledAndFailedPaths {
    return followXUntilHit(
        x = { currentNode, ctx, _ ->
            val nextNodes = currentNode.prevCDG.toMutableList()
            if (interproceduralAnalysis) {
                nextNodes.addAll(
                    (currentNode as? FunctionDeclaration)?.usages?.mapNotNull {
                        val result =
                            if (interproceduralMaxDepth?.let { ctx.callStack.depth >= it } != true)
                                it.astParent as? CallExpression
                            else null
                        result?.let { ctx.callStack.push(it) }
                        result
                    } ?: listOf()
                )
            }
            nextNodes.map { it to ctx }
        },
        collectFailedPaths = collectFailedPaths,
        findAllPossiblePaths = findAllPossiblePaths,
        earlyTermination = earlyTermination,
        predicate = predicate,
    )
}

/**
 * Returns an instance of [FulfilledAndFailedPaths] where [FulfilledAndFailedPaths.fulfilled]
 * contains all possible shortest data flow paths (with [x] specifying how to fetch more nodes)
 * between the starting node [this] and the end node fulfilling [predicate] (backwards analysis).
 * The paths are represented as lists of nodes. Paths which do not end at such a node are included
 * in [FulfilledAndFailedPaths.failed].
 *
 * Hence, if "fulfilled" is a non-empty list, a path from [this] to such a node is **possible but
 * not mandatory**. If the list "failed" is empty, the path is mandatory.
 */
inline fun Node.followXUntilHit(
    noinline x: (Node, Context, List<Node>) -> Collection<Pair<Node, Context>>,
    collectFailedPaths: Boolean = true,
    findAllPossiblePaths: Boolean = true,
    context: Context = Context(steps = 0),
    earlyTermination: (Node, Context) -> Boolean,
    predicate: (Node) -> Boolean,
): FulfilledAndFailedPaths {
    // Looks complicated but at least it's not recursive...
    // result: List of paths (between from and to)
    val fulfilledPaths = mutableListOf<List<Node>>()
    // failedPaths: All the paths which do not satisfy "predicate"
    val failedPaths = mutableListOf<List<Node>>()
    val loopingPaths = mutableListOf<List<Node>>()
    // The list of paths where we're not done yet.
<<<<<<< HEAD
    val worklist = mutableSetOf<List<Pair<Node, Context>>>()
    worklist.add(listOf(this to context)) // We start only with the "from" node (=this)
=======
    val worklist = identitySetOf<Pair<List<Node>, Context>>()
    worklist.add(Pair(listOf(this), context)) // We start only with the "from" node (=this)
>>>>>>> 558bf485

    val alreadySeenNodes = mutableSetOf<Pair<Node, Context>>()

    while (worklist.isNotEmpty()) {
        val currentPath = worklist.maxBy { it.size }
        worklist.remove(currentPath)
        val currentNode = currentPath.last().first
        var currentContext = currentPath.last().second
        alreadySeenNodes.add(currentNode to currentContext)
        val currentPathNodes = currentPath.map { it.first }
        // The last node of the path is where we continue. We get all of its outgoing CDG edges and
        // follow them
        val nextNodes = x(currentNode, currentContext, currentPathNodes)

        // No further nodes in the path and the path criteria are not satisfied.
        if (nextNodes.isEmpty() && collectFailedPaths) failedPaths.add(currentPathNodes)

        for ((next, newContext) in nextNodes) {
            // Copy the path for each outgoing CDG edge and add the next node
            if (predicate(next)) {
                // We ended up in the node fulfilling "predicate", so we're done for this path. Add
                // the path to the results.
                fulfilledPaths.add(currentPathNodes.toMutableList() + next)
                continue // Don't add this path anymore. The requirement is satisfied.
            }
            if (earlyTermination(next, currentContext)) {
                failedPaths.add(currentPathNodes.toMutableList() + next)
                continue // Don't add this path anymore. We already failed.
            }
            // The next node is new in the current path (i.e., there's no loop), so we add the path
            // with the next step to the worklist.
            if (
                !isNodeWithCallStackInPath(next, newContext, currentPath) &&
                    (findAllPossiblePaths ||
                        (!isNodeWithCallStackInPath(next, newContext, alreadySeenNodes) &&
                            worklist.none { isNodeWithCallStackInPath(next, newContext, it) }))
            ) {
                worklist.add(currentPath.toMutableList() + (next to newContext.inc()))
            } else {
                // There's a loop.
                loopingPaths.add(currentPathNodes.toMutableList() + next)
            }
        }
    }

    val failedLoops =
        loopingPaths.filter { path ->
            fulfilledPaths.none { it.size > path.size && it.subList(0, path.size - 1) == path } &&
                failedPaths.none { it.size > path.size && it.subList(0, path.size - 1) == path }
        }

    return FulfilledAndFailedPaths(
        fulfilledPaths.toSet().toList(),
        (failedPaths + failedLoops).toSet().toList(),
    )
}

/**
 * Checks if the [node] is already in the [path] and if the last element on the call stack reaching
 * it is the same in [context] and in the [path]. This serves as an indication of a loop. We need
 * this to differentiate that a node (e.g., function declaration) can be visited through multiple
 * paths, e.g., if there are subsequent calls to the same function without indicating a loop.
 */
fun isNodeWithCallStackInPath(
    node: Node,
    context: Context,
    path: Collection<Pair<Node, Context>>,
): Boolean {
    return path.any {
        it.first == node &&
            context.callStack.top?.let { top -> top in it.second.callStack } != false
    }
}

/**
 * Returns an instance of [FulfilledAndFailedPaths] where [FulfilledAndFailedPaths.fulfilled]
 * contains all possible shortest data flow paths (with [FullDataflowGranularity]) between the
 * starting node [this] and the end node fulfilling [predicate]. The paths are represented as lists
 * of nodes. Paths which do not end at such a node are included in [FulfilledAndFailedPaths.failed].
 *
 * Hence, if "fulfilled" is a non-empty list, a data flow from [this] to such a node is **possible
 * but not mandatory**. If the list "failed" is empty, the data flow is mandatory.
 */
fun Node.followNextFullDFGEdgesUntilHit(
    collectFailedPaths: Boolean = true,
    findAllPossiblePaths: Boolean = true,
    earlyTermination: (Node, Context) -> Boolean = { _, _ -> false },
    predicate: (Node) -> Boolean,
): FulfilledAndFailedPaths {
    return followDFGEdgesUntilHit(
        collectFailedPaths = collectFailedPaths,
        findAllPossiblePaths = findAllPossiblePaths,
        earlyTermination = earlyTermination,
        predicate = predicate,
        direction = Forward(GraphToFollow.DFG),
        sensitivities = OnlyFullDFG + ContextSensitive,
        scope = Interprocedural(),
    )
}

/**
 * Returns a [Collection] of last nodes in the EOG of this [FunctionDeclaration]. If there's no
 * function body, it will return a list of this function declaration.
 */
val FunctionDeclaration.lastEOGNodes: Collection<Node>
    get() {
        val lastEOG = collectAllNextEOGPaths(false).flatMap { it.last().prevEOGEdges }
        return if (lastEOG.isEmpty()) {
            // In some cases, we do not have a body, so we have to jump directly to the
            // function declaration.
            listOf(this)
        } else lastEOG.filter { it.unreachable != true }.map { it.start }
    }

/** Returns only potentially reachable previous EOG edges. */
val Node.reachablePrevEOG: Collection<Node>
    get() = this.prevEOGEdges.filter { it.unreachable != true }.map { it.start }

/** Returns only potentially reachable previous EOG edges. */
val Node.reachableNextEOG: Collection<Node>
    get() = this.nextEOGEdges.filter { it.unreachable != true }.map { it.end }

/**
 * Returns a list of edges which are from the evaluation order between the starting node [this] and
 * an edge fulfilling [predicate]. If the return value is not `null`, a path from [this] to such an
 * edge is **possible but not mandatory**.
 *
 * It returns only a single possible path even if multiple paths are possible.
 */
fun Node.followNextEOG(predicate: (Edge<*>) -> Boolean): List<Edge<*>>? {
    val path = mutableListOf<Edge<*>>()

    for (edge in this.nextEOGEdges.filter { it.unreachable != true }) {
        val target = edge.end

        path.add(edge)

        if (predicate(edge)) {
            return path
        }

        val subPath = target.followNextEOG(predicate)
        if (subPath != null) {
            path.addAll(subPath)

            return path
        }
    }

    return null
}

/**
 * Returns a list of edges which are from the evaluation order between the starting node [this] and
 * an edge fulfilling [predicate]. If the return value is not `null`, a path from [this] to such an
 * edge is **possible but not mandatory**.
 *
 * It returns only a single possible path even if multiple paths are possible.
 */
fun Node.followPrevEOG(predicate: (Edge<*>) -> Boolean): List<Edge<*>>? {
    val path = mutableListOf<Edge<*>>()

    for (edge in this.prevEOGEdges.filter { it.unreachable != true }) {
        val source = edge.start

        path.add(edge)

        if (predicate(edge)) {
            return path
        }

        val subPath = source.followPrevEOG(predicate)
        if (subPath != null) {
            path.addAll(subPath)

            return path
        }
    }

    return null
}

/**
 * Returns a list of nodes which are a data flow path (with [FullDataflowGranularity]) between the
 * starting node [this] and the end node fulfilling [predicate]. If the return value is not `null`,
 * a data flow from [this] to such a node is **possible but not mandatory**.
 *
 * It returns only a single possible path even if multiple paths are possible.
 */
fun Node.followPrevFullDFG(predicate: (Node) -> Boolean): MutableList<Node>? {
    return followPrevFullDFGEdgesUntilHit(
            collectFailedPaths = false,
            findAllPossiblePaths = false,
            predicate = predicate,
        )
        .fulfilled
        .minByOrNull { it.size }
        ?.toMutableList()
}

/**
 * Returns a list of nodes which are a data flow path (with [FullDataflowGranularity]) between the
 * starting node [this] and the end node fulfilling [predicate]. If the return value is not `null`,
 * a data flow from [this] to such a node is **possible but not mandatory**.
 *
 * It returns only a single possible path even if multiple paths are possible.
 */
fun Node.followPrevDFG(predicate: (Node) -> Boolean): MutableList<Node>? {
    return followDFGEdgesUntilHit(
            collectFailedPaths = false,
            findAllPossiblePaths = false,
            predicate = predicate,
            direction = Backward(GraphToFollow.DFG),
        )
        .fulfilled
        .minByOrNull { it.size }
        ?.toMutableList()
}

/** Returns all [Node] children in the AST-subgraph, starting with this [Node]. */
val Node?.nodes: List<Node>
    get() = this.allChildren()

/** Returns all [CallExpression] children in this graph, starting with this [Node]. */
val Node?.calls: List<CallExpression>
    get() = this.allChildren()

/** Returns all [OperatorCallExpression] children in this graph, starting with this [Node]. */
val Node?.operatorCalls: List<OperatorCallExpression>
    get() = this.allChildren()

/** Returns all [MemberCallExpression] children in this graph, starting with this [Node]. */
val Node?.mcalls: List<MemberCallExpression>
    get() = this.allChildren()

/** Returns all [CastExpression] children in this graph, starting with this [Node]. */
val Node?.casts: List<CastExpression>
    get() = this.allChildren()

/** Returns all [MethodDeclaration] children in this graph, starting with this [Node]. */
val Node?.methods: List<MethodDeclaration>
    get() = this.allChildren()

/** Returns all [OperatorDeclaration] children in this graph, starting with this [Node]. */
val Node?.operators: List<OperatorDeclaration>
    get() = this.allChildren()

/** Returns all [FieldDeclaration] children in this graph, starting with this [Node]. */
val Node?.fields: List<FieldDeclaration>
    get() = this.allChildren()

/** Returns all [ParameterDeclaration] children in this graph, starting with this [Node]. */
val Node?.parameters: List<ParameterDeclaration>
    get() = this.allChildren()

/** Returns all [FunctionDeclaration] children in this graph, starting with this [Node]. */
val Node?.functions: List<FunctionDeclaration>
    get() = this.allChildren()

/** Returns all [RecordDeclaration] children in this graph, starting with this [Node]. */
val Node?.records: List<RecordDeclaration>
    get() = this.allChildren()

/** Returns all [RecordDeclaration] children in this graph, starting with this [Node]. */
val Node?.namespaces: List<NamespaceDeclaration>
    get() = this.allChildren()

/** Returns all [ImportDeclaration] children in this graph, starting with this [Node]. */
val Node?.imports: List<ImportDeclaration>
    get() = this.allChildren()

/** Returns all [VariableDeclaration] children in this graph, starting with this [Node]. */
val Node?.variables: List<VariableDeclaration>
    get() = this.allChildren()

/** Returns all [Literal] children in this graph, starting with this [Node]. */
val Node?.literals: List<Literal<*>>
    get() = this.allChildren()

/** Returns all [Block] child edges in this graph, starting with this [Node]. */
val Node?.blocks: List<Block>
    get() = this.allChildren()

/** Returns all [Reference] children in this graph, starting with this [Node]. */
val Node?.refs: List<Reference>
    get() = this.allChildren()

/** Returns all [MemberExpression] children in this graph, starting with this [Node]. */
val Node?.memberExpressions: List<MemberExpression>
    get() = this.allChildren()

/** Returns all [Statement] child edges in this graph, starting with this [Node]. */
val Node?.statements: List<Statement>
    get() = this.allChildren()

/** Returns all [ForStatement] child edges in this graph, starting with this [Node]. */
val Node?.forLoops: List<ForStatement>
    get() = this.allChildren()

/** Returns all [TryStatement] child edges in this graph, starting with this [Node]. */
val Node?.trys: List<TryStatement>
    get() = this.allChildren()

/** Returns all [ThrowExpression] child edges in this graph, starting with this [Node]. */
val Node?.throws: List<ThrowExpression>
    get() = this.allChildren()

/** Returns all [ForEachStatement] child edges in this graph, starting with this [Node]. */
val Node?.forEachLoops: List<ForEachStatement>
    get() = this.allChildren()

/** Returns all [SwitchStatement] child edges in this graph, starting with this [Node]. */
val Node?.switches: List<SwitchStatement>
    get() = this.allChildren()

/** Returns all [WhileStatement] child edges in this graph, starting with this [Node]. */
val Node?.whileLoops: List<WhileStatement>
    get() = this.allChildren()

/** Returns all [DoStatement] child edges in this graph, starting with this [Node]. */
val Node?.doLoops: List<DoStatement>
    get() = this.allChildren()

/** Returns all [BreakStatement] child edges in this graph, starting with this [Node]. */
val Node?.breaks: List<BreakStatement>
    get() = this.allChildren()

/** Returns all [ContinueStatement] child edges in this graph, starting with this [Node]. */
val Node?.continues: List<ContinueStatement>
    get() = this.allChildren()

/** Returns all [IfStatement] child edges in this graph, starting with this [Node]. */
val Node?.ifs: List<IfStatement>
    get() = this.allChildren()

/** Returns all [LabelStatement] child edges in this graph, starting with this [Node]. */
val Node?.labels: List<LabelStatement>
    get() = this.allChildren()

/** Returns all [ReturnStatement] child edges in this graph, starting with this [Node]. */
val Node?.returns: List<ReturnStatement>
    get() = this.allChildren()

/** Returns all [AssignExpression] child edges in this graph, starting with this [Node]. */
val Node?.assigns: List<AssignExpression>
    get() = this.allChildren()

/**
 * This function tries to find the first parent node of type [T] that satisfies the optional
 * condition specified in [predicate]. If [predicate] is `null`, the first AST parent node of type
 * [T] is returned. It starts searching in [this], moving upwards using the [Node.astParent]
 * attribute.
 *
 * @param predicate the optional search predicate
 */
inline fun <reified T : Node> Node.firstParentOrNull(
    noinline predicate: ((T) -> Boolean)? = null
): T? {

    // start at searchNodes parent
    var node = this.astParent

    while (node != null) {
        if (node is T && (predicate == null || predicate(node))) {
            return node
        }

        // go upwards in the ast tree
        node = node.astParent
    }

    return null
}

/**
 * This function tries to find the first parent scope of type [T] that satisfies the optional
 * condition specified in [predicate]. If [predicate] is `null`, the first parent scope of type [T]
 * is returned. It starts searching in [this], moving upwards using the [Scope.parent] attribute.
 *
 * If no parent scope matches the predicate, null is returned.
 *
 * @param predicate The predicate optional to match the parent scope against
 */
inline fun <reified T : Scope> Scope.firstScopeParentOrNull(
    noinline predicate: ((T) -> Boolean)? = null
): T? {
    var scope = this.parent
    while (scope != null) {
        if (scope is T && (predicate == null || predicate(scope))) {
            return scope
        }

        // go upwards in the scope tree
        scope = scope.parent
    }

    return null
}

/**
 * Return all [ProblemNode] children in this graph (either stored directly or in
 * [Node.additionalProblems]), starting with this [Node].
 */
val Node?.problems: List<ProblemNode>
    get() {
        val relevantNodes =
            this.allChildren<Node> { it is ProblemNode || it.additionalProblems.isNotEmpty() }

        val result = mutableListOf<ProblemNode>()

        relevantNodes.forEach {
            if (it.additionalProblems.isNotEmpty()) {
                result += it.additionalProblems
            }
            if (it is ProblemNode) {
                result += it
            }
        }

        return result
    }

/** Returns all [Assignment] child edges in this graph, starting with this [Node]. */
val Node?.assignments: List<Assignment>
    get() {
        return this?.allChildren<Node>()?.filterIsInstance<AssignmentHolder>()?.flatMap {
            it.assignments
        } ?: listOf()
    }

/**
 * Returns the [Assignment.value] of the first (by EOG order beginning from) [Assignment] that this
 * variable has as its [Assignment.target] in the scope of the variable.
 */
val VariableDeclaration.firstAssignment: Expression?
    get() {
        val start = this.scope?.astNode ?: return null
        val assignments = start.assignments.filter { (it.target as? Reference)?.refersTo == this }

        // We need to measure the distance between the start and each assignment value
        return assignments
            .map { Pair(it, start.eogDistanceTo(it.value)) }
            .minByOrNull { it.second }
            ?.first
            ?.value
    }

/** Returns the [i]-th item in this list (or null) and casts it to [T]. */
inline operator fun <reified T> List<Node>.invoke(i: Int = 0): T? {
    return this.getOrNull(i) as? T
}

operator fun <N : Expression> Expression?.invoke(): N? {
    return this as? N
}

/** Returns all [CallExpression]s in this graph which call a method with the given [name]. */
fun TranslationResult.callsByName(name: String): List<CallExpression> {
    @Suppress("UNCHECKED_CAST")
    return SubgraphWalker.flattenAST(this).filter { node ->
        node is CallExpression && node.invokes.any { it.name.lastPartsMatch(name) }
    } as List<CallExpression>
}

/** Set of all functions which are called from this function */
val FunctionDeclaration.callees: Set<FunctionDeclaration>
    get() {
        return this.calls
            .map { it.invokes }
            .foldRight(mutableListOf<FunctionDeclaration>()) { l, res ->
                res.addAll(l)
                res
            }
            .toSet()
    }

/** Retrieves the n-th statement of the body of this function declaration. */
operator fun FunctionDeclaration.get(n: Int): Statement? {
    val body = this.body

    if (body is Block) {
        return body[n]
    } else if (n == 0) {
        return body
    }

    return null
}

/** Set of all functions calling [function] */
fun TranslationResult.callersOf(function: FunctionDeclaration): Set<FunctionDeclaration> {
    return this.functions.filter { function in it.callees }.toSet()
}

/** All nodes which depend on this if statement */
fun IfStatement.controls(): List<Node> {
    val result = mutableListOf<Node>()
    result.addAll(SubgraphWalker.flattenAST(this.thenStatement))
    result.addAll(SubgraphWalker.flattenAST(this.elseStatement))
    return result
}

/** All nodes which depend on this if statement */
fun Node.controlledBy(): List<Node> {
    val result = mutableListOf<Node>()
    var checkedNode: Node? = this
    while (checkedNode !is FunctionDeclaration) {
        checkedNode = checkedNode?.astParent
        if (checkedNode == null) {
            break
        }
        if (checkedNode is IfStatement || checkedNode is SwitchStatement) {
            result.add(checkedNode)
        }
    }
    return result
}

/**
 * Returns the expression specifying the dimension (i.e., size) of the array during its
 * initialization.
 */
val SubscriptExpression.arraySize: Expression
    get() =
        (((this.arrayExpression as Reference).refersTo as VariableDeclaration).initializer
                as NewArrayExpression)
            .dimensions[0]

/**
 * This helper function calculates the "distance", i.e., number of EOG edges between this node and
 * the node specified in [to].
 */
private fun Node.eogDistanceTo(to: Node): Int {
    var i = 0
    this.followNextEOG {
        i++
        it.end == to
    }

    return i
}

/**
 * This is a small utility function to "unwrap" a [Reference] that it is wrapped in (multiple)
 * [Expression] nodes. This will only work on expression that only have one "argument" (such as a
 * unary operator), in order to avoid ambiguous results. This can be useful for data-flow analysis,
 * if you want to quickly retrieve the reference that is affected by an operation. For example in
 * C++ it is common to take an address of a variable and cast it into an appropriate type:
 * ```cpp
 * int64_t addr = (int64_t) &a;
 * ```
 *
 * When called on the right-hand side of this assignment, this function will return `a`.
 */
fun Expression?.unwrapReference(): Reference? {
    return when {
        this is Reference -> this
        this is UnaryOperator && (this.operatorCode == "*" || this.operatorCode == "&") ->
            this.input.unwrapReference()
        this is CastExpression -> this.expression.unwrapReference()
        else -> null
    }
}

/** Returns the [TranslationUnitDeclaration] where this node is located in. */
val Node.translationUnit: TranslationUnitDeclaration?
    get() {
        return firstParentOrNull<TranslationUnitDeclaration>()
    }

/** Returns the [TranslationResult] where this node is located in. */
val Node.translationResult: TranslationResult?
    get() {
        return firstParentOrNull<TranslationResult>()
    }

/** Returns the [Component] where this node is located in. */
val Node.component: Component?
    get() {
        return firstParentOrNull<Component>()
    }

/**
 * This helper function be used to find out if a particular expression (usually a [CallExpression]
 * or a [Reference]) is imported through a [ImportDeclaration].
 *
 * It returns a [Pair], with the [Pair.first] being a boolean value whether it was imported and
 * [Pair.second] the [ImportDeclaration] if applicable.
 */
val Expression.importedFrom: List<ImportDeclaration>
    get() {
        if (this is CallExpression) {
            return this.callee.importedFrom
        } else if (this is MemberExpression) {
            return this.base.importedFrom
        } else if (this is Reference) {
            val imports = this.translationUnit.imports

            return if (name.parent == null) {
                // If the name does not have a parent, this reference could directly be the name
                // of an import, let's check
                imports.filter { it.import.lastPartsMatch(name) }
            } else {
                // Otherwise, the parent name could be the import
                imports.filter { it.import == this.name.parent }
            } ?: listOf<ImportDeclaration>()
        }

        return listOf<ImportDeclaration>()
    }

/**
 * Determines whether the expression is imported from another source.
 *
 * This property evaluates to `true` if the expression originates from an external or supplemental
 * source by checking if the [importedFrom] property contains any entries. Otherwise, it evaluates
 * to `false`.
 */
val Expression.isImported: Boolean
    get() {
        return this.importedFrom.isNotEmpty()
    }<|MERGE_RESOLUTION|>--- conflicted
+++ resolved
@@ -722,13 +722,8 @@
     val failedPaths = mutableListOf<List<Node>>()
     val loopingPaths = mutableListOf<List<Node>>()
     // The list of paths where we're not done yet.
-<<<<<<< HEAD
-    val worklist = mutableSetOf<List<Pair<Node, Context>>>()
-    worklist.add(listOf(this to context)) // We start only with the "from" node (=this)
-=======
     val worklist = identitySetOf<Pair<List<Node>, Context>>()
     worklist.add(Pair(listOf(this), context)) // We start only with the "from" node (=this)
->>>>>>> 558bf485
 
     val alreadySeenNodes = mutableSetOf<Pair<Node, Context>>()
 
