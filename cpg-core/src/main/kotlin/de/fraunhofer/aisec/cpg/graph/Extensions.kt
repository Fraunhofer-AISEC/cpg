--- conflicted
+++ resolved
@@ -613,13 +613,9 @@
     noinline x: (Node, Context, List<Node>) -> Collection<Node>,
     collectFailedPaths: Boolean = true,
     findAllPossiblePaths: Boolean = true,
-<<<<<<< HEAD
     continueAfterHit: Boolean = false,
-    predicate: (Node) -> Boolean
-=======
     context: Context = Context(),
     predicate: (Node) -> Boolean,
->>>>>>> c72becd6
 ): FulfilledAndFailedPaths {
     // Looks complicated but at least it's not recursive...
     // result: List of paths (between from and to)
@@ -664,18 +660,14 @@
                     .mapIndexed { index, node -> if (node == next) Pair(index, node) else null }
                     .filterNotNull()
             if (
-<<<<<<< HEAD
                 (indexedPath.isEmpty() ||
                     indexedPath.all {
                         it.first == 0 || currentNode != currentPath[it.first - 1]
                     }) &&
                     ((findAllPossiblePaths && currentPath.count { it == next } <= 2) ||
-                        (next !in alreadySeenNodes && worklist.none { next in it }))
-=======
-                next !in currentPath.first &&
+                        (next !in currentPath.first &&
                     (findAllPossiblePaths ||
-                        (next !in alreadySeenNodes && worklist.none { next in it.first }))
->>>>>>> c72becd6
+                        (next !in alreadySeenNodes && worklist.none { next in it.first }))))
             ) {
                 val newContext =
                     if (nextPath.size > 1) {
@@ -703,10 +695,7 @@
 fun Node.followNextFullDFGEdgesUntilHit(
     collectFailedPaths: Boolean = true,
     findAllPossiblePaths: Boolean = true,
-<<<<<<< HEAD
     continueAfterHit: Boolean = true,
-    predicate: (Node) -> Boolean
-=======
     predicate: (Node) -> Boolean,
 ): FulfilledAndFailedPaths {
     return followXUntilHit(
@@ -730,8 +719,8 @@
     collectFailedPaths: Boolean = true,
     findAllPossiblePaths: Boolean = true,
     useIndexStack: Boolean = true,
+    continueAfterHit: Boolean = true,
     predicate: (Node) -> Boolean,
->>>>>>> c72becd6
 ): FulfilledAndFailedPaths {
     return followXUntilHit(
         x = { currentNode, ctx, _ ->
@@ -807,12 +796,8 @@
         },
         collectFailedPaths = collectFailedPaths,
         findAllPossiblePaths = findAllPossiblePaths,
-<<<<<<< HEAD
         continueAfterHit = continueAfterHit,
-        predicate = predicate
-=======
         predicate = predicate,
->>>>>>> c72becd6
     )
 }
 
