/*
 * Copyright (c) 2022, Fraunhofer AISEC. All rights reserved.
 *
 * Licensed under the Apache License, Version 2.0 (the "License");
 * you may not use this file except in compliance with the License.
 * You may obtain a copy of the License at
 *
 *      http://www.apache.org/licenses/LICENSE-2.0
 *
 * Unless required by applicable law or agreed to in writing, software
 * distributed under the License is distributed on an "AS IS" BASIS,
 * WITHOUT WARRANTIES OR CONDITIONS OF ANY KIND, either express or implied.
 * See the License for the specific language governing permissions and
 * limitations under the License.
 *
 *                    $$$$$$\  $$$$$$$\   $$$$$$\
 *                   $$  __$$\ $$  __$$\ $$  __$$\
 *                   $$ /  \__|$$ |  $$ |$$ /  \__|
 *                   $$ |      $$$$$$$  |$$ |$$$$\
 *                   $$ |      $$  ____/ $$ |\_$$ |
 *                   $$ |  $$\ $$ |      $$ |  $$ |
 *                   \$$$$$   |$$ |      \$$$$$   |
 *                    \______/ \__|       \______/
 *
 */
package de.fraunhofer.aisec.cpg.passes

import de.fraunhofer.aisec.cpg.TranslationContext
import de.fraunhofer.aisec.cpg.graph.*
import de.fraunhofer.aisec.cpg.graph.declarations.*
<<<<<<< HEAD
import de.fraunhofer.aisec.cpg.graph.edge.GranularityType
import de.fraunhofer.aisec.cpg.graph.edge.Properties
=======
import de.fraunhofer.aisec.cpg.graph.edge.partial
>>>>>>> 46789038
import de.fraunhofer.aisec.cpg.graph.statements.*
import de.fraunhofer.aisec.cpg.graph.statements.expressions.*
import de.fraunhofer.aisec.cpg.helpers.SubgraphWalker.IterativeGraphWalker
import de.fraunhofer.aisec.cpg.helpers.Util
import de.fraunhofer.aisec.cpg.passes.order.DependsOn

/** Adds the DFG edges for various types of nodes. */
@DependsOn(SymbolResolver::class)
class DFGPass(ctx: TranslationContext) : ComponentPass(ctx) {
    override fun accept(component: Component) {
        val inferDfgForUnresolvedCalls = config.inferenceConfiguration.inferDfgForUnresolvedSymbols
        val walker = IterativeGraphWalker()
        walker.registerOnNodeVisit2 { node, parent ->
            handle(node, parent, inferDfgForUnresolvedCalls)
        }
        for (tu in component.translationUnits) {
            walker.iterate(tu)
        }
    }

    override fun cleanup() {
        // Nothing to do
    }

    protected fun handle(node: Node?, parent: Node?, inferDfgForUnresolvedSymbols: Boolean) {
        when (node) {
            // Expressions
            is CallExpression -> handleCallExpression(node, inferDfgForUnresolvedSymbols)
            is CastExpression -> handleCastExpression(node)
            is BinaryOperator -> handleBinaryOp(node, parent)
            is AssignExpression -> handleAssignExpression(node)
            is NewArrayExpression -> handleNewArrayExpression(node)
            is SubscriptExpression -> handleSubscriptExpression(node)
            is ConditionalExpression -> handleConditionalExpression(node)
            is MemberExpression -> handleMemberExpression(node)
            is Reference -> handleReference(node)
            is ExpressionList -> handleExpressionList(node)
            is NewExpression -> handleNewExpression(node)
            // We keep the logic for the InitializerListExpression in that class because the
            // performance would decrease too much.
            is InitializerListExpression -> handleInitializerListExpression(node)
            is KeyValueExpression -> handleKeyValueExpression(node)
            is LambdaExpression -> handleLambdaExpression(node)
            is UnaryOperator -> handleUnaryOperator(node)
            // Statements
            is ReturnStatement -> handleReturnStatement(node)
            is ForEachStatement -> handleForEachStatement(node)
            is DoStatement -> handleDoStatement(node)
            is WhileStatement -> handleWhileStatement(node)
            is ForStatement -> handleForStatement(node)
            is SwitchStatement -> handleSwitchStatement(node)
            is IfStatement -> handleIfStatement(node)
            // Declarations
            is FieldDeclaration -> handleFieldDeclaration(node)
            is FunctionDeclaration -> handleFunctionDeclaration(node)
            is TupleDeclaration -> handleTupleDeclaration(node)
            is VariableDeclaration -> handleVariableDeclaration(node)
        }
    }

    protected fun handleAssignExpression(node: AssignExpression) {
        // If this is a compound assign, we also need to model a dataflow to the node itself
        if (node.isCompoundAssignment) {
            node.lhs.firstOrNull()?.let {
                node.addPrevDFG(it)
                node.addNextDFG(it)
            }
            node.rhs.firstOrNull()?.let { node.addPrevDFG(it) }
        } else {
            // Find all targets of rhs and connect them
            node.rhs.forEach {
                val targets = node.findTargets(it)
                targets.forEach { target -> it.addNextDFG(target) }
            }
        }

        // If the assignment is used as an expression, we also model a data flow from the (first)
        // rhs to the node itself
        if (node.usedAsExpression) {
            node.expressionValue?.addNextDFG(node)
        }
    }

    /**
     * For a [MemberExpression], the base flows from/to the expression, depending on the
     * [MemberExpression.access].
     */
    protected fun handleMemberExpression(node: MemberExpression) {
        when (node.access) {
            AccessValues.WRITE -> {
                node.addNextDFG(
                    node.base,
                    mutableMapOf(
                        Properties.DFG_GRANULARITY to GranularityType.PARTIAL,
                        Properties.DFG_RECORD_MEMBER_FIELD to node.refersTo
                    )
                )
            }
            AccessValues.READWRITE -> {
                node.addNextDFG(
                    node.base,
                    mutableMapOf(
                        Properties.DFG_GRANULARITY to GranularityType.PARTIAL,
                        Properties.DFG_RECORD_MEMBER_FIELD to node.refersTo
                    )
                )
                // We do not make an edge in the other direction on purpose as a workaround for
                // nested field accesses on the lhs of an assignment.
            }
            else -> {
                node.addPrevDFG(
                    node.base,
                    mutableMapOf(
                        Properties.DFG_GRANULARITY to GranularityType.PARTIAL,
                        Properties.DFG_RECORD_MEMBER_FIELD to node.refersTo
                    )
                )
            }
        }
    }

    /**
     * Adds the DFG edges for a [TupleDeclaration]. The data flows from initializer to the tuple
     * elements.
     */
    protected fun handleTupleDeclaration(node: TupleDeclaration) {
        node.initializer?.let { initializer ->
            node.elements.withIndex().forEach {
                it.value.addPrevDFG(
                    initializer,
                    granularity = partial(it.value),
                )
            }
        }
    }

    /**
     * Adds the DFG edge for a [VariableDeclaration]. The data flows from initializer to the
     * variable.
     */
    protected fun handleVariableDeclaration(node: VariableDeclaration) {
        node.initializer?.let { node.addPrevDFG(it) }
    }

    /**
     * Adds the DFG edge for a [FunctionDeclaration]. The data flows from the return statement(s) to
     * the function.
     */
    protected fun handleFunctionDeclaration(node: FunctionDeclaration) {
        if (node.isInferred) {
            // If the function is inferred, we connect all parameters to the function declaration.
            // The condition should make sure that we don't add edges multiple times, i.e., we
            // only handle the declaration exactly once.
            node.addAllPrevDFG(node.parameters)
            // If it's a method with a receiver, we connect that one too.
            if (node is MethodDeclaration) {
                node.receiver?.let { node.addPrevDFG(it) }
            }
        } else {
            node.allChildren<ReturnStatement>().forEach { node.addPrevDFG(it) }
        }
    }

    /**
     * Adds the DFG edge for a [FieldDeclaration]. The data flows from the initializer to the field.
     */
    protected fun handleFieldDeclaration(node: FieldDeclaration) {
        node.initializer?.let { node.addPrevDFG(it) }
    }

    /**
     * Adds the DFG edge for a [ReturnStatement]. The data flows from the return value to the
     * statement.
     */
    protected fun handleReturnStatement(node: ReturnStatement) {
        node.returnValues.forEach { node.addPrevDFG(it) }
    }

    /**
     * Adds the DFG edge for a [ForEachStatement]. The data flows from the
     * [ForEachStatement.iterable] to the [ForEachStatement.variable]. However, since the
     * [ForEachStatement.variable] is a [Statement], we have to identify the variable which is used
     * in the loop. In most cases, we should have a [DeclarationStatement] which means that we can
     * unwrap the [VariableDeclaration]. If this is not the case, we assume that the last
     * [VariableDeclaration] in the statement is the one we care about.
     */
    protected fun handleForEachStatement(node: ForEachStatement) {
        node.iterable?.let { iterable ->
            if (node.variable is DeclarationStatement) {
                (node.variable as DeclarationStatement).declarations.forEach {
                    it.addPrevDFG(iterable)
                }
            } else {
                node.variable.variables.lastOrNull()?.addPrevDFG(iterable)
            }
        }
        node.variable?.let { node.addPrevDFG(it) }
    }

    /**
     * Adds the DFG edge from [ForEachStatement.variable] to the [ForEachStatement] to show the
     * dependence between data and the branching node.
     */
    protected fun handleDoStatement(node: DoStatement) {
        node.condition?.let { node.addPrevDFG(it) }
    }

    /**
     * Adds the DFG edge from [ForStatement.condition] or [ForStatement.conditionDeclaration] to the
     * [ForStatement] to show the dependence between data and the branching node. Usage of one or
     * the other in the statement is mutually exclusive.
     */
    protected fun handleForStatement(node: ForStatement) {
        Util.addDFGEdgesForMutuallyExclusiveBranchingExpression(
            node,
            node.condition,
            node.conditionDeclaration
        )
    }

    /**
     * Adds the DFG edge from [IfStatement.condition] or [IfStatement.conditionDeclaration] to the
     * [IfStatement] to show the dependence between data and the branching node. Usage of one or the
     * other in the statement is mutually exclusive.
     */
    protected fun handleIfStatement(node: IfStatement) {
        Util.addDFGEdgesForMutuallyExclusiveBranchingExpression(
            node,
            node.condition,
            node.conditionDeclaration
        )
    }

    /**
     * Adds the DFG edge from [SwitchStatement.selector] or [SwitchStatement.selectorDeclaration] to
     * the [SwitchStatement] to show the dependence between data and the branching node. Usage of
     * one or the other in the statement is mutually exclusive.
     */
    protected fun handleSwitchStatement(node: SwitchStatement) {
        Util.addDFGEdgesForMutuallyExclusiveBranchingExpression(
            node,
            node.selector,
            node.selectorDeclaration
        )
    }

    /**
     * Adds the DFG edge from [WhileStatement.condition] or [WhileStatement.conditionDeclaration] to
     * the [WhileStatement] to show the dependence between data and the branching node. Usage of one
     * or the other in the statement is mutually exclusive.
     */
    protected fun handleWhileStatement(node: WhileStatement) {
        Util.addDFGEdgesForMutuallyExclusiveBranchingExpression(
            node,
            node.condition,
            node.conditionDeclaration
        )
    }

    /**
     * Adds the DFG edges for an [UnaryOperator]. The data flow from the input to this node and, in
     * case of the operators "++" and "--" also from the node back to the input.
     */
    protected fun handleUnaryOperator(node: UnaryOperator) {
        node.input.let {
            node.addPrevDFG(it)
            if (node.operatorCode == "++" || node.operatorCode == "--") {
                node.addNextDFG(it)
            }
        }
    }

    /**
     * Adds the DFG edge for a [LambdaExpression]. The data flow from the function representing the
     * lambda to the expression.
     */
    protected fun handleLambdaExpression(node: LambdaExpression) {
        node.function?.let { node.addPrevDFG(it) }
    }

    /**
     * Adds the DFG edges for an [KeyValueExpression]. The value flows to this expression. TODO:
     * Check with python and JS implementation
     */
    protected fun handleKeyValueExpression(node: KeyValueExpression) {
        node.value?.let { node.addPrevDFG(it) }
    }

    /**
     * Adds the DFG edges for an [InitializerListExpression]. All values in the initializer flow to
     * this expression.
     */
    protected fun handleInitializerListExpression(node: InitializerListExpression) {
        node.initializers.forEach { node.addPrevDFG(it) }
    }

    /**
     * Adds the DFG edge to an [ExpressionList]. The data of the last expression flow to the whole
     * list.
     */
    protected fun handleExpressionList(node: ExpressionList) {
        node.expressions.lastOrNull()?.let { node.addPrevDFG(it) }
    }

    /**
     * Adds the DFG edge to an [NewExpression]. The data of the initializer flow to the whole
     * expression.
     */
    protected fun handleNewExpression(node: NewExpression) {
        node.initializer?.let { node.addPrevDFG(it) }
    }

    /**
     * Adds the DFG edges to a [Reference] as follows:
     * - If the variable is written to, data flows from this node to the variable declaration.
     * - If the variable is read from, data flows from the variable declaration to this node.
     * - For a combined read and write, both edges for data flows are added.
     */
    protected fun handleReference(node: Reference) {
        node.refersTo?.let {
            when (node.access) {
                AccessValues.WRITE -> node.addNextDFG(it)
                AccessValues.READ -> node.addPrevDFG(it)
                else -> {
                    node.addNextDFG(it)
                    node.addPrevDFG(it)
                }
            }
        }
    }

    /**
     * Adds the DFG edge to a [ConditionalExpression]. Data flows from the then and the else
     * expression to the whole expression.
     */
    protected fun handleConditionalExpression(node: ConditionalExpression) {
        node.thenExpression?.let { node.addPrevDFG(it) }
        node.elseExpression?.let { node.addPrevDFG(it) }
    }

    /**
     * Adds the DFG edge to an [SubscriptExpression]. The whole array `x` flows to the result
     * `x[i]`.
     */
    protected fun handleSubscriptExpression(node: SubscriptExpression) {
        node.addPrevDFG(node.arrayExpression)
    }

    /** Adds the DFG edge to an [NewArrayExpression]. The initializer flows to the expression. */
    protected fun handleNewArrayExpression(node: NewArrayExpression) {
        node.initializer?.let { node.addPrevDFG(it) }
    }

    /**
     * Adds the DFG edge to an [BinaryOperator]. The value flows to the target of an assignment or
     * to the whole expression.
     */
    protected fun handleBinaryOp(node: BinaryOperator, parent: Node?) {
        when (node.operatorCode) {
            "=" -> {
                node.rhs.let { node.lhs.addPrevDFG(it) }
                // There are cases where we explicitly want to connect the rhs to the =.
                // E.g., this is the case in C++ where subexpressions can make the assignment.
                // Examples: a + (b = 1)  or  a = a == b ? b = 2: b = 3
                // When the parent is a compound statement (or similar block of code), we can safely
                // assume that we're not in such a sub-expression
                if (parent == null || parent !is Block) {
                    node.rhs.addNextDFG(node)
                }
            }
            in node.language?.compoundAssignmentOperators ?: setOf() -> {
                node.lhs.let {
                    node.addPrevDFG(it)
                    node.addNextDFG(it)
                }
                node.rhs.let { node.addPrevDFG(it) }
            }
            else -> {
                node.lhs.let { node.addPrevDFG(it) }
                node.rhs.let { node.addPrevDFG(it) }
            }
        }
    }

    /**
     * Adds the DFG edge to a [CastExpression]. The inner expression flows to the cast expression.
     */
    protected fun handleCastExpression(castExpression: CastExpression) {
        castExpression.expression.let { castExpression.addPrevDFG(it) }
    }

    /** Adds the DFG edges to a [CallExpression]. */
    fun handleCallExpression(call: CallExpression, inferDfgForUnresolvedSymbols: Boolean) {
        // Remove existing DFG edges since they are no longer valid (e.g. after updating the
        // CallExpression with the invokes edges to the called functions)
        call.prevDFG.forEach { it.nextDFG.remove(call) }
        call.prevDFG.clear()

        if (call.invokes.isEmpty() && inferDfgForUnresolvedSymbols) {
            // Unresolved call expression
            handleUnresolvedCalls(call, call)
        } else if (call.invokes.isNotEmpty()) {
            call.invokes.forEach {
                Util.attachCallParameters(it, call)
                call.addPrevDFG(it)
            }
        }
    }

    /**
     * Adds DFG edges for unresolved function calls as follows:
     * - from base (if available) to the CallExpression
     * - from all arguments to the CallExpression
     */
    protected fun handleUnresolvedCalls(call: CallExpression, dfgTarget: Node) {
        if (call is MemberCallExpression && !call.isStatic) {
            call.base?.let { dfgTarget.addPrevDFG(it) }
        }

        call.arguments.forEach { dfgTarget.addPrevDFG(it) }
    }
}<|MERGE_RESOLUTION|>--- conflicted
+++ resolved
@@ -28,12 +28,7 @@
 import de.fraunhofer.aisec.cpg.TranslationContext
 import de.fraunhofer.aisec.cpg.graph.*
 import de.fraunhofer.aisec.cpg.graph.declarations.*
-<<<<<<< HEAD
-import de.fraunhofer.aisec.cpg.graph.edge.GranularityType
-import de.fraunhofer.aisec.cpg.graph.edge.Properties
-=======
 import de.fraunhofer.aisec.cpg.graph.edge.partial
->>>>>>> 46789038
 import de.fraunhofer.aisec.cpg.graph.statements.*
 import de.fraunhofer.aisec.cpg.graph.statements.expressions.*
 import de.fraunhofer.aisec.cpg.helpers.SubgraphWalker.IterativeGraphWalker
@@ -126,19 +121,13 @@
             AccessValues.WRITE -> {
                 node.addNextDFG(
                     node.base,
-                    mutableMapOf(
-                        Properties.DFG_GRANULARITY to GranularityType.PARTIAL,
-                        Properties.DFG_RECORD_MEMBER_FIELD to node.refersTo
-                    )
+                    granularity = partial(node.refersTo)
                 )
             }
             AccessValues.READWRITE -> {
                 node.addNextDFG(
                     node.base,
-                    mutableMapOf(
-                        Properties.DFG_GRANULARITY to GranularityType.PARTIAL,
-                        Properties.DFG_RECORD_MEMBER_FIELD to node.refersTo
-                    )
+                    granularity = partial(node.refersTo)
                 )
                 // We do not make an edge in the other direction on purpose as a workaround for
                 // nested field accesses on the lhs of an assignment.
@@ -146,10 +135,7 @@
             else -> {
                 node.addPrevDFG(
                     node.base,
-                    mutableMapOf(
-                        Properties.DFG_GRANULARITY to GranularityType.PARTIAL,
-                        Properties.DFG_RECORD_MEMBER_FIELD to node.refersTo
-                    )
+                    granularity = partial(node.refersTo)
                 )
             }
         }
