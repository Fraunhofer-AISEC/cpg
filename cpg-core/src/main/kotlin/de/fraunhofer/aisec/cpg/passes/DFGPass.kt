/*
 * Copyright (c) 2022, Fraunhofer AISEC. All rights reserved.
 *
 * Licensed under the Apache License, Version 2.0 (the "License");
 * you may not use this file except in compliance with the License.
 * You may obtain a copy of the License at
 *
 *      http://www.apache.org/licenses/LICENSE-2.0
 *
 * Unless required by applicable law or agreed to in writing, software
 * distributed under the License is distributed on an "AS IS" BASIS,
 * WITHOUT WARRANTIES OR CONDITIONS OF ANY KIND, either express or implied.
 * See the License for the specific language governing permissions and
 * limitations under the License.
 *
 *                    $$$$$$\  $$$$$$$\   $$$$$$\
 *                   $$  __$$\ $$  __$$\ $$  __$$\
 *                   $$ /  \__|$$ |  $$ |$$ /  \__|
 *                   $$ |      $$$$$$$  |$$ |$$$$\
 *                   $$ |      $$  ____/ $$ |\_$$ |
 *                   $$ |  $$\ $$ |      $$ |  $$ |
 *                   \$$$$$   |$$ |      \$$$$$   |
 *                    \______/ \__|       \______/
 *
 */
package de.fraunhofer.aisec.cpg.passes

import de.fraunhofer.aisec.cpg.TranslationContext
import de.fraunhofer.aisec.cpg.graph.*
import de.fraunhofer.aisec.cpg.graph.declarations.*
import de.fraunhofer.aisec.cpg.graph.edge.partial
import de.fraunhofer.aisec.cpg.graph.statements.*
import de.fraunhofer.aisec.cpg.graph.statements.expressions.*
import de.fraunhofer.aisec.cpg.helpers.SubgraphWalker.IterativeGraphWalker
import de.fraunhofer.aisec.cpg.helpers.Util
import de.fraunhofer.aisec.cpg.passes.order.DependsOn

/** Adds the DFG edges for various types of nodes. */
@DependsOn(SymbolResolver::class)
class DFGPass(ctx: TranslationContext) : ComponentPass(ctx) {
    override fun accept(component: Component) {
        val inferDfgForUnresolvedCalls = config.inferenceConfiguration.inferDfgForUnresolvedSymbols
        val walker = IterativeGraphWalker()
        walker.registerOnNodeVisit2 { node, parent ->
            handle(node, parent, inferDfgForUnresolvedCalls)
        }
        for (tu in component.translationUnits) {
            walker.iterate(tu)
        }
    }

    override fun cleanup() {
        // Nothing to do
    }

    protected fun handle(node: Node?, parent: Node?, inferDfgForUnresolvedSymbols: Boolean) {
        when (node) {
            // Expressions
            is CallExpression -> handleCallExpression(node, inferDfgForUnresolvedSymbols)
            is CastExpression -> handleCastExpression(node)
            is BinaryOperator -> handleBinaryOp(node, parent)
            is AssignExpression -> handleAssignExpression(node)
            is NewArrayExpression -> handleNewArrayExpression(node)
            is SubscriptExpression -> handleSubscriptExpression(node)
            is ConditionalExpression -> handleConditionalExpression(node)
            is MemberExpression -> handleMemberExpression(node)
            is Reference -> handleReference(node)
            is ExpressionList -> handleExpressionList(node)
            is NewExpression -> handleNewExpression(node)
            is InitializerListExpression -> handleInitializerListExpression(node)
            is KeyValueExpression -> handleKeyValueExpression(node)
            is LambdaExpression -> handleLambdaExpression(node)
            is UnaryOperator -> handleUnaryOperator(node)
            // Statements
            is ReturnStatement -> handleReturnStatement(node)
            is ForEachStatement -> handleForEachStatement(node)
            is DoStatement -> handleDoStatement(node)
            is WhileStatement -> handleWhileStatement(node)
            is ForStatement -> handleForStatement(node)
            is SwitchStatement -> handleSwitchStatement(node)
            is IfStatement -> handleIfStatement(node)
            // Declarations
            is FieldDeclaration -> handleFieldDeclaration(node)
            is FunctionDeclaration -> handleFunctionDeclaration(node)
            is TupleDeclaration -> handleTupleDeclaration(node)
            is VariableDeclaration -> handleVariableDeclaration(node)
        }
    }

    protected open fun handleAssignExpression(node: AssignExpression) {
        // If this is a compound assign, we also need to model a dataflow to the node itself
        if (node.isCompoundAssignment) {
            node.lhs.firstOrNull()?.let {
                node.addPrevDFG(it)
                node.addNextDFG(it)
            }
            node.rhs.firstOrNull()?.let { node.addPrevDFG(it) }
        } else {
            // Find all targets of rhs and connect them
            node.rhs.forEach {
                val targets = node.findTargets(it)
                targets.forEach { target -> it.addNextDFG(target) }
            }
        }

        // If the assignment is used as an expression, we also model a data flow from the (first)
        // rhs to the node itself
        if (node.usedAsExpression) {
            node.expressionValue?.addNextDFG(node)
        }
    }

    /**
     * For a [MemberExpression], the base flows from/to the expression, depending on the
     * [MemberExpression.access].
     */
<<<<<<< HEAD
    protected open fun handleMemberExpression(
        node: MemberExpression,
        inferDfgForUnresolvedCalls: Boolean
    ) {
        if (node.refersTo == null && inferDfgForUnresolvedCalls) {
            node.addPrevDFG(node.base)
        } else {
            handleReference(node)
=======
    protected fun handleMemberExpression(node: MemberExpression) {
        when (node.access) {
            AccessValues.WRITE -> {
                node.addNextDFG(node.base, granularity = partial(node.refersTo))
            }
            AccessValues.READWRITE -> {
                node.addNextDFG(node.base, granularity = partial(node.refersTo))
                // We do not make an edge in the other direction on purpose as a workaround for
                // nested field accesses on the lhs of an assignment.
            }
            else -> {
                node.addPrevDFG(node.base, granularity = partial(node.refersTo))
            }
>>>>>>> 6c0deda0
        }
    }

    /**
     * Adds the DFG edges for a [TupleDeclaration]. The data flows from initializer to the tuple
     * elements.
     */
    protected open fun handleTupleDeclaration(node: TupleDeclaration) {
        node.initializer?.let { initializer ->
            node.elements.withIndex().forEach {
                it.value.addPrevDFG(
                    initializer,
                    granularity = partial(it.value),
                )
            }
        }
    }

    /**
     * Adds the DFG edge for a [VariableDeclaration]. The data flows from initializer to the
     * variable.
     */
    protected open fun handleVariableDeclaration(node: VariableDeclaration) {
        node.initializer?.let { node.addPrevDFG(it) }
    }

    /**
     * Adds the DFG edge for a [FunctionDeclaration]. The data flows from the return statement(s) to
     * the function.
     */
<<<<<<< HEAD
    protected open fun handleFunctionDeclaration(node: FunctionDeclaration) {
        node.allChildren<ReturnStatement>().forEach { node.addPrevDFG(it) }
=======
    protected fun handleFunctionDeclaration(node: FunctionDeclaration) {
        if (node.isInferred) {
            // If the function is inferred, we connect all parameters to the function declaration.
            // The condition should make sure that we don't add edges multiple times, i.e., we
            // only handle the declaration exactly once.
            node.addAllPrevDFG(node.parameters)
            // If it's a method with a receiver, we connect that one too.
            if (node is MethodDeclaration) {
                node.receiver?.let { node.addPrevDFG(it) }
            }
        } else {
            node.allChildren<ReturnStatement>().forEach { node.addPrevDFG(it) }
        }
>>>>>>> 6c0deda0
    }

    /**
     * Adds the DFG edge for a [FieldDeclaration]. The data flows from the initializer to the field.
     */
    protected open fun handleFieldDeclaration(node: FieldDeclaration) {
        node.initializer?.let { node.addPrevDFG(it) }
    }

    /**
     * Adds the DFG edge for a [ReturnStatement]. The data flows from the return value to the
     * statement.
     */
    protected open fun handleReturnStatement(node: ReturnStatement) {
        node.returnValues.forEach { node.addPrevDFG(it) }
    }

    /**
     * Adds the DFG edge for a [ForEachStatement]. The data flows from the
     * [ForEachStatement.iterable] to the [ForEachStatement.variable]. However, since the
     * [ForEachStatement.variable] is a [Statement], we have to identify the variable which is used
     * in the loop. In most cases, we should have a [DeclarationStatement] which means that we can
     * unwrap the [VariableDeclaration]. If this is not the case, we assume that the last
     * [VariableDeclaration] in the statement is the one we care about.
     */
    protected open fun handleForEachStatement(node: ForEachStatement) {
        node.iterable?.let { iterable ->
            if (node.variable is DeclarationStatement) {
                (node.variable as DeclarationStatement).declarations.forEach {
                    it.addPrevDFG(iterable)
                }
            } else {
                node.variable.variables.lastOrNull()?.addPrevDFG(iterable)
            }
        }
        node.variable?.let { node.addPrevDFG(it) }
    }

    /**
     * Adds the DFG edge from [ForEachStatement.variable] to the [ForEachStatement] to show the
     * dependence between data and the branching node.
     */
    protected open fun handleDoStatement(node: DoStatement) {
        node.condition?.let { node.addPrevDFG(it) }
    }

    /**
     * Adds the DFG edge from [ForStatement.condition] or [ForStatement.conditionDeclaration] to the
     * [ForStatement] to show the dependence between data and the branching node. Usage of one or
     * the other in the statement is mutually exclusive.
     */
    protected open fun handleForStatement(node: ForStatement) {
        Util.addDFGEdgesForMutuallyExclusiveBranchingExpression(
            node,
            node.condition,
            node.conditionDeclaration
        )
    }

    /**
     * Adds the DFG edge from [IfStatement.condition] or [IfStatement.conditionDeclaration] to the
     * [IfStatement] to show the dependence between data and the branching node. Usage of one or the
     * other in the statement is mutually exclusive.
     */
    protected open fun handleIfStatement(node: IfStatement) {
        Util.addDFGEdgesForMutuallyExclusiveBranchingExpression(
            node,
            node.condition,
            node.conditionDeclaration
        )
    }

    /**
     * Adds the DFG edge from [SwitchStatement.selector] or [SwitchStatement.selectorDeclaration] to
     * the [SwitchStatement] to show the dependence between data and the branching node. Usage of
     * one or the other in the statement is mutually exclusive.
     */
    protected open fun handleSwitchStatement(node: SwitchStatement) {
        Util.addDFGEdgesForMutuallyExclusiveBranchingExpression(
            node,
            node.selector,
            node.selectorDeclaration
        )
    }

    /**
     * Adds the DFG edge from [WhileStatement.condition] or [WhileStatement.conditionDeclaration] to
     * the [WhileStatement] to show the dependence between data and the branching node. Usage of one
     * or the other in the statement is mutually exclusive.
     */
    protected open fun handleWhileStatement(node: WhileStatement) {
        Util.addDFGEdgesForMutuallyExclusiveBranchingExpression(
            node,
            node.condition,
            node.conditionDeclaration
        )
    }

    /**
     * Adds the DFG edges for an [UnaryOperator]. The data flow from the input to this node and, in
     * case of the operators "++" and "--" also from the node back to the input.
     */
    protected open fun handleUnaryOperator(node: UnaryOperator) {
        if ((node.input as? Reference)?.access == AccessValues.WRITE) {
            node.input.let { node.addNextDFG(it) }
        } else {
            node.input.let {
                node.addPrevDFG(it)
                if (node.operatorCode == "++" || node.operatorCode == "--") {
                    node.addNextDFG(it)
                }
            }
        }
    }

    /**
     * Adds the DFG edge for a [LambdaExpression]. The data flow from the function representing the
     * lambda to the expression.
     */
    protected open fun handleLambdaExpression(node: LambdaExpression) {
        node.function?.let { node.addPrevDFG(it) }
    }

    /**
     * Adds the DFG edges for an [KeyValueExpression]. The value flows to this expression. TODO:
     * Check with python and JS implementation
     */
    protected open fun handleKeyValueExpression(node: KeyValueExpression) {
        node.value?.let { node.addPrevDFG(it) }
    }

    /**
     * Adds the DFG edges for an [InitializerListExpression]. All values in the initializer flow to
     * this expression.
     */
    protected open fun handleInitializerListExpression(node: InitializerListExpression) {
        node.initializers.forEach { node.addPrevDFG(it) }
    }

    /**
     * Adds the DFG edge to an [ExpressionList]. The data of the last expression flow to the whole
     * list.
     */
    protected open fun handleExpressionList(node: ExpressionList) {
        node.expressions.lastOrNull()?.let { node.addPrevDFG(it) }
    }

    /**
     * Adds the DFG edge to an [NewExpression]. The data of the initializer flow to the whole
     * expression.
     */
    protected open fun handleNewExpression(node: NewExpression) {
        node.initializer?.let { node.addPrevDFG(it) }
    }

    /**
     * Adds the DFG edges to a [Reference] as follows:
     * - If the variable is written to, data flows from this node to the variable declaration.
     * - If the variable is read from, data flows from the variable declaration to this node.
     * - For a combined read and write, both edges for data flows are added.
     */
    protected open fun handleReference(node: Reference) {
        node.refersTo?.let {
            when (node.access) {
                AccessValues.WRITE -> node.addNextDFG(it)
                AccessValues.READ -> node.addPrevDFG(it)
                else -> {
                    node.addNextDFG(it)
                    node.addPrevDFG(it)
                }
            }
        }
    }

    /**
     * Adds the DFG edge to a [ConditionalExpression]. Data flows from the then and the else
     * expression to the whole expression.
     */
    protected open fun handleConditionalExpression(node: ConditionalExpression) {
        node.thenExpression?.let { node.addPrevDFG(it) }
        node.elseExpression?.let { node.addPrevDFG(it) }
    }

    /**
     * Adds the DFG edge to an [SubscriptExpression]. The whole array `x` flows to the result
     * `x[i]`.
     */
    protected open fun handleSubscriptExpression(node: SubscriptExpression) {
        node.addPrevDFG(node.arrayExpression)
    }

    /** Adds the DFG edge to an [NewArrayExpression]. The initializer flows to the expression. */
    protected open fun handleNewArrayExpression(node: NewArrayExpression) {
        node.initializer?.let { node.addPrevDFG(it) }
    }

    /**
     * Adds the DFG edge to an [BinaryOperator]. The value flows to the target of an assignment or
     * to the whole expression.
     */
    protected open fun handleBinaryOp(node: BinaryOperator, parent: Node?) {
        when (node.operatorCode) {
            "=" -> {
                node.rhs.let { node.lhs.addPrevDFG(it) }
                // There are cases where we explicitly want to connect the rhs to the =.
                // E.g., this is the case in C++ where subexpressions can make the assignment.
                // Examples: a + (b = 1)  or  a = a == b ? b = 2: b = 3
                // When the parent is a compound statement (or similar block of code), we can safely
                // assume that we're not in such a sub-expression
                if (parent == null || parent !is Block) {
                    node.rhs.addNextDFG(node)
                }
            }
            in node.language?.compoundAssignmentOperators ?: setOf() -> {
                node.lhs.let {
                    node.addPrevDFG(it)
                    node.addNextDFG(it)
                }
                node.rhs.let { node.addPrevDFG(it) }
            }
            else -> {
                node.lhs.let { node.addPrevDFG(it) }
                node.rhs.let { node.addPrevDFG(it) }
            }
        }
    }

    /**
     * Adds the DFG edge to a [CastExpression]. The inner expression flows to the cast expression.
     */
    protected open fun handleCastExpression(castExpression: CastExpression) {
        castExpression.expression.let { castExpression.addPrevDFG(it) }
    }

    /** Adds the DFG edges to a [CallExpression]. */
    open fun handleCallExpression(call: CallExpression, inferDfgForUnresolvedSymbols: Boolean) {
        // Remove existing DFG edges since they are no longer valid (e.g. after updating the
        // CallExpression with the invokes edges to the called functions)
        call.prevDFG.forEach { it.nextDFG.remove(call) }
        call.prevDFG.clear()

        if (call.invokes.isEmpty() && inferDfgForUnresolvedSymbols) {
            // Unresolved call expression
            handleUnresolvedCalls(call, call)
        } else if (call.invokes.isNotEmpty()) {
            call.invokes.forEach {
<<<<<<< HEAD
                if (it.isInferred && inferDfgForUnresolvedSymbols) {
                    handleUnresolvedCalls(call, call)
                } else {
                    Util.attachCallParameters(it, call.arguments)
                }
=======
                Util.attachCallParameters(it, call)
>>>>>>> 6c0deda0
                call.addPrevDFG(it)
            }
        }
    }

    /**
     * Adds DFG edges for unresolved function calls as follows:
     * - from base (if available) to the CallExpression
     * - from all arguments to the CallExpression
     */
    protected open fun handleUnresolvedCalls(call: CallExpression, dfgTarget: Node) {
        if (call is MemberCallExpression && !call.isStatic) {
            call.base?.let { dfgTarget.addPrevDFG(it) }
        }

        call.arguments.forEach { dfgTarget.addPrevDFG(it) }
    }
}<|MERGE_RESOLUTION|>--- conflicted
+++ resolved
@@ -114,16 +114,6 @@
      * For a [MemberExpression], the base flows from/to the expression, depending on the
      * [MemberExpression.access].
      */
-<<<<<<< HEAD
-    protected open fun handleMemberExpression(
-        node: MemberExpression,
-        inferDfgForUnresolvedCalls: Boolean
-    ) {
-        if (node.refersTo == null && inferDfgForUnresolvedCalls) {
-            node.addPrevDFG(node.base)
-        } else {
-            handleReference(node)
-=======
     protected fun handleMemberExpression(node: MemberExpression) {
         when (node.access) {
             AccessValues.WRITE -> {
@@ -137,7 +127,6 @@
             else -> {
                 node.addPrevDFG(node.base, granularity = partial(node.refersTo))
             }
->>>>>>> 6c0deda0
         }
     }
 
@@ -168,10 +157,6 @@
      * Adds the DFG edge for a [FunctionDeclaration]. The data flows from the return statement(s) to
      * the function.
      */
-<<<<<<< HEAD
-    protected open fun handleFunctionDeclaration(node: FunctionDeclaration) {
-        node.allChildren<ReturnStatement>().forEach { node.addPrevDFG(it) }
-=======
     protected fun handleFunctionDeclaration(node: FunctionDeclaration) {
         if (node.isInferred) {
             // If the function is inferred, we connect all parameters to the function declaration.
@@ -185,7 +170,6 @@
         } else {
             node.allChildren<ReturnStatement>().forEach { node.addPrevDFG(it) }
         }
->>>>>>> 6c0deda0
     }
 
     /**
@@ -432,15 +416,7 @@
             handleUnresolvedCalls(call, call)
         } else if (call.invokes.isNotEmpty()) {
             call.invokes.forEach {
-<<<<<<< HEAD
-                if (it.isInferred && inferDfgForUnresolvedSymbols) {
-                    handleUnresolvedCalls(call, call)
-                } else {
-                    Util.attachCallParameters(it, call.arguments)
-                }
-=======
                 Util.attachCallParameters(it, call)
->>>>>>> 6c0deda0
                 call.addPrevDFG(it)
             }
         }
