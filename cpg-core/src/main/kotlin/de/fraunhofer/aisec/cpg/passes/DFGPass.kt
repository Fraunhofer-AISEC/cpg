/*
 * Copyright (c) 2022, Fraunhofer AISEC. All rights reserved.
 *
 * Licensed under the Apache License, Version 2.0 (the "License");
 * you may not use this file except in compliance with the License.
 * You may obtain a copy of the License at
 *
 *      http://www.apache.org/licenses/LICENSE-2.0
 *
 * Unless required by applicable law or agreed to in writing, software
 * distributed under the License is distributed on an "AS IS" BASIS,
 * WITHOUT WARRANTIES OR CONDITIONS OF ANY KIND, either express or implied.
 * See the License for the specific language governing permissions and
 * limitations under the License.
 *
 *                    $$$$$$\  $$$$$$$\   $$$$$$\
 *                   $$  __$$\ $$  __$$\ $$  __$$\
 *                   $$ /  \__|$$ |  $$ |$$ /  \__|
 *                   $$ |      $$$$$$$  |$$ |$$$$\
 *                   $$ |      $$  ____/ $$ |\_$$ |
 *                   $$ |  $$\ $$ |      $$ |  $$ |
 *                   \$$$$$   |$$ |      \$$$$$   |
 *                    \______/ \__|       \______/
 *
 */
package de.fraunhofer.aisec.cpg.passes

import de.fraunhofer.aisec.cpg.TranslationContext
import de.fraunhofer.aisec.cpg.graph.*
import de.fraunhofer.aisec.cpg.graph.declarations.*
<<<<<<< HEAD
import de.fraunhofer.aisec.cpg.graph.edge.*
=======
import de.fraunhofer.aisec.cpg.graph.edges.flows.CallingContextOut
import de.fraunhofer.aisec.cpg.graph.edges.flows.partial
>>>>>>> 6cb9be50
import de.fraunhofer.aisec.cpg.graph.statements.*
import de.fraunhofer.aisec.cpg.graph.statements.expressions.*
import de.fraunhofer.aisec.cpg.helpers.SubgraphWalker.IterativeGraphWalker
import de.fraunhofer.aisec.cpg.helpers.Util
import de.fraunhofer.aisec.cpg.passes.configuration.DependsOn
import de.fraunhofer.aisec.cpg.passes.inference.DFGFunctionSummaries

/** Adds the DFG edges for various types of nodes. */
@DependsOn(SymbolResolver::class)
class DFGPass(ctx: TranslationContext) : ComponentPass(ctx) {
    private val callsInferredFunctions = mutableListOf<CallExpression>()

    override fun accept(component: Component) {
        log.info(
            "Function summaries database has {} entries",
            config.functionSummaries.functionToDFGEntryMap.size
        )

        val inferDfgForUnresolvedCalls = config.inferenceConfiguration.inferDfgForUnresolvedSymbols
        val walker = IterativeGraphWalker()
        walker.registerOnNodeVisit { node, parent ->
            handle(node, parent, inferDfgForUnresolvedCalls, config.functionSummaries)
        }
        for (tu in component.translationUnits) {
            walker.iterate(tu)
        }
        if (config.registeredPasses.all { ControlFlowSensitiveDFGPass::class !in it }) {
            connectInferredCallArguments(config.functionSummaries)
        }
    }

    /**
     * For inferred functions which have function summaries encoded, we connect the arguments to
     * modified parameter to propagate the changes to the arguments out of the [FunctionDeclaration]
     * again.
     */
    private fun connectInferredCallArguments(functionSummaries: DFGFunctionSummaries) {
        for (call in callsInferredFunctions) {
            for (invoked in call.invokes.filter { it.isInferred }) {
                val changedParams =
                    functionSummaries.functionToChangedParameters[invoked] ?: mapOf()
                for ((param, _) in changedParams) {
                    if (param == (invoked as? MethodDeclaration)?.receiver) {
                        (call as? MemberCallExpression)
                            ?.base
                            ?.prevDFGEdges
                            ?.addContextSensitive(param, callingContext = CallingContextOut(call))
                    } else if (param is ParameterDeclaration) {
                        val arg = call.arguments[param.argumentIndex]
                        arg.prevDFGEdges.addContextSensitive(
                            param,
                            callingContext = CallingContextOut(call)
                        )
                        (arg as? Reference)?.let {
                            it.access = AccessValues.READWRITE
                            it.refersTo?.let { it1 -> it.nextDFGEdges += it1 }
                        }
                    }
                }
            }
        }
    }

    override fun cleanup() {
        // Nothing to do
    }

    protected fun handle(
        node: Node?,
        parent: Node?,
        inferDfgForUnresolvedSymbols: Boolean,
        functionSummaries: DFGFunctionSummaries
    ) {
        when (node) {
            // Expressions
            is CallExpression -> handleCallExpression(node, inferDfgForUnresolvedSymbols)
            is CastExpression -> handleCastExpression(node)
            is BinaryOperator -> handleBinaryOp(node, parent)
            is AssignExpression -> handleAssignExpression(node)
            is NewArrayExpression -> handleNewArrayExpression(node)
            is SubscriptExpression -> handleSubscriptExpression(node)
            is ConditionalExpression -> handleConditionalExpression(node)
            is MemberExpression -> handleMemberExpression(node)
            // The ControlFlowSensitiveDFGPass will draw the DFG Edges for these
            // is Reference -> handleReference(node)
            is ExpressionList -> handleExpressionList(node)
            is NewExpression -> handleNewExpression(node)
            is InitializerListExpression -> handleInitializerListExpression(node)
            is KeyValueExpression -> handleKeyValueExpression(node)
            is LambdaExpression -> handleLambdaExpression(node)
            is UnaryOperator -> handleUnaryOperator(node)
            // Statements
            is ReturnStatement -> handleReturnStatement(node)
            is ForEachStatement -> handleForEachStatement(node)
            is DoStatement -> handleDoStatement(node)
            is WhileStatement -> handleWhileStatement(node)
            is ForStatement -> handleForStatement(node)
            is SwitchStatement -> handleSwitchStatement(node)
            is IfStatement -> handleIfStatement(node)
            // Declarations
            is FieldDeclaration -> handleFieldDeclaration(node)
            is FunctionDeclaration -> handleFunctionDeclaration(node, functionSummaries)
            is TupleDeclaration -> handleTupleDeclaration(node)
            is VariableDeclaration -> handleVariableDeclaration(node)
        }
    }

    protected open fun handleAssignExpression(node: AssignExpression) {
        // If this is a compound assign, we also need to model a dataflow to the node itself
        if (node.isCompoundAssignment) {
            node.lhs.firstOrNull()?.let {
                node.prevDFGEdges += it
                node.nextDFGEdges += it
            }
            node.rhs.firstOrNull()?.let { node.prevDFGEdges += it }
        } else {
            // Find all targets of rhs and connect them
            node.rhs.forEach {
                val targets = node.findTargets(it)
<<<<<<< HEAD
                targets.forEach { target ->
                    val granularity =
                        if (target is PointerDereference)
                            PointerDataflowGranularity(PointerAccess.VALUE)
                        else default()
                    it.addNextDFG(target, granularity)
                }
=======
                targets.forEach { target -> it.nextDFGEdges += target }
>>>>>>> 6cb9be50
            }
        }

        // If the assignment is used as an expression, we also model a data flow from the (first)
        // rhs to the node itself
        if (node.usedAsExpression) {
            node.expressionValue?.nextDFGEdges += node
        }
    }

    /**
     * For a [MemberExpression], the base flows from/to the expression, depending on the
     * [MemberExpression.access].
     */
    protected fun handleMemberExpression(node: MemberExpression) {
        when (node.access) {
            AccessValues.WRITE -> {
                node.nextDFGEdges.add(node.base) { granularity = partial(node.refersTo) }
            }
            AccessValues.READWRITE -> {
                node.nextDFGEdges.add(node.base) { granularity = partial(node.refersTo) }
                // We do not make an edge in the other direction on purpose as a workaround for
                // nested field accesses on the lhs of an assignment.
            }
            else -> {
                node.prevDFGEdges.add(node.base) { granularity = partial(node.refersTo) }
            }
        }
    }

    /**
     * Adds the DFG edges for a [TupleDeclaration]. The data flows from initializer to the tuple
     * elements.
     */
    protected open fun handleTupleDeclaration(node: TupleDeclaration) {
        node.initializer?.let { initializer ->
            node.elements.withIndex().forEach {
                it.value.prevDFGEdges.add(initializer) { granularity = partial(it.value) }
            }
        }
    }

    /**
     * Adds the DFG edge for a [VariableDeclaration]. The data flows from initializer to the
     * variable.
     */
<<<<<<< HEAD
    protected open fun handleVariableDeclaration(node: VariableDeclaration) {
        node.initializer?.let { node.addPrevDFG(it) }
=======
    protected fun handleVariableDeclaration(node: VariableDeclaration) {
        node.initializer?.let { node.prevDFGEdges += it }
>>>>>>> 6cb9be50
    }

    /**
     * Adds the DFG edge for a [FunctionDeclaration]. The data flows from the return statement(s) to
     * the function.
     */
    protected fun handleFunctionDeclaration(
        node: FunctionDeclaration,
        functionSummaries: DFGFunctionSummaries
    ) {
        if (node.isInferred) {
            val summaryExists = functionSummaries.addFlowsToFunctionDeclaration(node)

            if (!summaryExists) {
                // If the function is inferred, we connect all parameters to the function
                // declaration.  The condition should make sure that we don't add edges multiple
                // times, i.e., we only handle the declaration exactly once.
                node.prevDFGEdges.addAll(node.parameters)
                // If it's a method with a receiver, we connect that one too.
                if (node is MethodDeclaration) {
                    node.receiver?.let { node.prevDFGEdges += it }
                }
            }
        } else {
            node.allChildren<ReturnStatement>().forEach { node.prevDFGEdges += it }
        }
    }

    /**
     * Adds the DFG edge for a [FieldDeclaration]. The data flows from the initializer to the field.
     */
<<<<<<< HEAD
    protected open fun handleFieldDeclaration(node: FieldDeclaration) {
        node.initializer?.let { node.addPrevDFG(it) }
=======
    protected fun handleFieldDeclaration(node: FieldDeclaration) {
        node.initializer?.let { node.prevDFGEdges += it }
>>>>>>> 6cb9be50
    }

    /**
     * Adds the DFG edge for a [ReturnStatement]. The data flows from the return value to the
     * statement.
     */
<<<<<<< HEAD
    protected open fun handleReturnStatement(node: ReturnStatement) {
        node.returnValues.forEach { node.addPrevDFG(it) }
=======
    protected fun handleReturnStatement(node: ReturnStatement) {
        node.returnValues.forEach { node.prevDFGEdges += it }
>>>>>>> 6cb9be50
    }

    /**
     * Adds the DFG edge for a [ForEachStatement]. The data flows from the
     * [ForEachStatement.iterable] to the [ForEachStatement.variable]. However, since the
     * [ForEachStatement.variable] is a [Statement], we have to identify the variable which is used
     * in the loop. In most cases, we should have a [DeclarationStatement] which means that we can
     * unwrap the [VariableDeclaration]. If this is not the case, we assume that the last
     * [VariableDeclaration] in the statement is the one we care about.
     */
    protected open fun handleForEachStatement(node: ForEachStatement) {
        node.iterable?.let { iterable ->
            if (node.variable is DeclarationStatement) {
                (node.variable as DeclarationStatement).declarations.forEach {
                    it.prevDFGEdges += iterable
                }
            } else {
                node.variable.variables.lastOrNull()?.prevDFGEdges += iterable
            }
        }
        node.variable?.let { node.prevDFGEdges += it }
    }

    /**
     * Adds the DFG edge from [ForEachStatement.variable] to the [ForEachStatement] to show the
     * dependence between data and the branching node.
     */
<<<<<<< HEAD
    protected open fun handleDoStatement(node: DoStatement) {
        node.condition?.let { node.addPrevDFG(it) }
=======
    protected fun handleDoStatement(node: DoStatement) {
        node.condition?.let { node.prevDFGEdges += it }
>>>>>>> 6cb9be50
    }

    /**
     * Adds the DFG edge from [ForStatement.condition] or [ForStatement.conditionDeclaration] to the
     * [ForStatement] to show the dependence between data and the branching node. Usage of one or
     * the other in the statement is mutually exclusive.
     */
    protected open fun handleForStatement(node: ForStatement) {
        Util.addDFGEdgesForMutuallyExclusiveBranchingExpression(
            node,
            node.condition,
            node.conditionDeclaration
        )
    }

    /**
     * Adds the DFG edge from [IfStatement.condition] or [IfStatement.conditionDeclaration] to the
     * [IfStatement] to show the dependence between data and the branching node. Usage of one or the
     * other in the statement is mutually exclusive.
     */
    protected open fun handleIfStatement(node: IfStatement) {
        Util.addDFGEdgesForMutuallyExclusiveBranchingExpression(
            node,
            node.condition,
            node.conditionDeclaration
        )
    }

    /**
     * Adds the DFG edge from [SwitchStatement.selector] or [SwitchStatement.selectorDeclaration] to
     * the [SwitchStatement] to show the dependence between data and the branching node. Usage of
     * one or the other in the statement is mutually exclusive.
     */
    protected open fun handleSwitchStatement(node: SwitchStatement) {
        Util.addDFGEdgesForMutuallyExclusiveBranchingExpression(
            node,
            node.selector,
            node.selectorDeclaration
        )
    }

    /**
     * Adds the DFG edge from [WhileStatement.condition] or [WhileStatement.conditionDeclaration] to
     * the [WhileStatement] to show the dependence between data and the branching node. Usage of one
     * or the other in the statement is mutually exclusive.
     */
    protected open fun handleWhileStatement(node: WhileStatement) {
        Util.addDFGEdgesForMutuallyExclusiveBranchingExpression(
            node,
            node.condition,
            node.conditionDeclaration
        )
    }

    /**
     * Adds the DFG edges for an [UnaryOperator]. The data flow from the input to this node and, in
     * case of the operators "++" and "--" also from the node back to the input.
     */
<<<<<<< HEAD
    protected open fun handleUnaryOperator(node: UnaryOperator) {
        if ((node.input as? Reference)?.access == AccessValues.WRITE) {
            node.input.let { node.addNextDFG(it) }
        } else {
            node.input.let {
                node.addPrevDFG(it)
                if (node.operatorCode == "++" || node.operatorCode == "--") {
                    node.addNextDFG(it)
                }
=======
    protected fun handleUnaryOperator(node: UnaryOperator) {
        node.input.let {
            node.prevDFGEdges += it
            if (node.operatorCode == "++" || node.operatorCode == "--") {
                node.nextDFGEdges += it
>>>>>>> 6cb9be50
            }
        }
    }

    /**
     * Adds the DFG edge for a [LambdaExpression]. The data flow from the function representing the
     * lambda to the expression.
     */
<<<<<<< HEAD
    protected open fun handleLambdaExpression(node: LambdaExpression) {
        node.function?.let { node.addPrevDFG(it) }
=======
    protected fun handleLambdaExpression(node: LambdaExpression) {
        node.function?.let { node.prevDFGEdges += it }
>>>>>>> 6cb9be50
    }

    /**
     * Adds the DFG edges for an [KeyValueExpression]. The value flows to this expression. TODO:
     * Check with python and JS implementation
     */
<<<<<<< HEAD
    protected open fun handleKeyValueExpression(node: KeyValueExpression) {
        node.value?.let { node.addPrevDFG(it) }
=======
    protected fun handleKeyValueExpression(node: KeyValueExpression) {
        node.value?.let { node.prevDFGEdges += it }
>>>>>>> 6cb9be50
    }

    /**
     * Adds the DFG edges for an [InitializerListExpression]. All values in the initializer flow to
     * this expression.
     */
<<<<<<< HEAD
    protected open fun handleInitializerListExpression(node: InitializerListExpression) {
        node.initializers.forEach { node.addPrevDFG(it) }
=======
    protected fun handleInitializerListExpression(node: InitializerListExpression) {
        node.initializers.forEach { node.prevDFGEdges += it }
>>>>>>> 6cb9be50
    }

    /**
     * Adds the DFG edge to an [ExpressionList]. The data of the last expression flow to the whole
     * list.
     */
<<<<<<< HEAD
    protected open fun handleExpressionList(node: ExpressionList) {
        node.expressions.lastOrNull()?.let { node.addPrevDFG(it) }
=======
    protected fun handleExpressionList(node: ExpressionList) {
        node.expressions.lastOrNull()?.let { node.prevDFGEdges += it }
>>>>>>> 6cb9be50
    }

    /**
     * Adds the DFG edge to an [NewExpression]. The data of the initializer flow to the whole
     * expression.
     */
<<<<<<< HEAD
    protected open fun handleNewExpression(node: NewExpression) {
        node.initializer?.let { node.addPrevDFG(it) }
=======
    protected fun handleNewExpression(node: NewExpression) {
        node.initializer?.let { node.prevDFGEdges += it }
>>>>>>> 6cb9be50
    }

    /**
     * Adds the DFG edges to a [Reference] as follows:
     * - If the variable is written to, data flows from this node to the variable declaration.
     * - If the variable is read from, data flows from the variable declaration to this node.
     * - For a combined read and write, both edges for data flows are added.
     */
    protected open fun handleReference(node: Reference) {
        node.refersTo?.let {
            val granularity =
                if (node is PointerReference) PointerDataflowGranularity(PointerAccess.ADDRESS)
                else if (node is PointerDereference) PointerDataflowGranularity(PointerAccess.VALUE)
                else default()
            when (node.access) {
<<<<<<< HEAD
                AccessValues.WRITE -> node.addNextDFG(it)
                AccessValues.READ -> node.addPrevDFG(it, granularity)
                else -> {
                    node.addNextDFG(it)
                    node.addPrevDFG(it, granularity)
=======
                AccessValues.WRITE -> node.nextDFGEdges += it
                AccessValues.READ -> node.prevDFGEdges += it
                else -> {
                    node.nextDFGEdges += it
                    node.prevDFGEdges += it
>>>>>>> 6cb9be50
                }
            }
        }
    }

    /**
     * Adds the DFG edge to a [ConditionalExpression]. Data flows from the then and the else
     * expression to the whole expression.
     */
<<<<<<< HEAD
    protected open fun handleConditionalExpression(node: ConditionalExpression) {
        node.thenExpression?.let { node.addPrevDFG(it) }
        node.elseExpression?.let { node.addPrevDFG(it) }
=======
    protected fun handleConditionalExpression(node: ConditionalExpression) {
        node.thenExpression?.let { node.prevDFGEdges += it }
        node.elseExpression?.let { node.prevDFGEdges += it }
>>>>>>> 6cb9be50
    }

    /**
     * Adds the DFG edge to an [SubscriptExpression]. The whole array `x` flows to the result
     * `x[i]`.
     */
<<<<<<< HEAD
    protected open fun handleSubscriptExpression(node: SubscriptExpression) {
        node.addPrevDFG(node.arrayExpression)
    }

    /** Adds the DFG edge to an [NewArrayExpression]. The initializer flows to the expression. */
    protected open fun handleNewArrayExpression(node: NewArrayExpression) {
        node.initializer?.let { node.addPrevDFG(it) }
=======
    protected fun handleSubscriptExpression(node: SubscriptExpression) {
        node.prevDFGEdges += node.arrayExpression
    }

    /** Adds the DFG edge to an [NewArrayExpression]. The initializer flows to the expression. */
    protected fun handleNewArrayExpression(node: NewArrayExpression) {
        node.initializer?.let { node.prevDFGEdges += it }
>>>>>>> 6cb9be50
    }

    /**
     * Adds the DFG edge to an [BinaryOperator]. The value flows to the target of an assignment or
     * to the whole expression.
     */
    protected open fun handleBinaryOp(node: BinaryOperator, parent: Node?) {
        when (node.operatorCode) {
            "=" -> {
                node.rhs.let { node.lhs.prevDFGEdges += it }
                // There are cases where we explicitly want to connect the rhs to the =.
                // E.g., this is the case in C++ where subexpressions can make the assignment.
                // Examples: a + (b = 1)  or  a = a == b ? b = 2: b = 3
                // When the parent is a compound statement (or similar block of code), we can safely
                // assume that we're not in such a sub-expression
                if (parent == null || parent !is Block) {
                    node.rhs.nextDFGEdges += node
                }
            }
            in node.language?.compoundAssignmentOperators ?: setOf() -> {
                node.lhs.let {
                    node.prevDFGEdges += it
                    node.nextDFGEdges += it
                }
                node.rhs.let { node.prevDFGEdges += it }
            }
            else -> {
                node.lhs.let { node.prevDFGEdges += it }
                node.rhs.let { node.prevDFGEdges += it }
            }
        }
    }

    /**
     * Adds the DFG edge to a [CastExpression]. The inner expression flows to the cast expression.
     */
<<<<<<< HEAD
    protected open fun handleCastExpression(castExpression: CastExpression) {
        castExpression.expression.let { castExpression.addPrevDFG(it) }
=======
    protected fun handleCastExpression(castExpression: CastExpression) {
        castExpression.expression.let { castExpression.prevDFGEdges += it }
>>>>>>> 6cb9be50
    }

    /** Adds the DFG edges to a [CallExpression]. */
    open fun handleCallExpression(call: CallExpression, inferDfgForUnresolvedSymbols: Boolean) {
        // Remove existing DFG edges since they are no longer valid (e.g. after updating the
        // CallExpression with the invokes edges to the called functions)
        call.prevDFGEdges.clear()

        if (call.invokes.isEmpty() && inferDfgForUnresolvedSymbols) {
            // Unresolved call expression
            handleUnresolvedCalls(call, call)
        } else if (call.invokes.isNotEmpty()) {
            call.invokes.forEach {
                Util.attachCallParameters(it, call)
                call.prevDFGEdges.addContextSensitive(it, callingContext = CallingContextOut(call))
                if (it.isInferred) {
                    callsInferredFunctions.add(call)
                }
            }
        }
    }

    /**
     * Adds DFG edges for unresolved function calls as follows:
     * - from base (if available) to the CallExpression
     * - from all arguments to the CallExpression
     */
    protected open fun handleUnresolvedCalls(call: CallExpression, dfgTarget: Node) {
        if (call is MemberCallExpression && !call.isStatic) {
            call.base?.let { dfgTarget.prevDFGEdges += it }
        }

        call.arguments.forEach { dfgTarget.prevDFGEdges += it }
    }
}<|MERGE_RESOLUTION|>--- conflicted
+++ resolved
@@ -28,12 +28,11 @@
 import de.fraunhofer.aisec.cpg.TranslationContext
 import de.fraunhofer.aisec.cpg.graph.*
 import de.fraunhofer.aisec.cpg.graph.declarations.*
-<<<<<<< HEAD
-import de.fraunhofer.aisec.cpg.graph.edge.*
-=======
 import de.fraunhofer.aisec.cpg.graph.edges.flows.CallingContextOut
+import de.fraunhofer.aisec.cpg.graph.edges.flows.Dataflow
+import de.fraunhofer.aisec.cpg.graph.edges.flows.PointerDataflowGranularity
+import de.fraunhofer.aisec.cpg.graph.edges.flows.default
 import de.fraunhofer.aisec.cpg.graph.edges.flows.partial
->>>>>>> 6cb9be50
 import de.fraunhofer.aisec.cpg.graph.statements.*
 import de.fraunhofer.aisec.cpg.graph.statements.expressions.*
 import de.fraunhofer.aisec.cpg.helpers.SubgraphWalker.IterativeGraphWalker
@@ -141,7 +140,7 @@
         }
     }
 
-    protected open fun handleAssignExpression(node: AssignExpression) {
+    protected fun handleAssignExpression(node: AssignExpression) {
         // If this is a compound assign, we also need to model a dataflow to the node itself
         if (node.isCompoundAssignment) {
             node.lhs.firstOrNull()?.let {
@@ -153,17 +152,13 @@
             // Find all targets of rhs and connect them
             node.rhs.forEach {
                 val targets = node.findTargets(it)
-<<<<<<< HEAD
                 targets.forEach { target ->
                     val granularity =
                         if (target is PointerDereference)
                             PointerDataflowGranularity(PointerAccess.VALUE)
                         else default()
-                    it.addNextDFG(target, granularity)
-                }
-=======
-                targets.forEach { target -> it.nextDFGEdges += target }
->>>>>>> 6cb9be50
+                    it.nextDFGEdges += Dataflow(start = it, end = target, granularity = granularity)
+                }
             }
         }
 
@@ -198,7 +193,7 @@
      * Adds the DFG edges for a [TupleDeclaration]. The data flows from initializer to the tuple
      * elements.
      */
-    protected open fun handleTupleDeclaration(node: TupleDeclaration) {
+    protected fun handleTupleDeclaration(node: TupleDeclaration) {
         node.initializer?.let { initializer ->
             node.elements.withIndex().forEach {
                 it.value.prevDFGEdges.add(initializer) { granularity = partial(it.value) }
@@ -210,13 +205,8 @@
      * Adds the DFG edge for a [VariableDeclaration]. The data flows from initializer to the
      * variable.
      */
-<<<<<<< HEAD
-    protected open fun handleVariableDeclaration(node: VariableDeclaration) {
-        node.initializer?.let { node.addPrevDFG(it) }
-=======
     protected fun handleVariableDeclaration(node: VariableDeclaration) {
         node.initializer?.let { node.prevDFGEdges += it }
->>>>>>> 6cb9be50
     }
 
     /**
@@ -248,26 +238,16 @@
     /**
      * Adds the DFG edge for a [FieldDeclaration]. The data flows from the initializer to the field.
      */
-<<<<<<< HEAD
-    protected open fun handleFieldDeclaration(node: FieldDeclaration) {
-        node.initializer?.let { node.addPrevDFG(it) }
-=======
     protected fun handleFieldDeclaration(node: FieldDeclaration) {
         node.initializer?.let { node.prevDFGEdges += it }
->>>>>>> 6cb9be50
     }
 
     /**
      * Adds the DFG edge for a [ReturnStatement]. The data flows from the return value to the
      * statement.
      */
-<<<<<<< HEAD
-    protected open fun handleReturnStatement(node: ReturnStatement) {
-        node.returnValues.forEach { node.addPrevDFG(it) }
-=======
     protected fun handleReturnStatement(node: ReturnStatement) {
         node.returnValues.forEach { node.prevDFGEdges += it }
->>>>>>> 6cb9be50
     }
 
     /**
@@ -278,7 +258,7 @@
      * unwrap the [VariableDeclaration]. If this is not the case, we assume that the last
      * [VariableDeclaration] in the statement is the one we care about.
      */
-    protected open fun handleForEachStatement(node: ForEachStatement) {
+    protected fun handleForEachStatement(node: ForEachStatement) {
         node.iterable?.let { iterable ->
             if (node.variable is DeclarationStatement) {
                 (node.variable as DeclarationStatement).declarations.forEach {
@@ -295,13 +275,8 @@
      * Adds the DFG edge from [ForEachStatement.variable] to the [ForEachStatement] to show the
      * dependence between data and the branching node.
      */
-<<<<<<< HEAD
-    protected open fun handleDoStatement(node: DoStatement) {
-        node.condition?.let { node.addPrevDFG(it) }
-=======
     protected fun handleDoStatement(node: DoStatement) {
         node.condition?.let { node.prevDFGEdges += it }
->>>>>>> 6cb9be50
     }
 
     /**
@@ -309,7 +284,7 @@
      * [ForStatement] to show the dependence between data and the branching node. Usage of one or
      * the other in the statement is mutually exclusive.
      */
-    protected open fun handleForStatement(node: ForStatement) {
+    protected fun handleForStatement(node: ForStatement) {
         Util.addDFGEdgesForMutuallyExclusiveBranchingExpression(
             node,
             node.condition,
@@ -322,7 +297,7 @@
      * [IfStatement] to show the dependence between data and the branching node. Usage of one or the
      * other in the statement is mutually exclusive.
      */
-    protected open fun handleIfStatement(node: IfStatement) {
+    protected fun handleIfStatement(node: IfStatement) {
         Util.addDFGEdgesForMutuallyExclusiveBranchingExpression(
             node,
             node.condition,
@@ -335,7 +310,7 @@
      * the [SwitchStatement] to show the dependence between data and the branching node. Usage of
      * one or the other in the statement is mutually exclusive.
      */
-    protected open fun handleSwitchStatement(node: SwitchStatement) {
+    protected fun handleSwitchStatement(node: SwitchStatement) {
         Util.addDFGEdgesForMutuallyExclusiveBranchingExpression(
             node,
             node.selector,
@@ -348,7 +323,7 @@
      * the [WhileStatement] to show the dependence between data and the branching node. Usage of one
      * or the other in the statement is mutually exclusive.
      */
-    protected open fun handleWhileStatement(node: WhileStatement) {
+    protected fun handleWhileStatement(node: WhileStatement) {
         Util.addDFGEdgesForMutuallyExclusiveBranchingExpression(
             node,
             node.condition,
@@ -360,90 +335,56 @@
      * Adds the DFG edges for an [UnaryOperator]. The data flow from the input to this node and, in
      * case of the operators "++" and "--" also from the node back to the input.
      */
-<<<<<<< HEAD
-    protected open fun handleUnaryOperator(node: UnaryOperator) {
+    protected fun handleUnaryOperator(node: UnaryOperator) {
         if ((node.input as? Reference)?.access == AccessValues.WRITE) {
-            node.input.let { node.addNextDFG(it) }
+            node.input.let { node.nextDFGEdges += it }
         } else {
             node.input.let {
-                node.addPrevDFG(it)
+                node.prevDFGEdges += it
                 if (node.operatorCode == "++" || node.operatorCode == "--") {
-                    node.addNextDFG(it)
-                }
-=======
-    protected fun handleUnaryOperator(node: UnaryOperator) {
-        node.input.let {
-            node.prevDFGEdges += it
-            if (node.operatorCode == "++" || node.operatorCode == "--") {
-                node.nextDFGEdges += it
->>>>>>> 6cb9be50
-            }
-        }
-    }
-
+                    node.nextDFGEdges += it
+                }
+            }
+        }
+    }
     /**
      * Adds the DFG edge for a [LambdaExpression]. The data flow from the function representing the
      * lambda to the expression.
      */
-<<<<<<< HEAD
-    protected open fun handleLambdaExpression(node: LambdaExpression) {
-        node.function?.let { node.addPrevDFG(it) }
-=======
     protected fun handleLambdaExpression(node: LambdaExpression) {
         node.function?.let { node.prevDFGEdges += it }
->>>>>>> 6cb9be50
     }
 
     /**
      * Adds the DFG edges for an [KeyValueExpression]. The value flows to this expression. TODO:
      * Check with python and JS implementation
      */
-<<<<<<< HEAD
-    protected open fun handleKeyValueExpression(node: KeyValueExpression) {
-        node.value?.let { node.addPrevDFG(it) }
-=======
     protected fun handleKeyValueExpression(node: KeyValueExpression) {
         node.value?.let { node.prevDFGEdges += it }
->>>>>>> 6cb9be50
     }
 
     /**
      * Adds the DFG edges for an [InitializerListExpression]. All values in the initializer flow to
      * this expression.
      */
-<<<<<<< HEAD
-    protected open fun handleInitializerListExpression(node: InitializerListExpression) {
-        node.initializers.forEach { node.addPrevDFG(it) }
-=======
     protected fun handleInitializerListExpression(node: InitializerListExpression) {
         node.initializers.forEach { node.prevDFGEdges += it }
->>>>>>> 6cb9be50
     }
 
     /**
      * Adds the DFG edge to an [ExpressionList]. The data of the last expression flow to the whole
      * list.
      */
-<<<<<<< HEAD
-    protected open fun handleExpressionList(node: ExpressionList) {
-        node.expressions.lastOrNull()?.let { node.addPrevDFG(it) }
-=======
     protected fun handleExpressionList(node: ExpressionList) {
         node.expressions.lastOrNull()?.let { node.prevDFGEdges += it }
->>>>>>> 6cb9be50
     }
 
     /**
      * Adds the DFG edge to an [NewExpression]. The data of the initializer flow to the whole
      * expression.
      */
-<<<<<<< HEAD
-    protected open fun handleNewExpression(node: NewExpression) {
-        node.initializer?.let { node.addPrevDFG(it) }
-=======
     protected fun handleNewExpression(node: NewExpression) {
         node.initializer?.let { node.prevDFGEdges += it }
->>>>>>> 6cb9be50
     }
 
     /**
@@ -452,26 +393,19 @@
      * - If the variable is read from, data flows from the variable declaration to this node.
      * - For a combined read and write, both edges for data flows are added.
      */
-    protected open fun handleReference(node: Reference) {
+    protected fun handleReference(node: Reference) {
         node.refersTo?.let {
             val granularity =
                 if (node is PointerReference) PointerDataflowGranularity(PointerAccess.ADDRESS)
                 else if (node is PointerDereference) PointerDataflowGranularity(PointerAccess.VALUE)
                 else default()
             when (node.access) {
-<<<<<<< HEAD
-                AccessValues.WRITE -> node.addNextDFG(it)
-                AccessValues.READ -> node.addPrevDFG(it, granularity)
-                else -> {
-                    node.addNextDFG(it)
-                    node.addPrevDFG(it, granularity)
-=======
                 AccessValues.WRITE -> node.nextDFGEdges += it
-                AccessValues.READ -> node.prevDFGEdges += it
+                AccessValues.READ ->
+                    node.prevDFGEdges += Dataflow(start = it, end = node, granularity = granularity)
                 else -> {
                     node.nextDFGEdges += it
-                    node.prevDFGEdges += it
->>>>>>> 6cb9be50
+                    node.prevDFGEdges += Dataflow(start = it, end = node, granularity = granularity)
                 }
             }
         }
@@ -481,30 +415,15 @@
      * Adds the DFG edge to a [ConditionalExpression]. Data flows from the then and the else
      * expression to the whole expression.
      */
-<<<<<<< HEAD
-    protected open fun handleConditionalExpression(node: ConditionalExpression) {
-        node.thenExpression?.let { node.addPrevDFG(it) }
-        node.elseExpression?.let { node.addPrevDFG(it) }
-=======
     protected fun handleConditionalExpression(node: ConditionalExpression) {
         node.thenExpression?.let { node.prevDFGEdges += it }
         node.elseExpression?.let { node.prevDFGEdges += it }
->>>>>>> 6cb9be50
     }
 
     /**
      * Adds the DFG edge to an [SubscriptExpression]. The whole array `x` flows to the result
      * `x[i]`.
      */
-<<<<<<< HEAD
-    protected open fun handleSubscriptExpression(node: SubscriptExpression) {
-        node.addPrevDFG(node.arrayExpression)
-    }
-
-    /** Adds the DFG edge to an [NewArrayExpression]. The initializer flows to the expression. */
-    protected open fun handleNewArrayExpression(node: NewArrayExpression) {
-        node.initializer?.let { node.addPrevDFG(it) }
-=======
     protected fun handleSubscriptExpression(node: SubscriptExpression) {
         node.prevDFGEdges += node.arrayExpression
     }
@@ -512,14 +431,13 @@
     /** Adds the DFG edge to an [NewArrayExpression]. The initializer flows to the expression. */
     protected fun handleNewArrayExpression(node: NewArrayExpression) {
         node.initializer?.let { node.prevDFGEdges += it }
->>>>>>> 6cb9be50
     }
 
     /**
      * Adds the DFG edge to an [BinaryOperator]. The value flows to the target of an assignment or
      * to the whole expression.
      */
-    protected open fun handleBinaryOp(node: BinaryOperator, parent: Node?) {
+    protected fun handleBinaryOp(node: BinaryOperator, parent: Node?) {
         when (node.operatorCode) {
             "=" -> {
                 node.rhs.let { node.lhs.prevDFGEdges += it }
@@ -549,17 +467,12 @@
     /**
      * Adds the DFG edge to a [CastExpression]. The inner expression flows to the cast expression.
      */
-<<<<<<< HEAD
-    protected open fun handleCastExpression(castExpression: CastExpression) {
-        castExpression.expression.let { castExpression.addPrevDFG(it) }
-=======
     protected fun handleCastExpression(castExpression: CastExpression) {
         castExpression.expression.let { castExpression.prevDFGEdges += it }
->>>>>>> 6cb9be50
     }
 
     /** Adds the DFG edges to a [CallExpression]. */
-    open fun handleCallExpression(call: CallExpression, inferDfgForUnresolvedSymbols: Boolean) {
+    fun handleCallExpression(call: CallExpression, inferDfgForUnresolvedSymbols: Boolean) {
         // Remove existing DFG edges since they are no longer valid (e.g. after updating the
         // CallExpression with the invokes edges to the called functions)
         call.prevDFGEdges.clear()
@@ -583,7 +496,7 @@
      * - from base (if available) to the CallExpression
      * - from all arguments to the CallExpression
      */
-    protected open fun handleUnresolvedCalls(call: CallExpression, dfgTarget: Node) {
+    protected fun handleUnresolvedCalls(call: CallExpression, dfgTarget: Node) {
         if (call is MemberCallExpression && !call.isStatic) {
             call.base?.let { dfgTarget.prevDFGEdges += it }
         }
