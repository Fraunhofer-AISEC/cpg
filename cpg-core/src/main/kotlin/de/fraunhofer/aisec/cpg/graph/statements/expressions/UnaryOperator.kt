--- conflicted
+++ resolved
@@ -25,26 +25,17 @@
  */
 package de.fraunhofer.aisec.cpg.graph.statements.expressions
 
-<<<<<<< HEAD
 import de.fraunhofer.aisec.cpg.graph.*
-=======
-import de.fraunhofer.aisec.cpg.graph.AccessValues
-import de.fraunhofer.aisec.cpg.graph.ArgumentHolder
-import de.fraunhofer.aisec.cpg.graph.HasOverloadedOperation
 import de.fraunhofer.aisec.cpg.graph.edges.ast.astEdgeOf
 import de.fraunhofer.aisec.cpg.graph.edges.unwrapping
-import de.fraunhofer.aisec.cpg.graph.pointer
->>>>>>> 6cb9be50
 import de.fraunhofer.aisec.cpg.graph.types.HasType
 import de.fraunhofer.aisec.cpg.graph.types.Type
 import org.apache.commons.lang3.builder.ToStringBuilder
 import org.neo4j.ogm.annotation.Relationship
 
 /** A unary operator expression, involving one expression and an operator, such as `a++`. */
-<<<<<<< HEAD
-class UnaryOperator : Expression(), ArgumentHolder, HasType.TypeObserver, HasAliases {
-=======
-class UnaryOperator : Expression(), HasOverloadedOperation, ArgumentHolder, HasType.TypeObserver {
+class UnaryOperator :
+    Expression(), HasOverloadedOperation, ArgumentHolder, HasType.TypeObserver, HasAliases {
     @Relationship("INPUT")
     var inputEdge =
         astEdgeOf<Expression>(
@@ -54,7 +45,6 @@
                 changeExpressionAccess()
             }
         )
->>>>>>> 6cb9be50
     /** The expression on which the operation is applied. */
     var input by unwrapping(UnaryOperator::inputEdge)
 
@@ -150,13 +140,12 @@
         return false
     }
 
-<<<<<<< HEAD
-    override var aliases = mutableSetOf<HasAliases>()
-=======
+    override var aliases =
+        mutableSetOf<HasAliases>() // TODO can this be removed? also HasAliases interface
+
     override fun hasArgument(expression: Expression): Boolean {
         return this.input == expression
     }
->>>>>>> 6cb9be50
 
     override fun equals(other: Any?): Boolean {
         if (this === other) {
