/*
 * Copyright (c) 2020, Fraunhofer AISEC. All rights reserved.
 *
 * Licensed under the Apache License, Version 2.0 (the "License");
 * you may not use this file except in compliance with the License.
 * You may obtain a copy of the License at
 *
 *      http://www.apache.org/licenses/LICENSE-2.0
 *
 * Unless required by applicable law or agreed to in writing, software
 * distributed under the License is distributed on an "AS IS" BASIS,
 * WITHOUT WARRANTIES OR CONDITIONS OF ANY KIND, either express or implied.
 * See the License for the specific language governing permissions and
 * limitations under the License.
 *
 *                    $$$$$$\  $$$$$$$\   $$$$$$\
 *                   $$  __$$\ $$  __$$\ $$  __$$\
 *                   $$ /  \__|$$ |  $$ |$$ /  \__|
 *                   $$ |      $$$$$$$  |$$ |$$$$\
 *                   $$ |      $$  ____/ $$ |\_$$ |
 *                   $$ |  $$\ $$ |      $$ |  $$ |
 *                   \$$$$$   |$$ |      \$$$$$   |
 *                    \______/ \__|       \______/
 *
 */
package de.fraunhofer.aisec.cpg.graph.statements.expressions

import de.fraunhofer.aisec.cpg.graph.*
import de.fraunhofer.aisec.cpg.graph.edges.ast.astEdgeOf
import de.fraunhofer.aisec.cpg.graph.edges.unwrapping
import de.fraunhofer.aisec.cpg.graph.types.HasType
import de.fraunhofer.aisec.cpg.graph.types.Type
import org.apache.commons.lang3.builder.ToStringBuilder
import org.neo4j.ogm.annotation.Relationship

/** A unary operator expression, involving one expression and an operator, such as `a++`. */
class UnaryOperator :
    Expression(), HasOverloadedOperation, ArgumentHolder, HasType.TypeObserver, HasAliases {
    @Relationship("INPUT")
    var inputEdge =
        astEdgeOf<Expression>(
            of = ProblemExpression("could not parse input"),
            onChanged = { old, new ->
                exchangeTypeObserver(old, new)
                changeExpressionAccess()
            },
        )
    /** The expression on which the operation is applied. */
    var input by unwrapping(UnaryOperator::inputEdge)

    /**
     * The unary operator does not have any arguments, since [input] is already the [operatorBase].
     */
    override val operatorArguments: List<Expression>
        get() = listOf()

    /** The unary operator operates on [input]. */
    override val operatorBase
        get() = input

    /** The operator code. */
    override var operatorCode: String? = null
        set(value) {
            field = value
            changeExpressionAccess()
        }

    /** Specifies, whether this a post fix operation. */
    var isPostfix = false

    /** Specifies, whether this a pre fix operation. */
    var isPrefix = false

    private fun changeExpressionAccess() {
<<<<<<< HEAD
        var access = AccessValues.READ
        if (operatorCode == "++" || operatorCode == "--") {
            access = AccessValues.READWRITE
            (input as? Reference)?.dfgHandlerHint = true
        }
        if (input is Reference) {
            (input as? Reference)?.access = access
        }
=======
        var access =
            if (operatorCode == "++" || operatorCode == "--") {
                AccessValues.READWRITE
            } else {
                this.access
            }
        this.input.access = access
>>>>>>> 9ffd65eb
    }

    override fun toString(): String {
        return ToStringBuilder(this, TO_STRING_STYLE)
            .appendSuper(super.toString())
            .append("operatorCode", operatorCode)
            .append("postfix", isPostfix)
            .append("prefix", isPrefix)
            .toString()
    }

    override fun typeChanged(newType: Type, src: HasType) {
        // Only accept type changes from out input
        if (src != input) {
            return
        }

        val type =
            when (operatorCode) {
                "*" -> newType.dereference()
                "&" -> newType.pointer()
                else -> newType
            }

        this.type = type
    }

    override fun assignedTypeChanged(assignedTypes: Set<Type>, src: HasType) {
        // Only accept type changes from out input
        if (src != input) {
            return
        }

        // Apply our operator to all assigned types and forward them to us
        this.addAssignedTypes(
            assignedTypes
                .map {
                    when (operatorCode) {
                        "*" -> it.dereference()
                        "&" -> it.pointer()
                        else -> it
                    }
                }
                .toSet()
        )
    }

    override fun addArgument(expression: Expression) {
        this.input = expression
        this.input.access = access
    }

    override fun replaceArgument(old: Expression, new: Expression): Boolean {
        if (this.input == old) {
            this.input = new
            this.input.access = access
            return true
        }

        return false
    }

    override var aliases =
        mutableSetOf<HasAliases>() // TODO can this be removed? also HasAliases interface

    override fun hasArgument(expression: Expression): Boolean {
        return this.input == expression
    }

    override fun equals(other: Any?): Boolean {
        if (this === other) {
            return true
        }
        if (other !is UnaryOperator) {
            return false
        }
        return super.equals(other) &&
            isPostfix == other.isPostfix &&
            isPrefix == other.isPrefix &&
            input == other.input &&
            operatorCode == other.operatorCode
    }

    override fun hashCode() = super.hashCode()

    override var access = AccessValues.READ
        set(value) {
            field = value
            this.input.access = value
        }

    companion object {
        const val OPERATOR_POSTFIX_INCREMENT = "++"
        const val OPERATOR_POSTFIX_DECREMENT = "--"
    }
}<|MERGE_RESOLUTION|>--- conflicted
+++ resolved
@@ -72,16 +72,10 @@
     var isPrefix = false
 
     private fun changeExpressionAccess() {
-<<<<<<< HEAD
-        var access = AccessValues.READ
         if (operatorCode == "++" || operatorCode == "--") {
-            access = AccessValues.READWRITE
             (input as? Reference)?.dfgHandlerHint = true
         }
-        if (input is Reference) {
-            (input as? Reference)?.access = access
-        }
-=======
+        
         var access =
             if (operatorCode == "++" || operatorCode == "--") {
                 AccessValues.READWRITE
@@ -89,7 +83,6 @@
                 this.access
             }
         this.input.access = access
->>>>>>> 9ffd65eb
     }
 
     override fun toString(): String {
