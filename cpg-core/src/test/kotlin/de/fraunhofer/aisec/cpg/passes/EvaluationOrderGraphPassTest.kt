--- conflicted
+++ resolved
@@ -151,7 +151,6 @@
         val postFor = forTest.calls["postFor"]
         assertNotNull(postFor)
 
-<<<<<<< HEAD
         assertTrue(
             Util.eogConnect(
                 en = Util.Edge.ENTRIES,
@@ -183,31 +182,6 @@
                 refs = listOf(postFor),
                 cr = Util.Connect.SUBTREE
             )
-=======
-        Util.eogConnect(
-            en = Util.Edge.ENTRIES,
-            n = elseCall,
-            refs = listOf(forStmt),
-            cr = Util.Connect.NODE,
-        )
-        Util.eogConnect(
-            en = Util.Edge.ENTRIES,
-            n = postFor,
-            refs = listOf(forStmt.elseStatement, breakStmt),
-            cr = Util.Connect.NODE,
-        )
-        Util.eogConnect(
-            en = Util.Edge.EXITS,
-            n = forStmt.elseStatement,
-            refs = listOf(postFor),
-            cr = Util.Connect.SUBTREE,
-        )
-        Util.eogConnect(
-            en = Util.Edge.EXITS,
-            n = breakStmt,
-            refs = listOf(postFor),
-            cr = Util.Connect.SUBTREE,
->>>>>>> d2e1343d
         )
     }
 
@@ -227,7 +201,6 @@
         val postForEach = forTest.calls["postForEach"]
         assertNotNull(postForEach)
 
-<<<<<<< HEAD
         assertTrue(
             Util.eogConnect(
                 en = Util.Edge.ENTRIES,
@@ -259,31 +232,7 @@
                 refs = listOf(postForEach),
                 cr = Util.Connect.SUBTREE
             )
-=======
-        Util.eogConnect(
-            en = Util.Edge.ENTRIES,
-            n = elseCall,
-            refs = listOf(forEachStmt),
-            cr = Util.Connect.NODE,
-        )
-        Util.eogConnect(
-            en = Util.Edge.ENTRIES,
-            n = postForEach,
-            refs = listOf(forEachStmt.elseStatement, breakStmt),
-            cr = Util.Connect.NODE,
-        )
-        Util.eogConnect(
-            en = Util.Edge.EXITS,
-            n = forEachStmt.elseStatement,
-            refs = listOf(postForEach),
-            cr = Util.Connect.SUBTREE,
-        )
-        Util.eogConnect(
-            en = Util.Edge.EXITS,
-            n = breakStmt,
-            refs = listOf(postForEach),
-            cr = Util.Connect.SUBTREE,
->>>>>>> d2e1343d
+
         )
     }
 
