/*
 * Copyright (c) 2019, Fraunhofer AISEC. All rights reserved.
 *
 * Licensed under the Apache License, Version 2.0 (the "License");
 * you may not use this file except in compliance with the License.
 * You may obtain a copy of the License at
 *
 *      http://www.apache.org/licenses/LICENSE-2.0
 *
 * Unless required by applicable law or agreed to in writing, software
 * distributed under the License is distributed on an "AS IS" BASIS,
 * WITHOUT WARRANTIES OR CONDITIONS OF ANY KIND, either express or implied.
 * See the License for the specific language governing permissions and
 * limitations under the License.
 *
 *                    $$$$$$\  $$$$$$$\   $$$$$$\
 *                   $$  __$$\ $$  __$$\ $$  __$$\
 *                   $$ /  \__|$$ |  $$ |$$ /  \__|
 *                   $$ |      $$$$$$$  |$$ |$$$$\
 *                   $$ |      $$  ____/ $$ |\_$$ |
 *                   $$ |  $$\ $$ |      $$ |  $$ |
 *                   \$$$$$   |$$ |      \$$$$$   |
 *                    \______/ \__|       \______/
 *
 */
package de.fraunhofer.aisec.cpg.frontends.java

import com.github.javaparser.ast.body.ClassOrInterfaceDeclaration
import de.fraunhofer.aisec.cpg.*
import de.fraunhofer.aisec.cpg.ScopeManager
import de.fraunhofer.aisec.cpg.TestUtils.analyzeAndGetFirstTU
import de.fraunhofer.aisec.cpg.TestUtils.analyzeWithBuilder
import de.fraunhofer.aisec.cpg.TestUtils.findByUniqueName
import de.fraunhofer.aisec.cpg.TranslationManager.Companion.builder
import de.fraunhofer.aisec.cpg.graph.*
import de.fraunhofer.aisec.cpg.graph.Annotation
import de.fraunhofer.aisec.cpg.graph.declarations.*
import de.fraunhofer.aisec.cpg.graph.statements.*
import de.fraunhofer.aisec.cpg.graph.statements.expressions.*
import de.fraunhofer.aisec.cpg.graph.types.FunctionType
import de.fraunhofer.aisec.cpg.graph.types.TypeParser
import de.fraunhofer.aisec.cpg.helpers.SubgraphWalker
import de.fraunhofer.aisec.cpg.sarif.Region
import java.io.File
import java.math.BigInteger
import java.nio.file.Files
import java.nio.file.Path
import java.nio.file.Paths
import java.util.stream.Collectors
import kotlin.test.*

internal class JavaLanguageFrontendTest : BaseTest() {
    @Test
    fun testLargeNegativeNumber() {
        val file = File("src/test/resources/LargeNegativeNumber.java")
        val tu = analyzeAndGetFirstTU(listOf(file), file.parentFile.toPath(), true)

        val declaration = tu.byNameOrNull<RecordDeclaration>("LargeNegativeNumber")
        assertNotNull(declaration)

        val main = declaration.byNameOrNull<MethodDeclaration>("main")
        assertNotNull(main)

        val a = main.variables["a"]
        assertNotNull(a)
        assertEquals(1, ((a.initializer as? UnaryOperator)?.input as? Literal<*>)?.value)

        val b = main.variables["b"]
        assertNotNull(b)
        assertEquals(2147483648L, ((b.initializer as? UnaryOperator)?.input as? Literal<*>)?.value)

        val c = main.variables["c"]
        assertNotNull(c)
        assertEquals(
            BigInteger("9223372036854775808"),
            ((c.initializer as? UnaryOperator)?.input as? Literal<*>)?.value
        )

        val d = main.variables["d"]
        assertNotNull(d)
        assertEquals(
            9223372036854775807L,
            ((d.initializer as? UnaryOperator)?.input as? Literal<*>)?.value
        )
    }

    @Test
    fun testFor() {
        val file = File("src/test/resources/components/ForStmt.java")
        val tu = analyzeAndGetFirstTU(listOf(file), file.parentFile.toPath(), true)

        val declaration = tu.declarations[0] as? RecordDeclaration
        assertNotNull(declaration)

        val main = declaration.methods[0]
        val ls = main.variables["ls"]
        assertNotNull(ls)

        val forStatement = main.getBodyStatementAs(2, ForStatement::class.java)
        assertNotNull(forStatement)

        // initializer is an expression list
        val list = forStatement.initializerStatement as? ExpressionList
        assertNotNull(list)

        // check calculated location of sub-expression
        val location = list.location
        assertNotNull(location)
        assertEquals(Region(9, 10, 9, 22), location.region)
    }

    @Test
    fun testForeach() {
        val file = File("src/test/resources/components/ForEachStmt.java")
        val tu = analyzeAndGetFirstTU(listOf(file), file.parentFile.toPath(), true)
        val declaration = tu.declarations[0] as? RecordDeclaration
        assertNotNull(declaration)

        val main = declaration.methods[0]
        val ls = main.variables["ls"]
        assertNotNull(ls)

        val forEachStatement = main.getBodyStatementAs(1, ForEachStatement::class.java)
        assertNotNull(forEachStatement)

        // should loop over ls
        assertEquals(ls, (forEachStatement.iterable as? DeclaredReferenceExpression)?.refersTo)

        // should declare String s
        val s = forEachStatement.variable
        assertNotNull(s)
        assertTrue(s is DeclarationStatement)
        assertTrue(s.isSingleDeclaration())

        val sDecl = s.singleDeclaration as? VariableDeclaration
        assertNotNull(sDecl)
        assertLocalName("s", sDecl)
        assertEquals(createTypeFrom("java.lang.String"), sDecl.type)

        // should contain a single statement
        val sce = forEachStatement.statement as? MemberCallExpression
        assertNotNull(sce)

        assertLocalName("println", sce)
        assertFullName("java.io.PrintStream.println", sce)
    }

    @Test
    fun testTryCatch() {
        val file = File("src/test/resources/components/TryStmt.java")
        val tu = analyzeAndGetFirstTU(listOf(file), file.parentFile.toPath(), true)

        val declaration = tu.declarations[0] as? RecordDeclaration
        assertNotNull(declaration)

        val main = declaration.methods[0]

        // lets get our try statement
        val tryStatement = main.bodyOrNull<TryStatement>(0)
        assertNotNull(tryStatement)

        var scope = tryStatement.scope
        assertNotNull(scope)

        // should have 3 catch clauses
        val catchClauses = tryStatement.catchClauses
        assertEquals(3, catchClauses.size)

        val firstCatch = catchClauses.firstOrNull()
        assertNotNull(firstCatch)

        scope = firstCatch.scope
        assertNotNull(scope)

        // first exception type was? resolved, so we can expect a FQN
        assertEquals(createTypeFrom("java.lang.NumberFormatException"), firstCatch.parameter?.type)
        // second one could not be resolved so we do not have an FQN
        assertEquals(createTypeFrom("NotResolvableTypeException"), catchClauses[1].parameter?.type)
        // third type should have been resolved through the import
        assertEquals(createTypeFrom("some.ImportedException"), (catchClauses[2].parameter)?.type)

        // and 1 finally
        val finallyBlock = tryStatement.finallyBlock
        assertNotNull(finallyBlock)

        scope = finallyBlock.scope
        assertNotNull(scope)
    }

    @Test
    fun testLiteral() {
        val file = File("src/test/resources/components/LiteralExpr.java")
        val tu = analyzeAndGetFirstTU(listOf(file), file.parentFile.toPath(), true)

        val declaration = tu.declarations[0] as? RecordDeclaration
        assertNotNull(declaration)

        val main = declaration.methods[0]

        // int i = 1;
        val i =
            (main.getBodyStatementAs(0, DeclarationStatement::class.java))?.singleDeclaration
                as? VariableDeclaration
        assertNotNull(i)
        var literal = i.initializer as? Literal<*>
        assertNotNull(literal)
        assertEquals(1, literal.value)

        // String s = "string";
        val s =
            (main.getBodyStatementAs(1, DeclarationStatement::class.java))?.singleDeclaration
                as? VariableDeclaration
        assertNotNull(s)
        literal = s.initializer as? Literal<*>
        assertNotNull(literal)
        assertEquals("string", literal.value)

        // boolean b = true;
        val b =
            (main.getBodyStatementAs(2, DeclarationStatement::class.java))?.singleDeclaration
                as? VariableDeclaration
        assertNotNull(b)
        literal = b.initializer as? Literal<*>
        assertNotNull(literal)
        assertEquals(true, literal.value)

        // char c = '0';
        val c =
            (main.getBodyStatementAs(3, DeclarationStatement::class.java))?.singleDeclaration
                as? VariableDeclaration
        assertNotNull(c)
        literal = c.initializer as? Literal<*>
        assertNotNull(literal)
        assertEquals('0', literal.value)

        // double d = 1.0;
        val d =
            (main.getBodyStatementAs(4, DeclarationStatement::class.java))?.singleDeclaration
                as? VariableDeclaration
        assertNotNull(d)
        literal = d.initializer as? Literal<*>
        assertNotNull(literal)
        assertEquals(1.0, literal.value)

        // long l = 1L;
        val l =
            (main.getBodyStatementAs(5, DeclarationStatement::class.java))?.singleDeclaration
                as? VariableDeclaration
        assertNotNull(l)
        literal = l.initializer as? Literal<*>
        assertNotNull(literal)
        assertEquals(1L, literal.value)

        // Object o = null;
        val o =
            (main.getBodyStatementAs(6, DeclarationStatement::class.java))?.singleDeclaration
                as? VariableDeclaration
        assertNotNull(o)
        literal = o.initializer as? Literal<*>
        assertNotNull(literal)
        assertNull(literal.value)
    }

    @Test
    fun testRecordDeclaration() {
        val file = File("src/test/resources/compiling/RecordDeclaration.java")
        val declaration = analyzeAndGetFirstTU(listOf(file), file.parentFile.toPath(), true)
        assertNotNull(declaration)

        val namespaceDeclaration = declaration.getDeclarationAs(0, NamespaceDeclaration::class.java)

        val recordDeclaration =
            namespaceDeclaration?.getDeclarationAs(0, RecordDeclaration::class.java)
        assertNotNull(recordDeclaration)

        val fields = recordDeclaration.fields.map { it.name.localName }
        assertTrue(fields.contains("field"))

        val method = recordDeclaration.methods[0]
        assertNotNull(method)
        assertEquals(recordDeclaration, method.recordDeclaration)
        assertLocalName("method", method)
        assertEquals(createTypeFrom("java.lang.Integer"), method.returnTypes.firstOrNull())

        val functionType = method.type as? FunctionType
        assertNotNull(functionType)
        assertLocalName("method()java.lang.Integer", functionType)

        val constructor = recordDeclaration.constructors[0]
        assertEquals(recordDeclaration, constructor.recordDeclaration)
        assertLocalName("SimpleClass", constructor)
    }

    @Test
    fun testNameExpressions() {
        val file = File("src/test/resources/compiling/NameExpression.java")
        val declaration = analyzeAndGetFirstTU(listOf(file), file.parentFile.toPath(), true)
        assertNotNull(declaration)
    }

    @Test
    fun testSwitch() {
        val file = File("src/test/resources/cfg/Switch.java")
        val declaration = analyzeAndGetFirstTU(listOf(file), file.parentFile.toPath(), true)
        val graphNodes = SubgraphWalker.flattenAST(declaration)

        assertTrue(graphNodes.size != 0)

        val switchStatements = graphNodes.filterIsInstance<SwitchStatement>()
        assertEquals(3, switchStatements.size)

        val switchStatement = switchStatements[0]
        assertEquals(11, (switchStatement.statement as? CompoundStatement)?.statements?.size)

        val caseStatements = switchStatement.allChildren<CaseStatement>()
        assertEquals(4, caseStatements.size)

        val defaultStatements = switchStatement.allChildren<DefaultStatement>()
        assertEquals(1, defaultStatements.size)
    }

    @Test
    fun testCast() {
        val file = File("src/test/resources/components/CastExpr.java")
        val declaration = analyzeAndGetFirstTU(listOf(file), file.parentFile.toPath(), true)
        assertNotNull(declaration)

        val namespaceDeclaration = declaration.getDeclarationAs(0, NamespaceDeclaration::class.java)
        assertNotNull(namespaceDeclaration)

        val record = namespaceDeclaration.getDeclarationAs(0, RecordDeclaration::class.java)
        assertNotNull(record)
        val main = record.methods[0]
        assertNotNull(main)

        // e = new ExtendedClass()
        var stmt = main.getBodyStatementAs(0, DeclarationStatement::class.java)
        assertNotNull(stmt)

        val e = stmt.getSingleDeclarationAs(VariableDeclaration::class.java)
        // This test can be simplified once we solved the issue with inconsistently used simple
        // names
        // vs. fully qualified names.
        assertTrue(
            e.type?.name?.localName == "ExtendedClass" ||
                e.type?.name?.toString() == "cast.ExtendedClass"
        )

        // b = (BaseClass) e
        stmt = main.getBodyStatementAs(1, DeclarationStatement::class.java)
        assertNotNull(stmt)

        val b = stmt.getSingleDeclarationAs(VariableDeclaration::class.java)
        assertTrue(
            b.type?.name?.localName == "BaseClass" || b.type?.name?.toString() == "cast.BaseClass"
        )

        // initializer
        val cast = b.initializer as? CastExpression
        assertNotNull(cast)
        assertTrue(
            cast.type.name.localName == "BaseClass" ||
                cast.type.name?.toString() == "cast.BaseClass"
        )

        // expression itself should be a reference
        val ref = cast.expression as? DeclaredReferenceExpression
        assertNotNull(ref)
        assertEquals(e, ref.refersTo)
    }

    @Test
    fun testArrays() {
        val file = File("src/test/resources/compiling/Arrays.java")
        val tu = analyzeAndGetFirstTU(listOf(file), file.parentFile.toPath(), true)
        assertNotNull(tu)

        val namespaceDeclaration = tu.getDeclarationAs(0, NamespaceDeclaration::class.java)
        assertNotNull(namespaceDeclaration)

        val record = namespaceDeclaration.getDeclarationAs(0, RecordDeclaration::class.java)
        assertNotNull(record)

        val main = record.methods[0]
        assertNotNull(main)

        val statements = (main.body as? CompoundStatement)?.statements
        assertNotNull(statements)

        val a = (statements[0] as? DeclarationStatement)?.singleDeclaration as? VariableDeclaration
        assertNotNull(a)

        // type should be Integer[]
        assertEquals(createTypeFrom("int[]"), a.type)

        // it has an array creation initializer
        val ace = a.initializer as? ArrayCreationExpression
        assertNotNull(ace)

        // which has a initializer list (1 entry)
        val ile = ace.initializer as? InitializerListExpression
        assertNotNull(ile)
        assertEquals(1, ile.initializers.size)

        // first one is an int literal
        val literal = ile.initializers[0] as? Literal<*>
        assertEquals(1, literal?.value)

        // next one is a declaration with array subscription
        val b = (statements[1] as? DeclarationStatement)?.singleDeclaration as? VariableDeclaration

        // initializer is array subscription
        val ase = b?.initializer as? ArraySubscriptionExpression
        assertNotNull(ase)
        assertEquals(a, (ase.arrayExpression as? DeclaredReferenceExpression)?.refersTo)
        assertEquals(0, (ase.subscriptExpression as? Literal<*>)?.value)
    }

    @Test
    fun testFieldAccessExpressions() {
        val file = File("src/test/resources/compiling/FieldAccess.java")
        val tu = analyzeAndGetFirstTU(listOf(file), file.parentFile.toPath(), true)
        assertNotNull(tu)

        val namespaceDeclaration = tu.getDeclarationAs(0, NamespaceDeclaration::class.java)
        assertNotNull(namespaceDeclaration)

        val record = namespaceDeclaration.getDeclarationAs(0, RecordDeclaration::class.java)
        assertNotNull(record)

        val main = record.methods[0]
        assertNotNull(main)

        val statements = (main.body as? CompoundStatement)?.statements
        assertNotNull(statements)

        val l = (statements[1] as? DeclarationStatement)?.singleDeclaration as? VariableDeclaration
        assertLocalName("l", l)

        val length = l?.initializer as? MemberExpression
        assertNotNull(length)
        assertLocalName("length", length)
        assertLocalName("int", length.type)
    }

    @Test
    fun testMemberCallExpressions() {
        val file = File("src/test/resources/compiling/MemberCallExpression.java")
        val tu = analyzeAndGetFirstTU(listOf(file), file.parentFile.toPath(), true)
        assertNotNull(tu)

        assertEquals(7, tu.mcalls.size)
        assertTrue(tu.mcalls.all { !it.isStatic })
    }

    @Test
    fun testLocation() {
        val file = File("src/test/resources/compiling/FieldAccess.java")
        val tu = analyzeAndGetFirstTU(listOf(file), file.parentFile.toPath(), true)
        assertNotNull(tu)

        val namespaceDeclaration = tu.getDeclarationAs(0, NamespaceDeclaration::class.java)
        assertNotNull(namespaceDeclaration)

        val record = namespaceDeclaration.getDeclarationAs(0, RecordDeclaration::class.java)
        assertNotNull(record)

        val main = record.methods[0]
        assertNotNull(main)

        val location = main.location
        assertNotNull(location)

        val path = Path.of(location.artifactLocation.uri)
        assertEquals("FieldAccess.java", path.fileName.toString())
        assertEquals(Region(7, 3, 10, 4), location.region)
    }

    @Test
    fun testAnnotations() {
        val file = File("src/test/resources/Annotation.java")
        val declarations =
            analyzeWithBuilder(
                TranslationConfiguration.builder()
                    .sourceLocations(listOf(file))
                    .topLevel(file.parentFile)
                    .defaultPasses()
                    .defaultLanguages()
                    .processAnnotations(true)
            )
        assertFalse(declarations.isEmpty())

        val tu = declarations[0]
        assertNotNull(tu)

        val record = tu.getDeclarationAs(0, RecordDeclaration::class.java)
        assertNotNull(record)

        var annotations: List<Annotation> = record.annotations
        assertEquals(1, annotations.size)

        val forClass = annotations[0]
        assertLocalName("AnnotationForClass", forClass)

        var value = forClass.members[0]
        assertLocalName("value", value)
        assertEquals(2, (value.value as? Literal<*>)?.value)

        var field = record.fields["field"]
        assertNotNull(field)
        annotations = field.annotations
        assertEquals(1, annotations.size)

        var forField = annotations[0]
        assertLocalName("AnnotatedField", forField)

        field = record.fields["anotherField"]
        assertNotNull(field)

        annotations = field.annotations
        assertEquals(1, annotations.size)

        forField = annotations[0]
        assertLocalName("AnnotatedField", forField)

        value = forField.members[0]
        assertLocalName(JavaLanguageFrontend.ANNOTATION_MEMBER_VALUE, value)
        assertEquals("myString", (value.value as? Literal<*>)?.value)
    }

    @Test
    fun testChainedCalls() {
        val file = File("src/test/resources/Issue285.java")
        val tu = analyzeAndGetFirstTU(listOf(file), file.parentFile.toPath(), true)
        val record = tu.getDeclarationAs(0, RecordDeclaration::class.java)
        assertNotNull(record)

        val func = record.methods.stream().findFirst().orElse(null)
        assertNotNull(func)
        assertNotNull(func.receiver)

        val nodes = SubgraphWalker.flattenAST(record)
        val request =
            nodes
                .stream()
                .filter { node: Node ->
                    (node is VariableDeclaration && "request" == node.name.localName)
                }
                .map { node: Node? -> node as? VariableDeclaration? }
                .findFirst()
                .orElse(null)
        assertNotNull(request)

        val initializer = request.initializer
        assertNotNull(initializer)
        assertTrue(initializer is MemberCallExpression)

        val call = initializer as? MemberCallExpression
        assertLocalName("get", call)
        val staticCall = nodes.filterIsInstance<MemberCallExpression>().firstOrNull { it.isStatic }
        assertNotNull(staticCall)
        assertLocalName("doSomethingStatic", staticCall)
    }

    @Test
    fun testSuperFieldUsage() {
        val file1 = File("src/test/resources/fix-328/Cat.java")
        val file2 = File("src/test/resources/fix-328/Animal.java")
        val result = TestUtils.analyze(listOf(file1, file2), file1.parentFile.toPath(), true)
        val tu = findByUniqueName(result.translationUnits, "src/test/resources/fix-328/Cat.java")
        val namespace = tu.getDeclarationAs(0, NamespaceDeclaration::class.java)
        assertNotNull(namespace)

        val record = namespace.getDeclarationAs(0, RecordDeclaration::class.java)
        assertNotNull(record)

        val constructor = record.constructors[0]
        val op = constructor.getBodyStatementAs(0, BinaryOperator::class.java)
        assertNotNull(op)

        val lhs = op.lhs as? MemberExpression
        val receiver =
            (lhs?.base as? DeclaredReferenceExpression)?.refersTo as? VariableDeclaration?
        assertNotNull(receiver)
        assertLocalName("this", receiver)
        assertEquals(createTypeFrom("my.Animal"), receiver.type)
    }

    @Test
    fun testOverrideHandler() {
        /** A simple extension of the [JavaLanguageFrontend] to demonstrate handler overriding. */
        class MyJavaLanguageFrontend(
            language: JavaLanguage,
            config: TranslationConfiguration,
            scopeManager: ScopeManager
        ) : JavaLanguageFrontend(language, config, scopeManager) {
            init {
                this.declarationHandler =
                    object : DeclarationHandler(this@MyJavaLanguageFrontend) {
                        override fun handleClassOrInterfaceDeclaration(
                            classInterDecl: ClassOrInterfaceDeclaration
                        ): RecordDeclaration {
                            // take the original class and replace the name
                            val declaration =
                                super.handleClassOrInterfaceDeclaration(classInterDecl)
                            declaration.name =
                                Name(
                                    "MySimpleClass",
                                    declaration.name.parent,
                                    declaration.name.delimiter
                                )

                            return declaration
                        }
                    }
            }
        }

        class MyJavaLanguage : JavaLanguage() {
            override val fileExtensions = listOf("java")
            override val namespaceDelimiter = "."
            override val superClassKeyword = "super"
            override val frontend = MyJavaLanguageFrontend::class
            override fun newFrontend(
                config: TranslationConfiguration,
                scopeManager: ScopeManager
            ): MyJavaLanguageFrontend {
                return MyJavaLanguageFrontend(this, config, scopeManager)
            }
        }

        val file = File("src/test/resources/compiling/RecordDeclaration.java")
        val tu =
            analyzeAndGetFirstTU(listOf(file), file.parentFile.toPath(), true) {
                it.unregisterLanguage(JavaLanguage::class.java)
                it.registerLanguage(MyJavaLanguage())
            }

        assertNotNull(tu)

        val compiling = tu.byNameOrNull<NamespaceDeclaration>("compiling")
        assertNotNull(compiling)

        val recordDeclaration = compiling.byNameOrNull<RecordDeclaration>("MySimpleClass")
        assertNotNull(recordDeclaration)
    }

    @Test
    @Throws(Exception::class)
    fun testHierarchy() {
        val topLevel = Paths.get("src/test/resources/compiling/hierarchy")
        val files =
            Files.walk(topLevel, Int.MAX_VALUE)
                .map { obj: Path -> obj.toFile() }
                .filter { obj: File -> obj.isFile }
                .filter { f: File -> f.name.endsWith(".java") }
                .collect(Collectors.toList())
        val config =
            TranslationConfiguration.builder()
                .sourceLocations(*files.toTypedArray())
                .topLevel(topLevel.toFile())
                .defaultPasses()
                .defaultLanguages()
                .debugParser(true)
                .failOnError(true)
                .build()
        val analyzer = builder().config(config).build()
        val result = analyzer.analyze().get()
        assertNotNull(result)
    }

    @Test
    @Throws(Exception::class)
    fun testPartial() {
        val topLevel = Paths.get("src/test/resources/partial")
        val files =
            Files.walk(topLevel, Int.MAX_VALUE)
                .map { obj: Path -> obj.toFile() }
                .filter { obj: File -> obj.isFile }
                .filter { f: File -> f.name.endsWith(".java") }
                .collect(Collectors.toList())
        val config =
            TranslationConfiguration.builder()
                .sourceLocations(*files.toTypedArray())
                .topLevel(topLevel.toFile())
                .defaultPasses()
                .defaultLanguages()
                .debugParser(true)
                .failOnError(true)
                .build()
        val analyzer = builder().config(config).build()
        val result = analyzer.analyze().get()
        for (node in result.translationUnits) {
            assertNotNull(node)
        }
    }

    @Test
    fun testQualifiedThis() {
        val file = File("src/test/resources/compiling/OuterClass.java")
        val result = TestUtils.analyze(listOf(file), file.parentFile.toPath(), true)
        val tu = result.translationUnits.firstOrNull()
        assertNotNull(tu)

        val outerClass = tu.records["compiling.OuterClass"]
        assertNotNull(outerClass)

        val innerClass = outerClass.records["InnerClass"]
        assertNotNull(innerClass)

        val thisOuterClass = innerClass.fields["this\$OuterClass"]
        assertNotNull(thisOuterClass)

        val evenMoreInnerClass = innerClass.records["EvenMoreInnerClass"]
        assertNotNull(evenMoreInnerClass)

        val thisInnerClass = evenMoreInnerClass.fields["this\$InnerClass"]
        assertNotNull(thisInnerClass)

        val doSomething = evenMoreInnerClass.methods["doSomething"]
        assertNotNull(doSomething)

        val binOp = doSomething.bodyOrNull<BinaryOperator>()
        assertNotNull(binOp)

        val ref = ((binOp.rhs as? MemberExpression)?.base as DeclaredReferenceExpression).refersTo
        assertNotNull(ref)
        assertSame(ref, thisOuterClass)
    }

    private fun createTypeFrom(typename: String) = TypeParser.createFrom(typename, JavaLanguage())

    @Test
    fun testForEach() {
        val file = File("src/test/resources/compiling/ForEach.java")
        val tu = analyzeAndGetFirstTU(listOf(file), file.parentFile.toPath(), true)

        val p = tu.namespaces["compiling"]
        val forEachClass = p.records["compiling.ForEach"]
        val forIterator = forEachClass.methods["forIterator"]
        assertNotNull(forIterator)

        val forEach = forIterator.bodyOrNull<ForEachStatement>()
        assertNotNull(forEach)

<<<<<<< HEAD
        val loopVariable = (forEach.variable as? DeclarationStatement)?.singleDeclaration
        assertNotNull(loopVariable)
        assertContains(loopVariable.prevDFG, forEach.iterable)

        val jArg = forIterator.calls["println"]?.arguments?.firstOrNull()
        assertNotNull(jArg)
        assertContains(jArg.prevDFG, loopVariable)
=======
        assertNotNull(forEach.variable)
        assertContains(forEach.variable!!.prevDFG, forEach.iterable!!)
>>>>>>> 678539fa
    }
}<|MERGE_RESOLUTION|>--- conflicted
+++ resolved
@@ -743,17 +743,12 @@
         val forEach = forIterator.bodyOrNull<ForEachStatement>()
         assertNotNull(forEach)
 
-<<<<<<< HEAD
         val loopVariable = (forEach.variable as? DeclarationStatement)?.singleDeclaration
         assertNotNull(loopVariable)
-        assertContains(loopVariable.prevDFG, forEach.iterable)
+        assertContains(loopVariable.prevDFG, forEach.iterable!!)
 
         val jArg = forIterator.calls["println"]?.arguments?.firstOrNull()
         assertNotNull(jArg)
         assertContains(jArg.prevDFG, loopVariable)
-=======
-        assertNotNull(forEach.variable)
-        assertContains(forEach.variable!!.prevDFG, forEach.iterable!!)
->>>>>>> 678539fa
     }
 }