--- conflicted
+++ resolved
@@ -200,11 +200,7 @@
         assertEquals(aBlaBFooLattice, aBlaBFooLatticeDuplicate)
 
         val emptyLubEmpty = emptyLattice1.lub(emptyLattice1)
-<<<<<<< HEAD
-        assertIs<MapStringLattice>(emptyLubEmpty)
-=======
         assertIs<MapLatticeElementT<String, IdentitySet<String>>>(emptyLubEmpty)
->>>>>>> 7da35727
         assertNotSame(emptyLattice1, emptyLubEmpty)
         assertEquals(emptyLattice1, emptyLubEmpty)
         assertEquals(0, emptyLattice1.compareTo(emptyLubEmpty))
@@ -228,13 +224,8 @@
             MapLatticeElementT<String, IdentitySet<String>>(
                 IdentityHashMap(
                     mapOf(
-<<<<<<< HEAD
-                        "a" to PowersetLatticeT(identitySetOf("foo")),
-                        "b" to PowersetLatticeT(identitySetOf("bla")),
-=======
-                        "a" to PowersetLatticeElement(identitySetOf("foo")),
+                        "a" to PowersetLatticeElementT(identitySetOf("foo")),
                         "b" to PowersetLatticeElementT(identitySetOf("bla")),
->>>>>>> 7da35727
                     )
                 )
             )
@@ -286,22 +277,6 @@
     @Test
     fun testPairLattice() {
         val emptyEmpty =
-<<<<<<< HEAD
-            TuplePowersetString(
-                Pair(emptyPowersetLattice<String>(), emptyPowersetLattice<String>())
-            )
-        val emptyBla =
-            TuplePowersetString(
-                Pair(
-                    emptyPowersetLattice<String>(),
-                    PowersetLattice<IdentitySet<String>, String>(identitySetOf("bla")),
-                )
-            )
-        val blaEmpty =
-            TuplePowersetString(
-                Pair(
-                    PowersetLattice<IdentitySet<String>, String>(identitySetOf("bla")),
-=======
             TupleLatticeElementT<IdentitySet<String>, IdentitySet<String>>(
                 Pair(emptyPowersetLattice<String>(), emptyPowersetLattice<String>())
             )
@@ -316,7 +291,6 @@
             TupleLatticeElementT<IdentitySet<String>, IdentitySet<String>>(
                 Pair(
                     PowersetLatticeElementT<String>(identitySetOf("bla")),
->>>>>>> 7da35727
                     emptyPowersetLattice<String>(),
                 )
             )
@@ -360,11 +334,7 @@
     @Test
     fun testTripleLattice() {
         val emptyEmptyEmpty =
-<<<<<<< HEAD
-            TriplePowersetString(
-=======
             TripleLatticeElementT<IdentitySet<String>, IdentitySet<String>, IdentitySet<String>>(
->>>>>>> 7da35727
                 Triple(
                     emptyPowersetLattice<String>(),
                     emptyPowersetLattice<String>(),
@@ -372,11 +342,7 @@
                 )
             )
         val emptyEmptyBla =
-<<<<<<< HEAD
-            TriplePowersetString(
-=======
             TripleLatticeElementT<IdentitySet<String>, IdentitySet<String>, IdentitySet<String>>(
->>>>>>> 7da35727
                 Triple(
                     emptyPowersetLattice<String>(),
                     emptyPowersetLattice<String>(),
@@ -384,11 +350,7 @@
                 )
             )
         val emptyBlaEmpty =
-<<<<<<< HEAD
-            TriplePowersetString(
-=======
             TripleLatticeElementT<IdentitySet<String>, IdentitySet<String>, IdentitySet<String>>(
->>>>>>> 7da35727
                 Triple(
                     emptyPowersetLattice<String>(),
                     PowersetLatticeElementT<String>(identitySetOf("bla")),
@@ -396,11 +358,7 @@
                 )
             )
         val blaEmptyEmpty =
-<<<<<<< HEAD
-            TriplePowersetString(
-=======
             TripleLatticeElementT<IdentitySet<String>, IdentitySet<String>, IdentitySet<String>>(
->>>>>>> 7da35727
                 Triple(
                     PowersetLatticeElementT<String>(identitySetOf("bla")),
                     emptyPowersetLattice<String>(),
