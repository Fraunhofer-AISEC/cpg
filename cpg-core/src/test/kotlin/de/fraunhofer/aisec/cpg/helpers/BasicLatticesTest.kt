--- conflicted
+++ resolved
@@ -73,34 +73,19 @@
         assertEquals(emptyLattice1, emptyLattice2)
         assertNotSame(emptyLattice1.hashCode(), emptyLattice1.hashCode())
 
-<<<<<<< HEAD
-        val blaLattice1 = PowersetLattice<IdentitySet<String>, String>(identitySetOf("bla"))
-        val blaLattice2 = PowersetLattice<IdentitySet<String>, String>(identitySetOf("bla"))
-        assertEquals(0, blaLattice1.compareTo(blaLattice2))
-        assertEquals(blaLattice1, blaLattice2)
-
-        val blaFooLattice =
-            PowersetLattice<IdentitySet<String>, String>(identitySetOf("bla", "foo"))
-=======
         val blaLattice1 = PowersetLatticeT<String>(identitySetOf("bla"))
         val blaLattice2 = PowersetLatticeT<String>(identitySetOf("bla"))
         assertEquals(0, blaLattice1.compareTo(blaLattice2))
         assertEquals(blaLattice1, blaLattice2)
 
         val blaFooLattice = PowersetLatticeT<String>(identitySetOf("bla", "foo"))
->>>>>>> ec7a7a05
         assertEquals(1, blaFooLattice.compareTo(blaLattice1))
         assertNotEquals(blaFooLattice, blaLattice1)
 
         assertEquals(-1, blaLattice1.compareTo(blaFooLattice))
         assertNotEquals(blaLattice1, blaFooLattice)
 
-<<<<<<< HEAD
-        val blaBlubLattice =
-            PowersetLattice<IdentitySet<String>, String>(identitySetOf("bla", "blub"))
-=======
         val blaBlubLattice = PowersetLatticeT<String>(identitySetOf("bla", "blub"))
->>>>>>> ec7a7a05
         assertEquals(-1, blaFooLattice.compareTo(blaBlubLattice))
         assertNotEquals(blaFooLattice, blaBlubLattice)
 
@@ -154,25 +139,15 @@
 
     @Test
     fun testMapLattice() {
-<<<<<<< HEAD
-        val emptyLattice1 = emptyMapLattice<String, PowersetLatticeT<String>, String>()
-        val emptyLattice2 = emptyMapLattice<String, PowersetLatticeT<String>, String>()
-=======
         val emptyLattice1 =
             MapLattice<String, PowersetLatticeT<String>, IdentitySet<String>>(IdentityHashMap())
         val emptyLattice2 =
             MapLattice<String, PowersetLatticeT<String>, IdentitySet<String>>(IdentityHashMap())
->>>>>>> ec7a7a05
         assertEquals(0, emptyLattice1.compareTo(emptyLattice2))
         assertEquals(emptyLattice1, emptyLattice2)
         assertNotSame(emptyLattice1.hashCode(), emptyLattice1.hashCode())
 
         val aBlaLattice1 =
-<<<<<<< HEAD
-            MapStringLattice(IdentityHashMap("a" to PowersetLatticeT(identitySetOf("bla"))))
-        val aBlaLattice2 =
-            MapStringLattice(IdentityHashMap("a" to PowersetLatticeT(identitySetOf("bla"))))
-=======
             MapLattice<String, PowersetLatticeT<String>, IdentitySet<String>>(
                 IdentityHashMap(mapOf("a" to PowersetLatticeT(identitySetOf("bla"))))
             )
@@ -180,38 +155,26 @@
             MapLattice<String, PowersetLatticeT<String>, IdentitySet<String>>(
                 IdentityHashMap(mapOf("a" to PowersetLatticeT(identitySetOf("bla"))))
             )
->>>>>>> ec7a7a05
         assertEquals(0, aBlaLattice1.compareTo(aBlaLattice2))
         assertEquals(aBlaLattice1, aBlaLattice2)
         assertNotSame(aBlaLattice1, aBlaLattice2)
 
         val aBlaFooLattice =
-<<<<<<< HEAD
-            MapStringLattice(IdentityHashMap("a" to PowersetLattice(identitySetOf("bla", "foo"))))
-=======
             MapLattice<String, PowersetLatticeT<String>, IdentitySet<String>>(
                 IdentityHashMap(mapOf("a" to PowersetLatticeT(identitySetOf("bla", "foo"))))
             )
->>>>>>> ec7a7a05
         assertEquals(1, aBlaFooLattice.compareTo(aBlaLattice1))
         assertNotEquals(aBlaFooLattice, aBlaLattice1)
         assertEquals(-1, aBlaLattice1.compareTo(aBlaFooLattice))
         assertNotEquals(aBlaLattice1, aBlaFooLattice)
 
         val aBlaBFooLattice =
-<<<<<<< HEAD
-            MapStringLattice(
-                IdentityHashMap(
-                    "a" to PowersetLattice(identitySetOf("bla")),
-                    "b" to PowersetLattice(identitySetOf("foo")),
-=======
             MapLattice<String, PowersetLatticeT<String>, IdentitySet<String>>(
                 IdentityHashMap(
                     mapOf(
                         "a" to PowersetLattice(identitySetOf("bla")),
                         "b" to PowersetLatticeT(identitySetOf("foo")),
                     )
->>>>>>> ec7a7a05
                 )
             )
         assertEquals(1, aBlaBFooLattice.compareTo(aBlaLattice1))
@@ -239,11 +202,7 @@
         assertEquals(aBlaBFooLattice, aBlaBFooLatticeDuplicate)
 
         val emptyLubEmpty = emptyLattice1.lub(emptyLattice1)
-<<<<<<< HEAD
         assertIs<MapStringLattice>(emptyLubEmpty)
-=======
-        assertIs<MapLattice<String, PowersetLatticeT<String>, IdentitySet<String>>>(emptyLubEmpty)
->>>>>>> ec7a7a05
         assertNotSame(emptyLattice1, emptyLubEmpty)
         assertEquals(emptyLattice1, emptyLubEmpty)
         assertEquals(0, emptyLattice1.compareTo(emptyLubEmpty))
@@ -266,15 +225,10 @@
         val aFooBBlaLattice =
             MapLattice<String, PowersetLatticeT<String>, IdentitySet<String>>(
                 IdentityHashMap(
-<<<<<<< HEAD
-                    "a" to PowersetLatticeT<String>(identitySetOf("foo")),
-                    "b" to PowersetLatticeT<String>(identitySetOf("bla")),
-=======
                     mapOf(
-                        "a" to PowersetLattice(identitySetOf("foo")),
+                        "a" to PowersetLatticeT(identitySetOf("foo")),
                         "b" to PowersetLatticeT(identitySetOf("bla")),
                     )
->>>>>>> ec7a7a05
                 )
             )
         val aBlaFooBBla = aBlaFooLattice.lub(aFooBBlaLattice) // a to {"foo", "bla"}, b to {"bla"}
@@ -311,11 +265,7 @@
         assertNotEquals(aFooBBlaLattice, aBlaFooBBla)
         assertEquals(-1, aFooBBlaLattice.compareTo(aBlaFooBBla))
         assertEquals(1, aBlaFooBBla.compareTo(aFooBBlaLattice))
-<<<<<<< HEAD
-        assertEquals(identitySetOf("a", "b"), aBlaFooBBla.elements.keys)
-=======
         assertEquals(setOf("a", "b"), aBlaFooBBla.elements.keys)
->>>>>>> ec7a7a05
         assertEquals(identitySetOf("bla", "foo"), aBlaFooBBla.elements["a"]?.elements)
         assertEquals(identitySetOf("bla"), aBlaFooBBla.elements["b"]?.elements)
 
@@ -329,7 +279,6 @@
     @Test
     fun testPairLattice() {
         val emptyEmpty =
-<<<<<<< HEAD
             TuplePowersetString(
                 Pair(emptyPowersetLattice<String>(), emptyPowersetLattice<String>())
             )
@@ -346,33 +295,6 @@
                     PowersetLattice<IdentitySet<String>, String>(identitySetOf("bla")),
                     emptyPowersetLattice<String>(),
                 )
-=======
-            TupleLattice<
-                PowersetLatticeT<String>,
-                PowersetLatticeT<String>,
-                IdentitySet<String>,
-                IdentitySet<String>,
-            >(
-                Pair(emptyPowersetLattice<String>(), emptyPowersetLattice<String>())
-            )
-        val emptyBla =
-            TupleLattice<
-                PowersetLatticeT<String>,
-                PowersetLatticeT<String>,
-                IdentitySet<String>,
-                IdentitySet<String>,
-            >(
-                Pair(emptyPowersetLattice<String>(), PowersetLatticeT<String>(identitySetOf("bla")))
-            )
-        val blaEmpty =
-            TupleLattice<
-                PowersetLatticeT<String>,
-                PowersetLatticeT<String>,
-                IdentitySet<String>,
-                IdentitySet<String>,
-            >(
-                Pair(PowersetLatticeT<String>(identitySetOf("bla")), emptyPowersetLattice<String>())
->>>>>>> ec7a7a05
             )
         val emptyBla2 = emptyBla.duplicate()
         assertIs<TuplePowersetString>(emptyBla2)
@@ -414,18 +336,7 @@
     @Test
     fun testTripleLattice() {
         val emptyEmptyEmpty =
-<<<<<<< HEAD
             TriplePowersetString(
-=======
-            TripleLattice<
-                PowersetLatticeT<String>,
-                PowersetLatticeT<String>,
-                PowersetLatticeT<String>,
-                IdentitySet<String>,
-                IdentitySet<String>,
-                IdentitySet<String>,
-            >(
->>>>>>> ec7a7a05
                 Triple(
                     emptyPowersetLattice<String>(),
                     emptyPowersetLattice<String>(),
@@ -433,18 +344,7 @@
                 )
             )
         val emptyEmptyBla =
-<<<<<<< HEAD
             TriplePowersetString(
-=======
-            TripleLattice<
-                PowersetLatticeT<String>,
-                PowersetLatticeT<String>,
-                PowersetLatticeT<String>,
-                IdentitySet<String>,
-                IdentitySet<String>,
-                IdentitySet<String>,
-            >(
->>>>>>> ec7a7a05
                 Triple(
                     emptyPowersetLattice<String>(),
                     emptyPowersetLattice<String>(),
@@ -452,18 +352,7 @@
                 )
             )
         val emptyBlaEmpty =
-<<<<<<< HEAD
             TriplePowersetString(
-=======
-            TripleLattice<
-                PowersetLatticeT<String>,
-                PowersetLatticeT<String>,
-                PowersetLatticeT<String>,
-                IdentitySet<String>,
-                IdentitySet<String>,
-                IdentitySet<String>,
-            >(
->>>>>>> ec7a7a05
                 Triple(
                     emptyPowersetLattice<String>(),
                     PowersetLatticeT<String>(identitySetOf("bla")),
@@ -471,18 +360,7 @@
                 )
             )
         val blaEmptyEmpty =
-<<<<<<< HEAD
             TriplePowersetString(
-=======
-            TripleLattice<
-                PowersetLatticeT<String>,
-                PowersetLatticeT<String>,
-                PowersetLatticeT<String>,
-                IdentitySet<String>,
-                IdentitySet<String>,
-                IdentitySet<String>,
-            >(
->>>>>>> ec7a7a05
                 Triple(
                     PowersetLatticeT<String>(identitySetOf("bla")),
                     emptyPowersetLattice<String>(),
