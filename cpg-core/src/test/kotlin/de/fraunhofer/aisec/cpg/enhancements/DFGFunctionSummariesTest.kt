--- conflicted
+++ resolved
@@ -35,11 +35,8 @@
 import de.fraunhofer.aisec.cpg.graph.edges.flows.CallingContextIn
 import de.fraunhofer.aisec.cpg.graph.edges.flows.CallingContextOut
 import de.fraunhofer.aisec.cpg.graph.edges.flows.ContextSensitiveDataflow
-<<<<<<< HEAD
 import de.fraunhofer.aisec.cpg.graph.edges.flows.PointerDataflowGranularity
 import de.fraunhofer.aisec.cpg.graph.functions
-=======
->>>>>>> 64ec6b5f
 import de.fraunhofer.aisec.cpg.graph.statements.ReturnStatement
 import de.fraunhofer.aisec.cpg.graph.statements.expressions.Reference
 import de.fraunhofer.aisec.cpg.graph.types.recordDeclaration
@@ -264,7 +261,7 @@
 
         val nextDfg = argA.nextDFGEdges.single()
         assertEquals(
-            call,
+            setOf(call),
             ((nextDfg as? ContextSensitiveDataflow)?.callingContext as? CallingContextIn)?.calls,
         )
         assertEquals(param0.memoryValue!!, nextDfg.end)
@@ -293,7 +290,7 @@
         val prevDfgOfReturnA =
             returnA.prevDFGEdges.singleOrNull {
                 ((it as? ContextSensitiveDataflow)?.callingContext as? CallingContextOut)?.calls ==
-                    call
+                    setOf(call)
             }
         assertEquals(literal5, prevDfgOfReturnA?.start)
     }
@@ -340,7 +337,7 @@
         val nextDfg =
             argA.nextDFGEdges.singleOrNull {
                 ((it as? ContextSensitiveDataflow)?.callingContext as? CallingContextIn)?.calls ==
-                    call
+                    setOf(call)
             }
         assertNotNull(nextDfg)
         assertEquals(param0, nextDfg.end)
@@ -364,7 +361,7 @@
         val nextDfgOfParam0 =
             param0.nextDFGEdges.singleOrNull {
                 ((it as? ContextSensitiveDataflow)?.callingContext as? CallingContextOut)?.calls ==
-                    call
+                    setOf(call)
             }
         assertEquals(argA, nextDfgOfParam0?.end)
     }
