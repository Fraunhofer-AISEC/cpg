/*
 * Copyright (c) 2022, Fraunhofer AISEC. All rights reserved.
 *
 * Licensed under the Apache License, Version 2.0 (the "License");
 * you may not use this file except in compliance with the License.
 * You may obtain a copy of the License at
 *
 *      http://www.apache.org/licenses/LICENSE-2.0
 *
 * Unless required by applicable law or agreed to in writing, software
 * distributed under the License is distributed on an "AS IS" BASIS,
 * WITHOUT WARRANTIES OR CONDITIONS OF ANY KIND, either express or implied.
 * See the License for the specific language governing permissions and
 * limitations under the License.
 *
 *                    $$$$$$\  $$$$$$$\   $$$$$$\
 *                   $$  __$$\ $$  __$$\ $$  __$$\
 *                   $$ /  \__|$$ |  $$ |$$ /  \__|
 *                   $$ |      $$$$$$$  |$$ |$$$$\
 *                   $$ |      $$  ____/ $$ |\_$$ |
 *                   $$ |  $$\ $$ |      $$ |  $$ |
 *                   \$$$$$   |$$ |      \$$$$$   |
 *                    \______/ \__|       \______/
 *
 */
package de.fraunhofer.aisec.cpg.frontends

import de.fraunhofer.aisec.cpg.TranslationConfiguration
import de.fraunhofer.aisec.cpg.graph.Node
import de.fraunhofer.aisec.cpg.graph.declarations.TranslationUnitDeclaration
import de.fraunhofer.aisec.cpg.passes.scopes.ScopeManager
import de.fraunhofer.aisec.cpg.sarif.PhysicalLocation
import java.io.File
import kotlin.reflect.KClass

/**
 * This is a test language that can be used for unit test, where we need a language but do not have
 * a specific one.
 */
class TestLanguage : Language<TestLanguageFrontend>() {
    override val fileExtensions: List<String> = listOf()
    override val namespaceDelimiter: String = "."
    override val frontend: KClass<out TestLanguageFrontend> = TestLanguageFrontend::class

    override fun newFrontend(
        config: TranslationConfiguration,
        scopeManager: ScopeManager
    ): TestLanguageFrontend {
        return TestLanguageFrontend()
    }
}

class TestLanguageFrontend :
    LanguageFrontend(
        TestLanguage(),
        TranslationConfiguration.builder().build(),
        ScopeManager(),
    ) {
    override fun parse(file: File): TranslationUnitDeclaration {
        TODO("Not yet implemented")
    }

    override fun <T : Any?> getCodeFromRawNode(astNode: T): String? {
        TODO("Not yet implemented")
    }

    override fun <T : Any?> getLocationFromRawNode(astNode: T): PhysicalLocation? {
        TODO("Not yet implemented")
    }

    override fun <S : Any?, T : Any?> setComment(s: S, ctx: T) {
        TODO("Not yet implemented")
    }
}

<<<<<<< HEAD
class TestHandler : Handler<Node, Any, TestLanguageFrontend>(null, TestLanguageFrontend()) {}
=======
class TestHandler : Handler<Node, Any, TestLanguageFrontend>(null, TestLanguageFrontend())
>>>>>>> a7a21cf0
<|MERGE_RESOLUTION|>--- conflicted
+++ resolved
@@ -73,8 +73,4 @@
     }
 }
 
-<<<<<<< HEAD
-class TestHandler : Handler<Node, Any, TestLanguageFrontend>(null, TestLanguageFrontend()) {}
-=======
-class TestHandler : Handler<Node, Any, TestLanguageFrontend>(null, TestLanguageFrontend())
->>>>>>> a7a21cf0
+class TestHandler : Handler<Node, Any, TestLanguageFrontend>(null, TestLanguageFrontend())