/*
 * Copyright (c) 2019, Fraunhofer AISEC. All rights reserved.
 *
 * Licensed under the Apache License, Version 2.0 (the "License");
 * you may not use this file except in compliance with the License.
 * You may obtain a copy of the License at
 *
 *      http://www.apache.org/licenses/LICENSE-2.0
 *
 * Unless required by applicable law or agreed to in writing, software
 * distributed under the License is distributed on an "AS IS" BASIS,
 * WITHOUT WARRANTIES OR CONDITIONS OF ANY KIND, either express or implied.
 * See the License for the specific language governing permissions and
 * limitations under the License.
 *
 *                    $$$$$$\  $$$$$$$\   $$$$$$\
 *                   $$  __$$\ $$  __$$\ $$  __$$\
 *                   $$ /  \__|$$ |  $$ |$$ /  \__|
 *                   $$ |      $$$$$$$  |$$ |$$$$\
 *                   $$ |      $$  ____/ $$ |\_$$ |
 *                   $$ |  $$\ $$ |      $$ |  $$ |
 *                   \$$$$$   |$$ |      \$$$$$   |
 *                    \______/ \__|       \______/
 *
 */
package de.fraunhofer.aisec.cpg.test

import de.fraunhofer.aisec.cpg.TranslationConfiguration
import de.fraunhofer.aisec.cpg.TranslationManager
import de.fraunhofer.aisec.cpg.TranslationResult
import de.fraunhofer.aisec.cpg.frontends.CompilationDatabase
import de.fraunhofer.aisec.cpg.graph.ContextProvider
import de.fraunhofer.aisec.cpg.graph.LanguageProvider
import de.fraunhofer.aisec.cpg.graph.Node
import de.fraunhofer.aisec.cpg.graph.declarations.Declaration
import de.fraunhofer.aisec.cpg.graph.declarations.FunctionDeclaration
import de.fraunhofer.aisec.cpg.graph.declarations.TranslationUnitDeclaration
import de.fraunhofer.aisec.cpg.graph.get
import de.fraunhofer.aisec.cpg.graph.statements.expressions.*
import de.fraunhofer.aisec.cpg.graph.types.Type
import de.fraunhofer.aisec.cpg.test.TestUtils.ENFORCE_MEMBER_EXPRESSION
import de.fraunhofer.aisec.cpg.test.TestUtils.ENFORCE_REFERENCES
import java.io.File
import java.nio.file.Files
import java.nio.file.Path
import java.util.function.Consumer
import java.util.function.Predicate
import java.util.stream.Collectors
import kotlin.contracts.ExperimentalContracts
import kotlin.contracts.contract
import kotlin.test.*

object TestUtils {

    /**
     * Currently when variables or fields are used they can be stored in the expression itself, in
     * the future, a reference as usage indicator pointing to the used ValueDeclaration is planed.
     */
    var ENFORCE_REFERENCES = false

    /**
     * Currently there is no unified enforced structure when using fields, this field is used set
     * whether the tests enforce the presence of a member expression
     */
    var ENFORCE_MEMBER_EXPRESSION = false
}

fun <S : Node?> findByUniquePredicate(nodes: Collection<S>, predicate: Predicate<S>): S {
    val results = nodes.filter { predicate.test(it) }

    assertEquals(
        1,
        results.size,
        "Expected exactly one node matching the predicate: ${results.joinToString(",") { it.toString() }}",
    )

    val node = results.firstOrNull()
    assertNotNull(node)

    return node
}

fun <S : Node> findByUniqueName(nodes: Collection<S>, name: String): S {
    return findByUniquePredicate(nodes) { m: S -> m.name.lastPartsMatch(name) }
}

fun <S : Node> findByName(nodes: Collection<S>, name: String): Collection<S> {
    return nodes.filter { m: S -> m.name.lastPartsMatch(name) }
}

/**
 * Like [TestUtils.analyze], but for all files in a directory tree having a specific file extension
 *
 * @param fileExtension All files found in the directory must end on this String. An empty string
 *   matches all files
 * @param topLevel The directory to traverse while looking for files to parse
 * @param usePasses Whether the analysis should run passes after the initial phase
 * @param configModifier An optional modifier for the config
 * @return A list of [TranslationUnitDeclaration] nodes, representing the CPG roots
 * @throws Exception Any exception thrown during the parsing process
 */
@JvmOverloads
@Throws(Exception::class)
fun analyze(
    fileExtension: String?,
    topLevel: Path,
    usePasses: Boolean,
    configModifier: Consumer<TranslationConfiguration.Builder>? = null,
): TranslationResult {
    val files =
        Files.walk(topLevel, Int.MAX_VALUE)
            .map { it.toFile() }
            .filter { it.isFile && (fileExtension == null || it.name.endsWith(fileExtension)) }
            .sorted()
            .collect(Collectors.toList())
    return analyze(files, topLevel, usePasses, configModifier)
}

/**
 * Default way of parsing a list of files into a full CPG. All default passes are applied
 *
 * @param topLevel The directory to traverse while looking for files to parse
 * @param usePasses Whether the analysis should run passes after the initial phase
 * @param configModifier An optional modifier for the config
 * @return A list of [TranslationUnitDeclaration] nodes, representing the CPG roots
 * @throws Exception Any exception thrown during the parsing process
 */
@JvmOverloads
@Throws(Exception::class)
fun analyze(
    files: List<File>,
    topLevel: Path,
    usePasses: Boolean,
    configModifier: Consumer<TranslationConfiguration.Builder>? = null,
): TranslationResult {
    val builder =
        TranslationConfiguration.builder()
            .sourceLocations(files)
            .topLevel(topLevel.toFile())
            .loadIncludes(true)
            .disableCleanup()
            .debugParser(true)
            .failOnError(true)
            .useParallelFrontends(true)
    if (usePasses) {
        builder.defaultPasses()
    }
    configModifier?.accept(builder)
    val config = builder.build()
    val analyzer = TranslationManager.builder().config(config).build()
    return analyzer.analyze().get()
}

/**
 * Default way of parsing a list of files into a full CPG. All default passes are applied
 *
 * @param builder A [TranslationConfiguration.Builder] which contains the configuration
 * @return A list of [TranslationUnitDeclaration] nodes, representing the CPG roots
 * @throws Exception Any exception thrown during the parsing process
 */
@Throws(Exception::class)
fun analyzeWithBuilder(
    builder: TranslationConfiguration.Builder
): List<TranslationUnitDeclaration> {
    val config = builder.build()
    val analyzer = TranslationManager.builder().config(config).build()
    val result = analyzer.analyze().get()

    return result.components["application"]?.translationUnits ?: listOf()
}

@JvmOverloads
@Throws(Exception::class)
fun analyzeAndGetFirstTU(
    files: List<File>,
    topLevel: Path,
    usePasses: Boolean,
    configModifier: Consumer<TranslationConfiguration.Builder>? = null,
): TranslationUnitDeclaration {
    val result = analyze(files, topLevel, usePasses, configModifier)
    return result.components.flatMap { it.translationUnits }.first()
}

@Throws(Exception::class)
fun analyzeWithCompilationDatabase(
    jsonCompilationDatabase: File,
    usePasses: Boolean,
    filterComponents: List<String>? = null,
    configModifier: Consumer<TranslationConfiguration.Builder>? = null,
): TranslationResult {
    val top = jsonCompilationDatabase.parentFile.toPath().toAbsolutePath()
    return analyze(listOf(), top, usePasses) {
        val db = CompilationDatabase.fromFile(jsonCompilationDatabase, filterComponents)
        if (db.isNotEmpty()) {
            it.useCompilationDatabase(db)
            @Suppress("UNCHECKED_CAST")
            it.softwareComponents(db.components as MutableMap<String, List<File>>)
            // We need to set the top level for all components as well, since the compilation
            // database might
            // have relative paths based on our "top" location
            it.topLevels(db.components.map { Pair(it.key, top.toFile()) }.toMap())
            configModifier?.accept(it)
        }
        configModifier?.accept(it)
    }
}

/**
 * Compare the given parameter `toCompare` to the start- or end-line of the given node. If the node
 * has no location `false` is returned. `startLine` is used to specify if the start-line or end-line
 * of a location is supposed to be used.
 *
 * @param n
 * @param startLine
 * @param toCompare
 * @return
 */
fun compareLineFromLocationIfExists(n: Node, startLine: Boolean, toCompare: Int): Boolean {
    val loc = n.location ?: return false
    return if (startLine) {
        loc.region.startLine == toCompare
    } else {
        loc.region.endLine == toCompare
    }
}

/** Asserts, that the expression given in [expression] refers to the expected declaration [b]. */
fun assertRefersTo(expression: Expression?, b: Declaration?, message: String? = null) {
    if (expression is Reference) {
        assertEquals(b, (expression as Reference?)?.refersTo, message)
    } else {
        fail("not a reference")
    }
}

/** Asserts, that the expression given in [expression] does not refer to the declaration [b]. */
fun assertNotRefersTo(expression: Expression?, b: Declaration?, message: String? = null) {
    if (expression is Reference) {
        assertNotEquals(b, (expression as Reference?)?.refersTo, message)
    } else {
        fail("not a reference")
    }
}

/**
 * Asserts, that the call expression given in [call] refers to the expected function declaration
 * [func].
 */
fun assertInvokes(call: CallExpression?, func: FunctionDeclaration?, message: String? = null) {
    assertNotNull(call)
    assertContains(call.invokes, func, message)
}

/**
 * Asserts equality or containing of the expected usedNode in the usingNode. If [ENFORCE_REFERENCES]
 * is true, `usingNode` must be a [Reference] where [Reference.refersTo] is or contains `usedNode`.
 * If this is not the case, usage can also be interpreted as equality of the two.
 *
 * @param usingNode
 * - The node that shows usage of another node.
 *
 * @param usedNode
 * - The node that is expected to be used.
 */
fun assertUsageOf(usingNode: Node?, usedNode: Node?) {
    assertNotNull(usingNode)
    if (usingNode !is Reference && !ENFORCE_REFERENCES) {
        assertSame(usedNode, usingNode)
    } else {
        assertTrue(usingNode is Reference)
        val reference = usingNode as? Reference
        assertEquals(usedNode, reference?.refersTo)
    }
}

/**
 * Asserts that `usingNode` uses/references the provided `usedBase` and `usedMember`. If
 * [ENFORCE_MEMBER_EXPRESSION] is true, `usingNode` must be a [MemberExpression] where
 * [MemberExpression.base] uses `usedBase` and [ ][MemberExpression.refersTo] uses `usedMember`.
 * Using is checked as preformed per [assertUsageOf]
 *
 * @param usingNode
 * - Node that uses some member
 *
 * @param usedBase
 * - The expected base that is used
 *
 * @param usedMember
 * - THe expected member that is used
 */
fun assertUsageOfMemberAndBase(usingNode: Node?, usedBase: Node?, usedMember: Declaration?) {
    assertNotNull(usingNode)
    if (usingNode !is MemberExpression && !ENFORCE_MEMBER_EXPRESSION) {
        // Assumption here is that the target of the member portion of the expression and not the
        // base is resolved
        assertUsageOf(usingNode, usedMember)
    } else {
        assertTrue(usingNode is MemberExpression)
        val memberExpressionExpression = usingNode as MemberExpression?
        assertNotNull(memberExpressionExpression)

        val base = memberExpressionExpression.base
        assertUsageOf(base, usedBase)
        assertUsageOf(memberExpressionExpression.refersTo, usedMember)
    }
}

fun assertFullName(fqn: String, node: Node?, message: String? = null) {
    assertNotNull(node, message)
    assertEquals(fqn, node.name.toString(), message)
}

fun assertLocalName(localName: String, node: Node?, message: String? = null) {
    assertNotNull(node)
    assertEquals(localName, node.name.localName, message)
}

/**
 * Asserts that
 * - the expression in [expr] is a [Literal] and
 * - that it's value is equal to [expected].
 *
 * Guarantees that [expr] is not null if the assertion on the value succeeds. Note: this is an ugly
<<<<<<< HEAD
 * hack that works, because `null` cannot be used as [expected] value (not allowed for reified
 * types).
=======
 * hack that works, because the internal `assertIs<...>(expr)` ensures that [expr] cannot be null.
>>>>>>> 3bdd65a6
 */
@OptIn(ExperimentalContracts::class)
fun <T : Any?> assertLiteralValue(expected: T, expr: Expression?, message: String? = null) {
    contract { returns() implies (expr != null) }
    assertEquals(expected, assertIs<Literal<T>>(expr).value, message)
}

fun ContextProvider.assertResolvedType(fqn: String): Type {
    var type =
        ctx?.typeManager?.lookupResolvedType(fqn, language = (this as? LanguageProvider)?.language)
    return assertNotNull(type)
}<|MERGE_RESOLUTION|>--- conflicted
+++ resolved
@@ -321,12 +321,7 @@
  * - that it's value is equal to [expected].
  *
  * Guarantees that [expr] is not null if the assertion on the value succeeds. Note: this is an ugly
-<<<<<<< HEAD
- * hack that works, because `null` cannot be used as [expected] value (not allowed for reified
- * types).
-=======
  * hack that works, because the internal `assertIs<...>(expr)` ensures that [expr] cannot be null.
->>>>>>> 3bdd65a6
  */
 @OptIn(ExperimentalContracts::class)
 fun <T : Any?> assertLiteralValue(expected: T, expr: Expression?, message: String? = null) {
