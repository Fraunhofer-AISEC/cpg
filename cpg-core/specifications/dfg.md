# Specification: Data Flow Graph

The Data Flow Graph (DFG) is built as edges between nodes. Each node has a set of incoming data flows (`prevDFG`) and outgoing data flows (`nextDFG`). In the following, we summarize how different types of nodes construct the respective data flows.


## CallExpression

Interesting fields:

* `invokes: List<FunctionDeclaration>`: A list of the functions which are called
* `arguments: List<Expression>`: The arguments which are used in the function call

A call expressions calls another function. We differentiate two types of call expressions: 1) the called function is implemented in the program (and we can analyze the code) and 2) the called function cannot be analyzed (e.g., this is the case for library/API functions). For the first case, the `invokes` list contains values, in the second case, the list is empty.

### Case 1: Known function

For each function in the `invokes` list, the arguments of the call expression flow to the function's parameters. The value of the function declaration flows to the call.

Scheme:
  ```mermaid
  flowchart LR
    node([CallExpression]) -.- invokes["invokes[j]"];
    node -.- arguments["arguments[i]"];
    invokes ==> decl([FunctionDeclaration])
    decl -.- parameters["parameters[i]"]
    arguments -- "for all i: DFG" --> parameters
    invokes -- "forall j: DFG" --> node
  ```

### Case 2: Unknown function

The base and all arguments flow to the call expression.

Scheme:
  ```mermaid
  flowchart LR
    arguments["arguments[i]"] -- "for all i: DFG" --> node([CallExpression]);
    base -- DFG --> node;
    arguments -.- node;
    node -.- base;
  ```

## CastExpression

Interesting fields:

* `expression: Expression`: The inner expression which has to be casted

The value of the `expression` flows to the cast expression.
Scheme:
```mermaid
  flowchart LR
    node([CastExpression]) -.- expression;
    expression -- DFG --> node;
```

## BinaryOperator

Interesting fields:

* `operatorCode: String`: String representation of the operator
* `lhs: Expression`: The left-hand side of the operation
* `rhs: Expression`: The right-hand side of the operation

We have to differentiate between the operators. We can group them into three categories: 1) Assignment, 2) Assignment with a Computation and 3) Computation.

### Case 1: Assignment (`operatorCode: =`)

The `rhs` flows to `lhs`. In some languages, it is possible to have an assignment in a subexpression (e.g. `a + (b=1)`).
For this reason, if the assignment's ast parent is not a `CompoundStatement` (i.e., a block of statements), we also add a DFG edge to the whole operator.

Scheme:
```mermaid
flowchart LR
    node([BinaryOperator]) -.- rhs(rhs);
      rhs -- DFG --> lhs;
    node([BinaryOperator]) -.- lhs(lhs);
```

```mermaid
flowchart LR
  node([BinaryOperator]) -.- lhs(lhs);
  node([BinaryOperator]) -.- rhs(rhs);
  rhs -- DFG --> lhs;
  rhs -- DFG --> node;
```

  ```mermaid
  flowchart LR
    A[binaryOperator.rhs] -- DFG --> binaryOperator.lhs;
    subgraph S[If the ast parent is not a CompoundStatement]
      direction LR
      binaryOperator.rhs -- DFG --> binaryOperator;
    end
    A --> S;
  ```
     

### Case 2: Assignment with a Computation (`operatorCode: *=, /=, %=, +=, -=, <<=, >>=, &=, ^=, |=` )

The `lhs` and the `rhs` flow to the binary operator expression, the binary operator flows to the `lhs`.

Scheme:
  ```mermaid
  flowchart LR
    node([BinaryOperator]) -.- lhs(lhs);
    node([BinaryOperator]) -.- rhs(rhs);
    lhs -- DFG --> node;
    rhs -- DFG --> node;
    node == DFG ==> lhs;
  ```

*Dangerous: We have to ensure that the first two operations are performed before the last one*


### Case 3: Computation

The `lhs` and the `rhs` flow to the binary operator expression.

Scheme:
  ```mermaid
  flowchart
    node([BinaryOperator]) -.- lhs(lhs);
    node([BinaryOperator]) -.- rhs(rhs);
    rhs -- DFG --> node;
    lhs -- DFG --> node;
  ```

## ArrayCreationExpression

Interesting fields:

* `initializer: Expression`: The initialization values of the array.

The `initializer` flows to the array creation expression.

Scheme:
  ```mermaid
  flowchart LR
    node([ArrayCreationExpression]) -.- initializer(initializer)
    initializer -- DFG --> node
  ```

## NewExpression

Interesting fields:
* `initializer: Expression`: The initializer of the expression.

The `initializer` flows to the whole expression.

Scheme:
  ```mermaid
  flowchart LR
    node([NewExpression]) -.- initializer(initializer)
    initializer -- DFG --> node
  ```


## ArraySubscriptionExpression

Interesting fields:

* `arrayExpression: Expression`: The array which is accessed
* `subscriptExpression: Expression`: The index which is accessed

The `arrayExpression` flows to the subscription expression. This means, we do not differentiate between the field which is accessed.

Scheme:
  ```mermaid
  flowchart LR
    arrayExpression -- DFG --> node([ArraySubscriptionExpression]);
    arrayExpression -.- node;
  ```


## ConditionalExpression

Interesting fields:

* `condition: Expression`: The condition which is evaluated
* `thenExpr: Expression`: The expression which is executed if the condition holds
* `elseExpr: Expression`: The expression which is executed if the condition does not hold

The `thenExpr` and the `elseExpr` flow to the `ConditionalExpression`. This means that implicit data flows are not considered.

Scheme:
  ```mermaid
  flowchart LR
    thenExpr -- DFG --> node([ConditionalExpression]);
    thenExpr -.- node;
    elseExpr -.- node;
    elseExpr -- DFG --> node;
  ```

## DeclaredReferenceExpression

Interesting fields:

* `refersTo: Declaration`: The declaration e.g. of the variable or symbol
* `access: AccessValues`: Determines if the value is read from, written to or both

This is the most tricky concept for the DFG edges. We have to differentiate between the DFG edges generated by the `DFGPass` and the ones generated by the `ControlFlowSensitiveDFGPass`.

The `DFGPass` generates very simple edges based on the access to the variable as follows:

* The value flows from the declaration to the expression for read access. Scheme:
  ```mermaid
  flowchart LR
    refersTo -- DFG --> node([DeclaredReferenceExpression]);
    refersTo -.- node;
  ```
* For write access, data flow from the expression to the declaration. Scheme:
  ```mermaid
  flowchart LR
    node([DeclaredReferenceExpression]) -- DFG --> refersTo;
    node -.- refersTo;
  ```
* For readwrite access, both flows are present. Scheme:
  ```mermaid
  flowchart LR
    refersTo -- DFG 1 --> node([DeclaredReferenceExpression]);
    refersTo -.- node;
    node -- DFG 2 --> refersTo;
  ```

This mostly serves one purpose: The current function pointer resolution requires such flows. Once the respective passes are redesigned, we may want to update this.

The `ControlFlowSensitiveDFGPass` completely changes this behavior and accounts for the data flows which differ depending on the program's control flow (e.g., different assignments to a variable in an if and else branch, ...). The pass performs the following actions:

* First, it clears all the edges between a `VariableDeclaration` and its `DeclaredReferenceExpression`. Actually, it clears all incoming and outgoing DFG edges of all VariableDeclarations in a function. This includes the initializer but this edge is restored right away. Scheme:
  ```mermaid
  flowchart LR
    node([VariableDeclaration]) -.- initializer;
    initializer -- DFG --> node;
  ```
* For each read access to a DeclaredReferenceExpression, it collects all potential previous assignments to the variable and adds these to the incoming DFG edges. You can imagine that this is done by traversing the EOG backwards until finding the first assignment to the variable for each possible path. Scheme:
  ```mermaid
  flowchart LR
    node([DeclaredReferenceExpression]) -.- refersTo;
    A == last write to ==> refersTo;
    A[/Node/] -- DFG --> node;
  ```
* If we increment or decrement a variable with "++" or "--", the data of this statement flows from the previous writes of the variable to the input of the statement (= the DeclaredReferenceExpression). We write back to this reference and consider the lhs as a "write" to the variable! *Attention: This potentially adds loops and can look like a branch. Needs to be handled with care in subsequent passes/analyses!* Scheme:
  ```mermaid
  flowchart LR
    node([UnaryOperator]) -.- input;
    input -.- |"(optional)"| refersTo;
    W -- DFG 1 --> input;
    W[/Node/] == last write to ==> refersTo;
    input -- DFG 2 --> node;
    node -- DFG 3 --> input;
    input -- DFG 4 --> R[/Node/];
    R == next read of ==> refersTo;
  ```
* For compound operators such as `+=, -=, *=, /=`, we have an incoming flow from the last writes to reference on the left hand side of the expression to the lhs. The lhs then flows to the whole expression. Also, the right hand side flows to the whole expression (if it's a read, this is processed separately). The data flows back to the lhs which is marked as the last write to the variable. *Attention: This potentially adds loops and can look like a branch. Needs to be handled with care in subsequent passes/analyses!*
  ```mermaid
  flowchart LR
    node -.- rhs;
    node -.- lhs;
    lhs -.- refersTo;
    W -- DFG 1 --> lhs;
    W[/Node/] == last write to ==> refersTo;
    rhs -- DFG 2 --> node;
    lhs -- DFG 4 --> R;
    lhs -- DFG 2 --> node([BinaryOperator]);
    node -- DFG 3 --> lhs;
    R[/Node/] == next read of ==> refersTo;
  ```
* If the variable is assigned a value (a binary operator `var = rhs`), the right hand side flows to the variable. This is considered as a write operation.
  ```mermaid
  flowchart LR
    node -.- rhs;
    node -.- lhs;
    lhs -.- refersTo;
    lhs -- DFG 2 --> node([BinaryOperator]);
    R[/Node/] == next read of ==> refersTo;
    rhs -- DFG --> lhs;
    lhs -- DFG --> refersTo
  ```

## MemberExpression

Interesting fields:

* `base: Expression`: The base object whose field is accessed
* `refersTo: Declaration?`: The field it refers to. If the class is not implemented in the code under analysis, it is `null`.

The MemberExpression represents an access to an object's field and extends a DeclaredReferenceExpression with a `base`.

If an implementation of the respective class is available, we handle it like a normal DeclaredReferenceExpression.
If the `refersTo` field is `null` (i.e., the implementation is not available), base flows to the expression.

## ExpressionList

Interesting fields:

* `expressions: List<Statement>`

The data of the last statement in `expressions` flows to the expression.

## InitializerListExpression

Interesting fields:

* `initializers: List<Expression>`: The list of expressions which initialize the values.

The data of all initializers flow to this expression.

Scheme:
```mermaid
  flowchart LR
    inits["for all i: initializers[i]"] -- DFG --> node([InitializerListExpression]);
    node -.- inits;
```

## KeyValueExpression

Interesting fields:

* `value: Expression`: The value which is assigned.

The value flows to this expression.

Scheme:
```mermaid
  flowchart LR
    value -- DFG --> node([KeyValueExpression]);
    value -.- node;
```


## LambdaExpression

Interesting fields:

* `function: FunctionDeclaration`: The usage of a lambda

The data flow from the function representing the lambda to the expression.

Scheme:
```mermaid
  flowchart LR
    function -- DFG --> node([LambdaExpression]);
    function -.- node;
```

## UnaryOperator

Interesting fields:

* `input: Expression`: The inner expression
* `operatorCode: String`: A string representation of the operation

The data flow from the input to this node and, in case of the operatorCodes ++ and -- also back from the node to the input.

```mermaid
  flowchart TD
    node1([UnaryOperator]) -.- operator
    operator ==> cmp
    
    cmp == "operator == '++' ||
     operator == '--'" ==> incdec;
    
    cmp == "operator != '++' &&
     operator != '--'" ==> finish[ ];
    
    subgraph finish[ ]
      node2([UnaryOperator]) -.- input2;
      input2 -.- |"(optional)"| refersTo2;
      W2[/Node/] == last write to ==> refersTo2;
      W2 -- DFG 1 --> input2[input];
      input2 -- DFG 2 --> node2;
    end
     
    subgraph incdec[ ]
      node([UnaryOperator]) -.- input;
      input -.- |"(optional)"| refersTo;
      W[/Node/] == last write to ==> refersTo;
      W -- DFG 1 --> input;
      input -- DFG 2 --> node;
      node -- DFG 3 --> input;
      input -- DFG 4 --> R[/Node/];
      R == next read of ==> refersTo;
    end
```

*Dangerous: We have to ensure that the first operation is performed before the last one (if applicable)*


## ReturnStatement

Interesting fields:

* `returnValue: Expression`: The value which is returned

The return value flows to the whole statement.

Scheme:
```mermaid
  flowchart LR
    returnValue -- DFG --> node([ReturnStatement]);
    returnValue -.- node;
```

## ForEachStatement

Interesting fields:

<<<<<<< HEAD
* `variable: Statement`: The statement which is used in each iteration to assign the current iteration value
=======
* `variable: Statement`: The statement which is used in each iteration to assign the current iteration value.
>>>>>>> d46c6a29
* `iterable: Statement`: The statement or expression, which is iterated

The value of the iterable flow to the `VariableDeclaration` in the `variable`. Since some languages allow arbitrary logic, we differentiate between two cases:

### Case 1. The `variable` is a `DeclarationStatement`.

This is the case for most languages where we can have only a variable in this place (e.g., `for(e in list)`). Here, we get the declaration(s) in the statement and add the DFG from the iterable to this declaration.


Scheme:
```mermaid
  flowchart LR
    node([ForEachStatement]) -.- variable[variable: DeclarationStatement]
    node -.- iterable[iterable]
    variable -.- declarations["declarations[i]"]
    iterable -- for all i: DFG --> declarations
  ```

### Case 2. The `variable` is another type of `Statement`.

In this case, we assume that the last VariableDeclaration is the one used for looping. We add a DFG edge only to this declaration.

Scheme:
```mermaid
  flowchart LR
<<<<<<< HEAD
    node([ForEachStatement]) -.- variable[variable]
    node -.- iterable[iterable]
=======
    node([ForEachStatement]) -.- statement[variable]
    node -.- iterable[iterable]
    statement -.- localVars[variables]
    localVars -. "last" .-> variable
>>>>>>> d46c6a29
    iterable -- DFG --> variable
  ```

## DeclarationStatement

Interesting fields:

* `declarations: List<Declaration>`: All the declarations which are contained in this statement.

The value of the statement (which serves as a wrapper around the individual declarations) flows into the declarations.

Scheme:
```mermaid
  flowchart LR
    node([DeclarationStatement]) -.- declarations["for all i: declarations[i]"]
    node -- DFG --> declarations
```

## FunctionDeclaration

Interesting fields:

* `body: Expression`: The body (i.e., all statements) of the function implementation

The values of all return expressions in the body flow to the function declaration.

Scheme:
```mermaid
  flowchart LR
    returns -- DFG --> node([FunctionDeclaration]);
    body -.- node;
    body -.- |in all statements| returns["returns: ReturnStatement"]
```


## FieldDeclaration

Interesting fields:

* `initializer: Expression?`: The value which is used to initialize a field (if applicable).

The value of the initializer flows to the whole field.

In addition, all writes to a reference to the field (via a `DeclaredReferenceExpression`) flow to the field, for all reads, data flow to the reference.

Scheme:
```mermaid
  flowchart LR
    initializer -- DFG --> node([FieldDeclaration]);
    initializer -.- node;
    node -- DFG --> R[/Node/];
    R == next read of ==> node;
```

## VariableDeclaration

Interesting fields:

* `initializer: Expression?`: The value which is used to initialize a variable (if applicable).

The value of the initializer flows to the variable declaration. The value of the variable declarations flows to all `DeclaredReferenceExpressions` which read the value before the value of the variable is written to through another reference to the variable.

Scheme:
```mermaid
  flowchart LR
    initializer -- DFG --> node([VariableDeclaration]);
    initializer -.- node;
    node -- DFG --> R[/Node/];
    R == next read of ==> node;
```

## Assignment

Interesting fields:

* `value: Expression`: The rhs of the assignment
* `target: AssignmentTarget`: The lhs of the assignment

This should already be covered by the declarations and binary operator "=". If not, the `value` flows to the `target`

Scheme:
```mermaid
  flowchart LR
    value -.- node([Assignment]);
    target -.- node;
    value -- DFG --> target;
```<|MERGE_RESOLUTION|>--- conflicted
+++ resolved
@@ -406,11 +406,7 @@
 
 Interesting fields:
 
-<<<<<<< HEAD
-* `variable: Statement`: The statement which is used in each iteration to assign the current iteration value
-=======
 * `variable: Statement`: The statement which is used in each iteration to assign the current iteration value.
->>>>>>> d46c6a29
 * `iterable: Statement`: The statement or expression, which is iterated
 
 The value of the iterable flow to the `VariableDeclaration` in the `variable`. Since some languages allow arbitrary logic, we differentiate between two cases:
@@ -436,32 +432,12 @@
 Scheme:
 ```mermaid
   flowchart LR
-<<<<<<< HEAD
-    node([ForEachStatement]) -.- variable[variable]
-    node -.- iterable[iterable]
-=======
     node([ForEachStatement]) -.- statement[variable]
     node -.- iterable[iterable]
     statement -.- localVars[variables]
     localVars -. "last" .-> variable
->>>>>>> d46c6a29
     iterable -- DFG --> variable
   ```
-
-## DeclarationStatement
-
-Interesting fields:
-
-* `declarations: List<Declaration>`: All the declarations which are contained in this statement.
-
-The value of the statement (which serves as a wrapper around the individual declarations) flows into the declarations.
-
-Scheme:
-```mermaid
-  flowchart LR
-    node([DeclarationStatement]) -.- declarations["for all i: declarations[i]"]
-    node -- DFG --> declarations
-```
 
 ## FunctionDeclaration
 
