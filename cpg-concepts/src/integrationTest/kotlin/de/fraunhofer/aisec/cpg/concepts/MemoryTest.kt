/*
 * Copyright (c) 2025, Fraunhofer AISEC. All rights reserved.
 *
 * Licensed under the Apache License, Version 2.0 (the "License");
 * you may not use this file except in compliance with the License.
 * You may obtain a copy of the License at
 *
 *      http://www.apache.org/licenses/LICENSE-2.0
 *
 * Unless required by applicable law or agreed to in writing, software
 * distributed under the License is distributed on an "AS IS" BASIS,
 * WITHOUT WARRANTIES OR CONDITIONS OF ANY KIND, either express or implied.
 * See the License for the specific language governing permissions and
 * limitations under the License.
 *
 *                    $$$$$$\  $$$$$$$\   $$$$$$\
 *                   $$  __$$\ $$  __$$\ $$  __$$\
 *                   $$ /  \__|$$ |  $$ |$$ /  \__|
 *                   $$ |      $$$$$$$  |$$ |$$$$\
 *                   $$ |      $$  ____/ $$ |\_$$ |
 *                   $$ |  $$\ $$ |      $$ |  $$ |
 *                   \$$$$$   |$$ |      \$$$$$   |
 *                    \______/ \__|       \______/
 *
 */
package de.fraunhofer.aisec.cpg.concepts

import de.fraunhofer.aisec.cpg.TranslationResult
import de.fraunhofer.aisec.cpg.TranslationResult.Companion.DEFAULT_APPLICATION_NAME
import de.fraunhofer.aisec.cpg.frontends.python.PythonLanguage
import de.fraunhofer.aisec.cpg.graph.*
import de.fraunhofer.aisec.cpg.graph.Forward
import de.fraunhofer.aisec.cpg.graph.Interprocedural
import de.fraunhofer.aisec.cpg.graph.concepts.diskEncryption.Encrypt
import de.fraunhofer.aisec.cpg.graph.concepts.diskEncryption.GetSecret
import de.fraunhofer.aisec.cpg.graph.concepts.diskEncryption.newCipher
import de.fraunhofer.aisec.cpg.graph.concepts.diskEncryption.newEncryptOperation
import de.fraunhofer.aisec.cpg.graph.concepts.diskEncryption.newSecret
import de.fraunhofer.aisec.cpg.graph.concepts.memory.DeAllocate
import de.fraunhofer.aisec.cpg.graph.concepts.memory.MemoryManagementMode
import de.fraunhofer.aisec.cpg.graph.concepts.memory.newDeallocate
import de.fraunhofer.aisec.cpg.graph.concepts.memory.newMemory
import de.fraunhofer.aisec.cpg.graph.edges.*
import de.fraunhofer.aisec.cpg.graph.statements.expressions.DeleteExpression
import de.fraunhofer.aisec.cpg.query.Must
import de.fraunhofer.aisec.cpg.query.allExtended
import de.fraunhofer.aisec.cpg.query.alwaysFlowsTo
import de.fraunhofer.aisec.cpg.query.dataFlow
import de.fraunhofer.aisec.cpg.query.executionPath
import de.fraunhofer.aisec.cpg.test.analyze
import java.io.File
import kotlin.test.*

class MemoryTest {
    @Test
    fun testMemoryDeleteFunction() {
        val topLevel = File("src/integrationTest/resources/python")
        val result =
            analyze(listOf(topLevel.resolve("encrypt_with_key.py")), topLevel.toPath(), true) {
                it.registerLanguage<PythonLanguage>()
            }
        assertNotNull(result)
        mapNodesToConcepts(result, true)

        val key = result.allChildrenWithOverlays<Secret>().singleOrNull()
        assertNotNull(key)

        // Key is used in encryption
        var tree =
            key.underlyingNode?.let {
                dataFlow(it) { node -> node.overlayEdges.any { edge -> edge.end is Encrypt } }
            }
        assertNotNull(tree)
        assertEquals(true, tree.value)

        // Tree is deleted in all paths
        tree =
            key.underlyingNode?.let {
                executionPath(
                    startNode = it,
                    predicate = { node ->
                        node.overlayEdges.any { edge -> edge.end is DeAllocate }
                    },
                    direction = Forward(GraphToFollow.EOG),
                    type = Must,
                    scope = Interprocedural(),
                )
            }
        assertNotNull(tree)
        assertEquals(true, tree.value)
        assertEquals(2, tree.children.size)

        val queryTreeResult =
            result.allExtended<GetSecret>(
                null,
                { secret ->
                    secret.alwaysFlowsTo(
                        scope = Interprocedural(),
                        sensitivities = FilterUnreachableEOG + FieldSensitive + ContextSensitive,
                        predicate = { it is DeAllocate },
                    )
                },
            )

        println(queryTreeResult.printNicely())
        assertTrue(queryTreeResult.value)
    }

    @Test
    fun testMemoryDeleteFailFunction() {
        val topLevel = File("src/integrationTest/resources/python")
        val result =
            analyze(listOf(topLevel.resolve("encrypt_with_key_fail.py")), topLevel.toPath(), true) {
                it.registerLanguage<PythonLanguage>()
            }
        assertNotNull(result)
        mapNodesToConcepts(result, true)

        val queryTreeResult =
            result.allExtended<GetSecret>(
                null,
                { secret ->
                    secret.alwaysFlowsTo(
                        scope = Interprocedural(),
                        sensitivities = FilterUnreachableEOG + FieldSensitive + ContextSensitive,
                        predicate = { it is DeAllocate },
                    )
                },
            )

        println(queryTreeResult.printNicely())
        assertFalse(queryTreeResult.value)
    }

    @Test
    fun testMemoryDeleteCall() {
        val topLevel = File("src/integrationTest/resources/python")
        val result =
            analyze(listOf(topLevel.resolve("encrypt_with_key.py")), topLevel.toPath(), true) {
                it.registerLanguage<PythonLanguage>()
            }
        assertNotNull(result)
        mapNodesToConcepts(result, false)

        val key = result.allChildrenWithOverlays<Secret>().singleOrNull()
        assertNotNull(key)

        // Key is used in encryption
        var tree =
            key.underlyingNode?.let {
                dataFlow(it) { node -> node.overlayEdges.any { edge -> edge.end is Encrypt } }
            }
        assertNotNull(tree)
        assertEquals(true, tree.value)

        // Tree is deleted in all paths
        tree =
            key.underlyingNode?.let {
                executionPath(
                    startNode = it,
                    predicate = { node ->
                        node.overlayEdges.any { edge -> edge.end is DeAllocate }
                    },
                    direction = Forward(GraphToFollow.EOG),
                    type = Must,
                    scope = Interprocedural(),
                )
            }
        assertNotNull(tree)
        assertEquals(true, tree.value)
        assertEquals(2, tree.children.size)

        val queryTreeResult =
            result.allExtended<GetSecret>(
                null,
                { secret ->
                    secret.alwaysFlowsTo(
                        scope = Interprocedural(),
                        sensitivities = FilterUnreachableEOG + FieldSensitive + ContextSensitive,
                        predicate = { it is DeAllocate },
                    )
                },
            )

        println(queryTreeResult.printNicely())
        assertTrue(queryTreeResult.value)
    }

    @Test
    fun testMemoryDeleteFailCall() {
        val topLevel = File("src/integrationTest/resources/python")
        val result =
            analyze(listOf(topLevel.resolve("encrypt_with_key_fail.py")), topLevel.toPath(), true) {
                it.registerLanguage<PythonLanguage>()
            }
        assertNotNull(result)
        mapNodesToConcepts(result, false)

        val queryTreeResult =
            result.allExtended<GetSecret>(
                null,
                { secret ->
                    secret.alwaysFlowsTo(
                        scope = Interprocedural(),
                        sensitivities = FilterUnreachableEOG + FieldSensitive + ContextSensitive,
                        predicate = { it is DeAllocate },
                    )
                },
            )

        println(queryTreeResult.printNicely())
        assertFalse(queryTreeResult.value)
    }

    fun mapNodesToConcepts(result: TranslationResult, mapToFunctionDeclaration: Boolean) {
        // Secrets (key) concepts
<<<<<<< HEAD
        val key = Secret(underlyingNode = assertNotNull(result.variables["key"]))
        val getSecretFromServer =
            if (mapToFunctionDeclaration) {
                result.functions["get_secret_from_server"]
            } else {
                result.calls["get_secret_from_server"]
            }
        val getSecret =
            GetSecret(underlyingNode = assertNotNull(getSecretFromServer), concept = key)
        key.ops += getSecret
        getSecretFromServer.prevEOG += getSecret
        getSecretFromServer.prevDFG += getSecret
=======
        val key = result.newSecret(underlyingNode = assertNotNull(result.variables["key"]))
        val getSecret =
            GetSecret(
                underlyingNode = assertNotNull(result.functions["get_secret_from_server"]),
                concept = key,
            )
>>>>>>> 9485aa88

        // Cipher (encryption) concepts
        val cipher =
            result.newCipher(
                underlyingNode =
                    assertNotNull(
                        assertNotNull(result.calls["encrypt"]).argumentEdges["cipher"]?.end
                    )
            )
        val cipherAndSize = (cipher.underlyingNode?.evaluate() as? String)?.split("-")
        cipher.cipherName = cipherAndSize?.get(0)
        cipher.blockSize = cipherAndSize?.get(1)?.toIntOrNull()
        assertEquals("AES", cipher.cipherName)
        assertEquals(256, cipher.blockSize)
        result.newEncryptOperation(
            underlyingNode = assertNotNull(result.calls["encrypt"]),
            concept = cipher,
            key = key,
        )

        // Memory concepts
        val memory =
            result.newMemory(
                underlyingNode = assertNotNull(result.components[DEFAULT_APPLICATION_NAME]),
                mode = MemoryManagementMode.MANAGED_WITH_GARBAGE_COLLECTION,
            )
<<<<<<< HEAD
        val ops =
            result.allChildren<DeleteExpression>().flatMap { delete ->
                delete.operands.map {
                    val deallocate =
                        DeAllocate(underlyingNode = delete, concept = memory, what = it)
                    deallocate.prevEOG += delete
                    deallocate.prevDFG += it
                    deallocate
                }
=======
        result.allChildren<DeleteExpression>().flatMap { delete ->
            delete.operands.map {
                result.newDeallocate(underlyingNode = delete, concept = memory, what = it)
>>>>>>> 9485aa88
            }
        }

        // Key is used in encryption
        var tree =
            key.underlyingNode?.let {
                dataFlow(it) { node -> node.overlayEdges.any { edge -> edge.end is Encrypt } }
            }
        assertNotNull(tree)
        assertEquals(true, tree.value)

        // Tree is deleted in all paths
        tree =
            key.underlyingNode?.let {
                executionPath(
                    startNode = it,
                    predicate = { node -> node is DeAllocate },
                    direction = Forward(GraphToFollow.EOG),
                    type = Must,
                    scope = Interprocedural(),
                )
            }
        assertNotNull(tree)
        /*assertEquals(true, tree.value)
        assertEquals(2, tree.children.size)*/
    }
}<|MERGE_RESOLUTION|>--- conflicted
+++ resolved
@@ -214,8 +214,7 @@
 
     fun mapNodesToConcepts(result: TranslationResult, mapToFunctionDeclaration: Boolean) {
         // Secrets (key) concepts
-<<<<<<< HEAD
-        val key = Secret(underlyingNode = assertNotNull(result.variables["key"]))
+        val key = result.newSecret(underlyingNode = assertNotNull(result.variables["key"]))
         val getSecretFromServer =
             if (mapToFunctionDeclaration) {
                 result.functions["get_secret_from_server"]
@@ -223,18 +222,8 @@
                 result.calls["get_secret_from_server"]
             }
         val getSecret =
-            GetSecret(underlyingNode = assertNotNull(getSecretFromServer), concept = key)
-        key.ops += getSecret
-        getSecretFromServer.prevEOG += getSecret
+            result.newGetSecret(underlyingNode = assertNotNull(getSecretFromServer), concept = key)
         getSecretFromServer.prevDFG += getSecret
-=======
-        val key = result.newSecret(underlyingNode = assertNotNull(result.variables["key"]))
-        val getSecret =
-            GetSecret(
-                underlyingNode = assertNotNull(result.functions["get_secret_from_server"]),
-                concept = key,
-            )
->>>>>>> 9485aa88
 
         // Cipher (encryption) concepts
         val cipher =
@@ -261,21 +250,13 @@
                 underlyingNode = assertNotNull(result.components[DEFAULT_APPLICATION_NAME]),
                 mode = MemoryManagementMode.MANAGED_WITH_GARBAGE_COLLECTION,
             )
-<<<<<<< HEAD
         val ops =
             result.allChildren<DeleteExpression>().flatMap { delete ->
                 delete.operands.map {
-                    val deallocate =
-                        DeAllocate(underlyingNode = delete, concept = memory, what = it)
-                    deallocate.prevEOG += delete
-                    deallocate.prevDFG += it
-                    deallocate
+                    result.newDeAllocate(underlyingNode = delete, concept = memory, what = it).apply {
+                        this.prevDFG += it
+                    }
                 }
-=======
-        result.allChildren<DeleteExpression>().flatMap { delete ->
-            delete.operands.map {
-                result.newDeallocate(underlyingNode = delete, concept = memory, what = it)
->>>>>>> 9485aa88
             }
         }
 
