--- conflicted
+++ resolved
@@ -30,7 +30,6 @@
 import de.fraunhofer.aisec.cpg.frontends.python.PythonLanguage
 import de.fraunhofer.aisec.cpg.graph.*
 import de.fraunhofer.aisec.cpg.graph.concepts.crypto.encryption.Encrypt
-<<<<<<< HEAD
 import de.fraunhofer.aisec.cpg.graph.concepts.crypto.encryption.SymmetricEncryption
 import de.fraunhofer.aisec.cpg.graph.concepts.diskEncryption.GetSecret
 import de.fraunhofer.aisec.cpg.graph.concepts.diskEncryption.Secret
@@ -38,14 +37,12 @@
 import de.fraunhofer.aisec.cpg.graph.concepts.diskEncryption.newEncryptOperation
 import de.fraunhofer.aisec.cpg.graph.concepts.diskEncryption.newGetSecret
 import de.fraunhofer.aisec.cpg.graph.concepts.diskEncryption.newSecret
-=======
 import de.fraunhofer.aisec.cpg.graph.concepts.crypto.encryption.GetSecret
 import de.fraunhofer.aisec.cpg.graph.concepts.crypto.encryption.Secret
 import de.fraunhofer.aisec.cpg.graph.concepts.crypto.encryption.newCipher
 import de.fraunhofer.aisec.cpg.graph.concepts.crypto.encryption.newEncryptOperation
 import de.fraunhofer.aisec.cpg.graph.concepts.crypto.encryption.newGetSecret
 import de.fraunhofer.aisec.cpg.graph.concepts.crypto.encryption.newSecret
->>>>>>> dde1438f
 import de.fraunhofer.aisec.cpg.graph.concepts.memory.DeAllocate
 import de.fraunhofer.aisec.cpg.graph.concepts.memory.MemoryManagementMode
 import de.fraunhofer.aisec.cpg.graph.concepts.memory.newDeallocate
@@ -255,17 +252,9 @@
         cipher.blockSize = cipherAndSize?.get(1)?.toIntOrNull()
         assertEquals("AES", cipher.cipherName)
         assertEquals(256, cipher.blockSize)
-<<<<<<< HEAD
-        val encryption = SymmetricEncryption<Node>(cipher.underlyingNode)
-        encryption.cipher = cipher
-        result.newEncryptOperation(
-            underlyingNode = assertNotNull(result.calls["encrypt"]),
-            concept = encryption,
-=======
         newEncryptOperation(
             underlyingNode = assertNotNull(calls["encrypt"]),
             concept = cipher,
->>>>>>> dde1438f
             key = key,
             connect = true,
         )
