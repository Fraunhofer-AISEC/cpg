--- conflicted
+++ resolved
@@ -82,7 +82,6 @@
                     direction = Forward(GraphToFollow.EOG),
                     type = Must,
                     scope = Interprocedural(),
-                    verbose = true,
                 )
             }
         assertNotNull(tree)
@@ -163,7 +162,6 @@
                     direction = Forward(GraphToFollow.EOG),
                     type = Must,
                     scope = Interprocedural(),
-                    verbose = true,
                 )
             }
         assertNotNull(tree)
@@ -265,8 +263,6 @@
                 }
             }
         memory.ops += ops
-<<<<<<< HEAD
-=======
 
         // Key is used in encryption
         var tree =
@@ -292,6 +288,5 @@
         assertNotNull(tree)
         assertEquals(true, tree.value)
         assertEquals(2, tree.children.size)
->>>>>>> 5c47ed54
     }
 }