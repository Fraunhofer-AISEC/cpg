/*
 * Copyright (c) 2025, Fraunhofer AISEC. All rights reserved.
 *
 * Licensed under the Apache License, Version 2.0 (the "License");
 * you may not use this file except in compliance with the License.
 * You may obtain a copy of the License at
 *
 *      http://www.apache.org/licenses/LICENSE-2.0
 *
 * Unless required by applicable law or agreed to in writing, software
 * distributed under the License is distributed on an "AS IS" BASIS,
 * WITHOUT WARRANTIES OR CONDITIONS OF ANY KIND, either express or implied.
 * See the License for the specific language governing permissions and
 * limitations under the License.
 *
 *                    $$$$$$\  $$$$$$$\   $$$$$$\
 *                   $$  __$$\ $$  __$$\ $$  __$$\
 *                   $$ /  \__|$$ |  $$ |$$ /  \__|
 *                   $$ |      $$$$$$$  |$$ |$$$$\
 *                   $$ |      $$  ____/ $$ |\_$$ |
 *                   $$ |  $$\ $$ |      $$ |  $$ |
 *                   \$$$$$   |$$ |      \$$$$$   |
 *                    \______/ \__|       \______/
 *
 */
package de.fraunhofer.aisec.cpg.graph.concepts.http

import de.fraunhofer.aisec.cpg.graph.Node
import de.fraunhofer.aisec.cpg.graph.concepts.Concept
import de.fraunhofer.aisec.cpg.graph.concepts.Operation
import de.fraunhofer.aisec.cpg.graph.concepts.flows.RemoteEntryPoint
import de.fraunhofer.aisec.cpg.graph.concepts.iam.IdentityAccessManagement
import de.fraunhofer.aisec.cpg.graph.declarations.FunctionDeclaration
import java.util.Objects

/** Represents a single [HttpEndpoint] on the server */
class HttpEndpoint(
    underlyingNode: FunctionDeclaration? = null,
    val httpMethod: HttpMethod,
    val path: String,
    val arguments: List<Node>,
<<<<<<< HEAD
    val authentication: IdentityAccessManagement?,
=======
    var authentication: Authentication?,
>>>>>>> 2a250999
) : RemoteEntryPoint(underlyingNode = underlyingNode) {
    override fun equals(other: Any?): Boolean {
        return other is HttpEndpoint &&
            super.equals(other) &&
            other.httpMethod == this.httpMethod &&
            other.path == this.path &&
            other.arguments == this.arguments &&
            other.authentication == this.authentication
    }

    override fun hashCode() =
        Objects.hash(super.hashCode(), httpMethod, path, arguments, authentication)
}

enum class HttpMethod {
    GET,
    POST,
    PUT,
    HEAD,
    PATCH,
    OPTIONS,
    CONNECT,
    TRACE,
    DELETE,
    UNKNOWN,
}

/** Base class for operations on an [HttpEndpoint]. */
abstract class HttpEndpointOperation(underlyingNode: Node, concept: Concept) :
    Operation(underlyingNode, concept)<|MERGE_RESOLUTION|>--- conflicted
+++ resolved
@@ -39,11 +39,7 @@
     val httpMethod: HttpMethod,
     val path: String,
     val arguments: List<Node>,
-<<<<<<< HEAD
     val authentication: IdentityAccessManagement?,
-=======
-    var authentication: Authentication?,
->>>>>>> 2a250999
 ) : RemoteEntryPoint(underlyingNode = underlyingNode) {
     override fun equals(other: Any?): Boolean {
         return other is HttpEndpoint &&
