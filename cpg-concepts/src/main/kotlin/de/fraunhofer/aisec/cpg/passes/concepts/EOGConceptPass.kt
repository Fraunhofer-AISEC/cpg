/*
 * Copyright (c) 2025, Fraunhofer AISEC. All rights reserved.
 *
 * Licensed under the Apache License, Version 2.0 (the "License");
 * you may not use this file except in compliance with the License.
 * You may obtain a copy of the License at
 *
 *      http://www.apache.org/licenses/LICENSE-2.0
 *
 * Unless required by applicable law or agreed to in writing, software
 * distributed under the License is distributed on an "AS IS" BASIS,
 * WITHOUT WARRANTIES OR CONDITIONS OF ANY KIND, either express or implied.
 * See the License for the specific language governing permissions and
 * limitations under the License.
 *
 *                    $$$$$$\  $$$$$$$\   $$$$$$\
 *                   $$  __$$\ $$  __$$\ $$  __$$\
 *                   $$ /  \__|$$ |  $$ |$$ /  \__|
 *                   $$ |      $$$$$$$  |$$ |$$$$\
 *                   $$ |      $$  ____/ $$ |\_$$ |
 *                   $$ |  $$\ $$ |      $$ |  $$ |
 *                   \$$$$$   |$$ |      \$$$$$   |
 *                    \______/ \__|       \______/
 *
 */
package de.fraunhofer.aisec.cpg.passes.concepts

import de.fraunhofer.aisec.cpg.TranslationContext
import de.fraunhofer.aisec.cpg.graph.*
import de.fraunhofer.aisec.cpg.graph.concepts.Concept
import de.fraunhofer.aisec.cpg.graph.concepts.Operation
import de.fraunhofer.aisec.cpg.graph.edges.flows.EvaluationOrder
import de.fraunhofer.aisec.cpg.graph.edges.flows.insertNodeAfterwardInEOGPath
import de.fraunhofer.aisec.cpg.graph.statements.expressions.CallExpression
import de.fraunhofer.aisec.cpg.graph.statements.expressions.MemberCallExpression
import de.fraunhofer.aisec.cpg.helpers.functional.Lattice
import de.fraunhofer.aisec.cpg.helpers.functional.MapLattice
import de.fraunhofer.aisec.cpg.helpers.functional.PowersetLattice
import de.fraunhofer.aisec.cpg.passes.*
import de.fraunhofer.aisec.cpg.passes.configuration.DependsOn

typealias NodeToOverlayStateElement = MapLattice.Element<Node, PowersetLattice.Element<OverlayNode>>

typealias NodeToOverlayState = MapLattice<Node, PowersetLattice.Element<OverlayNode>>

/**
 * An abstract pass that is used to identify and create [Concept] and [Operation] nodes in the
 * graph. It uses the fixpoint-iteration to traverse the graph and create the nodes. It accounts for
 * all possible EOG paths reaching a node. This is different to the [ConceptPass] which fails to
 * account for the fact that nodes may be reachable by different EOG paths.
 *
 * Important information for classes implementing this pass:
 * * The following methods can be overridden to handle specific nodes:
 *     - [handleCallExpression] (either the simplified version or the one with the lattice).
 *     - [handleMemberCallExpression] (either the simplified version or the one with the lattice).
 * * These methods must return a collection of [OverlayNode]s that are created for the given node.
 *   They must not create [OverlayNode]s for other nodes than the one passed as an argument!
 * * These methods must not connect the created [OverlayNode]s to the underlying node! This is done
 *   in the pass itself after having collected all overlays. Use a builder based with the flag
 *   `connect` set to `false` to do this.
 */
@DependsOn(EvaluationOrderGraphPass::class)
@DependsOn(DFGPass::class)
@DependsOn(ControlFlowSensitiveDFGPass::class, softDependency = true)
open class EOGConceptPass(ctx: TranslationContext) :
    EOGStarterPass(ctx, sort = EOGStarterLeastTUImportCatchLastSorter) {

    /** Stores the current component in case we need it to look up some stuff. */
    var currentComponent: Component? = null

    override fun cleanup() {
        // Nothing to do
    }

    override fun finalCleanup() {
        val finalState = intermediateState ?: return

        // We set the underlying node based on the final state
        for ((underlyingNode, overlayNodes) in finalState) {
            overlayNodes.forEach {
                it.underlyingNode = underlyingNode
                if (it is Operation) {
                    // Connect with the EOG
                    underlyingNode.insertNodeAfterwardInEOGPath(it)
                    // Call the default DFG method for this operation.
                    it.setDFG()
                    // Add the operation to the concept.
                    it.concept.ops += it
                } else if (it is Concept) {
                    // Call the default DFG method for this operation.
                    it.setDFG()
                }
            }
        }
    }

    override fun accept(node: Node) {
        currentComponent = node.firstParentOrNull<Component>()

        ctx.currentComponent = node.component

        val lattice = NodeToOverlayState(PowersetLattice<OverlayNode>())
        val startState = intermediateState ?: getInitialState(lattice, node)

        val nextEog = node.nextEOGEdges.toList()
        intermediateState =
            lattice.lub(startState, lattice.iterateEOG(nextEog, startState, ::transfer), true)
    }

    /**
     * Generates [OverlayNode]s belonging to the given [node]. The [state] contains a map of nodes
     * to their respective [OverlayNode]s created by this instance of the pass.
     */
    open fun handleCallExpression(
        state: NodeToOverlayStateElement,
        node: CallExpression,
    ): Collection<OverlayNode> {
        return emptySet()
    }

    /**
     * Generates [OverlayNode]s belonging to the given [node]. The [state] contains a map of nodes
     * to their respective [OverlayNode]s created by this instance of the pass.
     *
     * This is the advanced version and passes the [lattice] in case the [state] should be
     * manipulated. We do not recommend using this!
     */
    open fun handleCallExpression(
        lattice: NodeToOverlayState,
        state: NodeToOverlayStateElement,
        node: CallExpression,
    ): Collection<OverlayNode> {
        return emptySet()
    }

    /**
     * Generates [OverlayNode]s belonging to the given [node]. The [state] contains a map of nodes
     * to their respective [OverlayNode]s created by this instance of the pass.
     */
    open fun handleMemberCallExpression(
        state: NodeToOverlayStateElement,
        node: MemberCallExpression,
    ): Collection<OverlayNode> {
        return emptySet()
    }

    /**
     * Generates [OverlayNode]s belonging to the given [node]. The [state] contains a map of nodes
     * to their respective [OverlayNode]s created by this instance of the pass.
     *
     * This is the advanced version and passes the [lattice] in case the [state] should be
     * manipulated. We do not recommend using this!
     */
    open fun handleMemberCallExpression(
        lattice: NodeToOverlayState,
        state: NodeToOverlayStateElement,
        node: MemberCallExpression,
    ): Collection<OverlayNode> {
        return emptySet()
    }

    /**
     * This function is called for each node in the graph. The specific nodes are always handled in
     * the same order. It calls the basic and advanced version of the handleX-methods.
     */
    // TODO: Once we use tasks, we iterate over all tasks registered to this pass.
    open fun handleNode(
        lattice: NodeToOverlayState,
        state: NodeToOverlayStateElement,
        node: Node,
    ): Collection<OverlayNode> {
        return when (node) {
            is MemberCallExpression ->
                handleMemberCallExpression(lattice, state, node) +
                    handleMemberCallExpression(state, node)
            is CallExpression ->
                handleCallExpression(lattice, state, node) + handleCallExpression(state, node)
            else -> emptySet()
        }
    }

    /** Generates the initial [NodeToOverlayStateElement] state. */
    // TODO: Provide an interface for Tasks, so each one can modify the state as needed before
    // starting with the iteration or make this method non-open.
    open fun getInitialState(lattice: NodeToOverlayState, node: Node): NodeToOverlayStateElement {
        return lattice.bottom
    }

    /** This function is called for each edge in the EOG until the fixpoint is computed. */
    fun transfer(
        lattice: Lattice<NodeToOverlayStateElement>,
        currentEdge: EvaluationOrder,
        currentState: NodeToOverlayStateElement,
    ): NodeToOverlayStateElement {
        val lattice = lattice as? NodeToOverlayState ?: return currentState
        val currentNode = currentEdge.end
        val addedOverlays = handleNode(lattice, currentState, currentNode).toSet()

        // This is some magic to filter out overlays that are already in the state (equal but not
        // identical) for the same Node. It also filters the nodes if they have already been created
        // by a previous iteration over the same code block. This happens if multiple EOG starters
        // reach
        // a certain piece of code (frequently happens with the code after catch clauses).
        val filteredAddedOverlays =
            addedOverlays.filter { added ->
                currentState[currentNode]?.none { existing -> added == existing } != false &&
                    currentNode.overlays.none { existing ->
                        (existing as? OverlayNode)?.equals(added) == true
                    }
            }

        // If we do not add any new concepts, we can keep the state the same
        if (filteredAddedOverlays.isEmpty()) {
            return currentState
        }

        return lattice.lub(
            currentState,
            NodeToOverlayStateElement(
                currentNode to
                    PowersetLattice.Element<OverlayNode>(*filteredAddedOverlays.toTypedArray())
            ),
            true,
        )
    }

<<<<<<< HEAD
    /**
     * Returns a list of nodes of type [T] fulfilling the [predicate] that are reachable from this
     * node via the backwards DFG.
     */
    inline fun <reified T : OverlayNode> Node.getOverlaysByPrevDFG(
        stateElement: NodeToOverlayStateElement,
        crossinline predicate: (T) -> Boolean = { true },
    ): List<T> {
        return this.followDFGEdgesUntilHit(
                collectFailedPaths = false,
                findAllPossiblePaths = false,
                direction = Backward(GraphToFollow.DFG),
            ) { node ->
                // find all nodes on a prev DFG path which an overlay node matching the predicate
                // either in the state, they are this node already or they have it in their
                // overlays. We do these three things because nodes may be added to the DFG after
                // running the pass (and are available only in the state) or they may have been
                // added before (so they aren't in the state but connected by the DFG or the overlay
                // edge).
                stateElement[node]?.filterIsInstance<T>()?.any(predicate) == true ||
                    node is T && predicate(node) ||
                    node.overlays.filterIsInstance<T>().any(predicate)
            }
            .fulfilled
            // The last nodes on the path are the ones we are interested in.
            // Assumptions are lost when returning single results as single nodes.
            .map { it.nodes.last() }
            .flatMap {
                // collect all "overlay" nodes
                stateElement[it] ?: setOf(it, *it.overlays.toTypedArray())
            }
            .filterIsInstance<T>() // discard not-relevant overlays
    }

=======
>>>>>>> baf0663a
    companion object {
        var intermediateState: NodeToOverlayStateElement? = null
    }
}

/**
 * Returns a list of nodes of type [T] fulfilling the [predicate] that are reachable from this node
 * via the backwards DFG.
 */
inline fun <reified T : OverlayNode> Node.getOverlaysByPrevDFG(
    stateElement: NodeToOverlayStateElement,
    crossinline predicate: (T) -> Boolean = { true },
): List<T> {
    return this.followDFGEdgesUntilHit(
            collectFailedPaths = false,
            findAllPossiblePaths = false,
            direction = Backward(GraphToFollow.DFG),
        ) { node ->
            // find all nodes on a prev DFG path which an overlay node matching the predicate
            // either in the state, they are this node already or they have it in their
            // overlays. We do these three things because nodes may be added to the DFG after
            // running the pass (and are available only in the state) or they may have been
            // added before (so they aren't in the state but connected by the DFG or the overlay
            // edge).
            stateElement[node]?.filterIsInstance<T>()?.any(predicate) == true ||
                node is T && predicate(node) ||
                node.overlays.filterIsInstance<T>().any(predicate)
        }
        .fulfilled
        // The last nodes on the path are the ones we are interested in.
        .map { it.last() }
        .flatMap {
            // collect all "overlay" nodes
            stateElement[it] ?: setOf(it, *it.overlays.toTypedArray())
        }
        .filterIsInstance<T>() // discard not-relevant overlays
}

/**
 * This interfaces describes a generic structure that "collects" a list of [OverlayNode]s that
 * should be pushed to the state based on the current node in the EOG iteration.
 */
interface OverlayCollector {
    /**
     * This function needs to return a list of [OverlayNode]s that are considered to be added to the
     * [state], given the current [node] in the EOG iteration.
     *
     * In order to safe some memory, instead of an [emptyList], a null object can also be returned
     * if no overlay nodes are suitable for the given [node].
     */
    fun collect(
        lattice: NodeToOverlayState,
        state: NodeToOverlayStateElement,
        node: Node,
    ): List<OverlayNode>?
}<|MERGE_RESOLUTION|>--- conflicted
+++ resolved
@@ -224,43 +224,7 @@
         )
     }
 
-<<<<<<< HEAD
-    /**
-     * Returns a list of nodes of type [T] fulfilling the [predicate] that are reachable from this
-     * node via the backwards DFG.
-     */
-    inline fun <reified T : OverlayNode> Node.getOverlaysByPrevDFG(
-        stateElement: NodeToOverlayStateElement,
-        crossinline predicate: (T) -> Boolean = { true },
-    ): List<T> {
-        return this.followDFGEdgesUntilHit(
-                collectFailedPaths = false,
-                findAllPossiblePaths = false,
-                direction = Backward(GraphToFollow.DFG),
-            ) { node ->
-                // find all nodes on a prev DFG path which an overlay node matching the predicate
-                // either in the state, they are this node already or they have it in their
-                // overlays. We do these three things because nodes may be added to the DFG after
-                // running the pass (and are available only in the state) or they may have been
-                // added before (so they aren't in the state but connected by the DFG or the overlay
-                // edge).
-                stateElement[node]?.filterIsInstance<T>()?.any(predicate) == true ||
-                    node is T && predicate(node) ||
-                    node.overlays.filterIsInstance<T>().any(predicate)
-            }
-            .fulfilled
-            // The last nodes on the path are the ones we are interested in.
-            // Assumptions are lost when returning single results as single nodes.
-            .map { it.nodes.last() }
-            .flatMap {
-                // collect all "overlay" nodes
-                stateElement[it] ?: setOf(it, *it.overlays.toTypedArray())
-            }
-            .filterIsInstance<T>() // discard not-relevant overlays
-    }
-
-=======
->>>>>>> baf0663a
+
     companion object {
         var intermediateState: NodeToOverlayStateElement? = null
     }
@@ -291,7 +255,7 @@
         }
         .fulfilled
         // The last nodes on the path are the ones we are interested in.
-        .map { it.last() }
+        .map { it.nodes.last() }
         .flatMap {
             // collect all "overlay" nodes
             stateElement[it] ?: setOf(it, *it.overlays.toTypedArray())
