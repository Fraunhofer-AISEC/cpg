--- conflicted
+++ resolved
@@ -26,15 +26,12 @@
 package de.fraunhofer.aisec.cpg.passes.concepts.file.python
 
 import de.fraunhofer.aisec.cpg.TranslationContext
-<<<<<<< HEAD
 import de.fraunhofer.aisec.cpg.graph.*
 import de.fraunhofer.aisec.cpg.graph.concepts.Concept
-=======
 import de.fraunhofer.aisec.cpg.evaluation.ValueEvaluator
 import de.fraunhofer.aisec.cpg.graph.Component
 import de.fraunhofer.aisec.cpg.graph.OverlayNode
 import de.fraunhofer.aisec.cpg.graph.argumentValueByNameOrPosition
->>>>>>> 250a0676
 import de.fraunhofer.aisec.cpg.graph.concepts.Operation
 import de.fraunhofer.aisec.cpg.graph.concepts.file.*
 import de.fraunhofer.aisec.cpg.graph.edges.get
@@ -106,21 +103,12 @@
                     }
 
                     "read" ->
-<<<<<<< HEAD
                         stateChanges +=
                             newFileRead(
                                 underlyingNode = callExpression,
                                 file = fileNode,
                                 connect = false,
                             )
-=======
-                        newFileRead(
-                            underlyingNode = callExpression,
-                            file = fileNode,
-                            connect = false,
-                        )
-
->>>>>>> 250a0676
                     "write" -> {
                         val arg = callExpression.arguments.getOrNull(0)
                         if (callExpression.arguments.size != 1 || arg == null) {
@@ -153,12 +141,8 @@
                         )
                     }
                 }
-<<<<<<< HEAD
             }
         return stateChanges
-=======
-            } ?: emptyList()
->>>>>>> 250a0676
     }
 
     override fun handleCallExpression(
@@ -174,7 +158,6 @@
 
         return when (callExpression.callee.name.toString()) {
             "open" -> {
-<<<<<<< HEAD
                 handleOpen(callExpression = callExpression, stateElement = state)
             }
             "os.open" -> {
@@ -188,7 +171,7 @@
             }
             "tempfile.TemporaryFile",
             "tempfile.NamedTemporaryFile"
-            /* TODO filedescriptor support... "tempfile.mkstemp" */ -> {
+                /* TODO filedescriptor support... "tempfile.mkstemp" */ -> {
                 handleTempFile(callExpression)
             }
             "tempfile.gettempdir" -> {
@@ -233,10 +216,10 @@
 
         val file =
             newFile(
-                    underlyingNode = callExpression,
-                    fileName = "tempfile" + callExpression.id.toString(),
-                    connect = false,
-                ) // TODO: id to model random names
+                underlyingNode = callExpression,
+                fileName = "tempfile" + callExpression.id.toString(),
+                connect = false,
+            ) // TODO: id to model random names
                 .apply { this.isTempFile = FileTempFileStatus.TEMP_FILE }
                 .apply { this.deleteOnClose = deleteOnClose }
         val permissions =
@@ -251,77 +234,54 @@
     }
 
     /** TODO */
-    private fun handleOpen(
+    private fun handleOpen(lattice: NodeToOverlayState,
+                           state: NodeToOverlayStateElement,
         callExpression: CallExpression,
-        stateElement: NodeToOverlayStateElement,
     ): Collection<OverlayNode> {
+
         /**
          * This matches when parsing code like:
          * ```python
          * open('foo.bar', 'r')
          * ```
          *
-         * We model this with a [File] node to represent the [Concept] and a [OpenFile] node for the
-         * opening operation.
+         * We model this with a [File] node to represent the [Concept] and a [OpenFile] node
+         * for the opening operation.
          *
          * TODO: opener https://docs.python.org/3/library/functions.html#open
          */
-        val (newFileNode, isNewFile) =
-            getOrCreateFile(
-                callExpression = callExpression,
-                argumentName = "file",
-                argumentIdx = 0,
-                stateElement = stateElement,
-            )
-        if (newFileNode == null) {
-            Util.errorWithFileLocation(
-                callExpression,
-                log,
-                "Failed to parse file name. Ignoring the `open` call.",
-            )
-            return emptySet()
-        }
+        val file = getOrCreateFile(callExpression, "file", lattice, state)
 
         val mode = getBuiltinOpenMode(callExpression) ?: "r" // default is 'r'
         val flags = translateBuiltinOpenMode(mode)
         val setFlagsOp =
             newFileSetFlags(
                 underlyingNode = callExpression,
-                file = newFileNode,
+                file = file,
                 flags = flags,
                 connect = false,
             )
-        val open = newFileOpen(underlyingNode = callExpression, file = newFileNode, connect = false)
-
-        return setOfNotNull(setFlagsOp, open, newFileNode.takeIf { isNewFile })
+        val open =
+            newFileOpen(underlyingNode = callExpression, file = file, connect = false)
+
+        val fileHandle =
+            newFileHandle(underlyingNode = callExpression, file = file, connect = false)
+
+        setOfNotNull(setFlagsOp, open, fileHandle)
     }
 
     /** TODO */
-    private fun handleOsOpen(
+    private fun handleOsOpen(lattice: NodeToOverlayState,
+                             state: NodeToOverlayStateElement,
         callExpression: CallExpression,
-        stateElement: NodeToOverlayStateElement,
     ): Collection<OverlayNode> {
-        val (newFileNode, isNewFile) =
-            getOrCreateFile(
-                callExpression = callExpression,
-                argumentName = "path",
-                argumentIdx = 0,
-                stateElement = stateElement,
-            )
-        if (newFileNode == null) {
-            Util.errorWithFileLocation(
-                callExpression,
-                log,
-                "Failed to parse file name. Ignoring the `os.open` call.",
-            )
-            return emptySet()
-        }
+        val file = getOrCreateFile(callExpression, "path", lattice, state)
 
         val setFlags =
             getOsOpenFlags(callExpression)?.let { flags ->
                 newFileSetFlags(
                     underlyingNode = callExpression,
-                    file = newFileNode,
+                    file = file,
                     flags = translateOsOpenFlags(flags),
                     connect = false,
                 )
@@ -332,179 +292,58 @@
         val setMask =
             newFileSetMask(
                 underlyingNode = callExpression,
-                file = newFileNode,
+                file = file,
                 mask = mode,
                 connect = false,
             )
 
-        val open = newFileOpen(underlyingNode = callExpression, file = newFileNode, connect = false)
-
-        return setOfNotNull(setFlags, setMask, open, newFileNode.takeIf { isNewFile })
+        val open =
+            newFileOpen(underlyingNode = callExpression, file = file, connect = false)
+
+        val fh =
+            newFileHandle(underlyingNode = callExpression, file = file, connect = false)
+
+        setOfNotNull(setFlags, setMask, open, fh)
     }
 
     /** TODO */
-    private fun handleOsChmod(
+    private fun handleOsChmod(lattice: NodeToOverlayState,
+                              state: NodeToOverlayStateElement,
         callExpression: CallExpression,
-        stateElement: NodeToOverlayStateElement,
     ): Collection<OverlayNode> {
-        val (file, isNewFile) =
-            getOrCreateFile(
-                callExpression = callExpression,
-                argumentName = "path",
-                argumentIdx = 0,
-                stateElement = stateElement,
-            )
-        if (file == null) {
-            Util.errorWithFileLocation(
-                callExpression,
-                log,
-                "Failed to parse the `path` argument. Ignoring the entire `os.chmod` call.",
-            )
-            return emptySet()
-=======
-                /**
-                 * This matches when parsing code like:
-                 * ```python
-                 * open('foo.bar', 'r')
-                 * ```
-                 *
-                 * We model this with a [File] node to represent the [Concept] and a [OpenFile] node
-                 * for the opening operation.
-                 *
-                 * TODO: opener https://docs.python.org/3/library/functions.html#open
-                 */
-                val file = getOrCreateFile(callExpression, "file", lattice, state)
-
-                val mode = getBuiltinOpenMode(callExpression) ?: "r" // default is 'r'
-                val flags = translateBuiltinOpenMode(mode)
-                val setFlagsOp =
-                    newFileSetFlags(
-                        underlyingNode = callExpression,
-                        file = file,
-                        flags = flags,
-                        connect = false,
-                    )
-                val open =
-                    newFileOpen(underlyingNode = callExpression, file = file, connect = false)
-
-                val fileHandle =
-                    newFileHandle(underlyingNode = callExpression, file = file, connect = false)
-
-                setOfNotNull(setFlagsOp, open, fileHandle)
-            }
-            "os.open" -> {
-                val file = getOrCreateFile(callExpression, "path", lattice, state)
-
-                val setFlags =
-                    getOsOpenFlags(callExpression)?.let { flags ->
-                        newFileSetFlags(
-                            underlyingNode = callExpression,
-                            file = file,
-                            flags = translateOsOpenFlags(flags),
-                            connect = false,
-                        )
-                    }
-                val mode =
-                    getOsOpenMode(callExpression)
-                        ?: 329L // default is 511 (assuming this is octet notation)
-                val setMask =
-                    newFileSetMask(
-                        underlyingNode = callExpression,
-                        file = file,
-                        mask = mode,
-                        connect = false,
-                    )
-
-                val open =
-                    newFileOpen(underlyingNode = callExpression, file = file, connect = false)
-
-                val fh =
-                    newFileHandle(underlyingNode = callExpression, file = file, connect = false)
-
-                setOfNotNull(setFlags, setMask, open, fh)
-            }
-            "os.chmod" -> {
-                val file = getOrCreateFile(callExpression, "path", lattice, state)
-
-                val mode =
-                    callExpression.argumentValueByNameOrPosition<Long>(name = "mode", position = 1)
-                if (mode == null) {
-                    Util.errorWithFileLocation(
-                        callExpression,
-                        log,
-                        "Failed to find the corresponding mode. Ignoring the entire `os.chmod` call..",
-                    )
-                    return emptyList()
-                }
-                setOfNotNull(
-                    newFileSetMask(
-                        underlyingNode = callExpression,
-                        file = file,
-                        mask = mode.result,
-                        connect = false,
-                    )
-                )
-            }
-            "os.remove" -> {
-                val file = getOrCreateFile(callExpression, "path", lattice, state)
-
-                setOfNotNull(
-                    newFileDelete(underlyingNode = callExpression, file = file, connect = false)
-                )
-            }
-            else -> {
-                emptyList()
-            }
->>>>>>> 250a0676
-        }
-
-        val mode = callExpression.argumentValueByNameOrPosition<Long>(name = "mode", position = 1)
+        val file = getOrCreateFile(callExpression, "path", lattice, state)
+
+        val mode =
+            callExpression.argumentValueByNameOrPosition<Long>(name = "mode", position = 1)
         if (mode == null) {
             Util.errorWithFileLocation(
                 callExpression,
                 log,
                 "Failed to find the corresponding mode. Ignoring the entire `os.chmod` call..",
             )
-            return setOfNotNull(file.takeIf { isNewFile })
-        }
-        return setOfNotNull(
-            file.takeIf { isNewFile },
+            return emptyList()
+        }
+        setOfNotNull(
             newFileSetMask(
                 underlyingNode = callExpression,
                 file = file,
-                mask = mode,
+                mask = mode.result,
                 connect = false,
-            ),
+            )
         )
     }
 
     /** TODO */
-    private fun handleOsRemove(
+    private fun handleOsRemove(lattice: NodeToOverlayState,
+                               state: NodeToOverlayStateElement,
         callExpression: CallExpression,
-        stateElement: NodeToOverlayStateElement,
     ): Collection<OverlayNode> {
-        val (file, isNewFile) =
-            getOrCreateFile(
-                callExpression = callExpression,
-                argumentName = "path",
-                argumentIdx = 0,
-                stateElement = stateElement,
-            )
-        if (file == null) {
-            Util.errorWithFileLocation(
-                callExpression,
-                log,
-                "Failed to parse the `path` argument. Ignoring the entire `os.remove` call.",
-            )
-            return emptySet()
-        }
-
-        return listOfNotNull(
-            file.takeIf { isNewFile },
-            newFileDelete(underlyingNode = callExpression, file = file, connect = false),
+        val file = getOrCreateFile(callExpression, "path", lattice, state)
+
+        setOfNotNull(
+            newFileDelete(underlyingNode = callExpression, file = file, connect = false)
         )
     }
-
     /**
      * Looks for the requested file in the [fileCache]. If none is found, a new [File] is created
      * and added to the cache.
@@ -513,8 +352,6 @@
      *   ([File.underlyingNode]) if a new file has to be created.
      * @param argumentName The name of the argument to be used for the file name in the
      *   [callExpression].
-     * @param argumentIdx The index of the argument to be used for the file name in the
-     *   [callExpression].
      * @return The [File] found in the cache or the new file in case it had to be created.
      *   Additionally, a flag whether the [File] was created (`true`) or already existed in the
      *   cache (`false`) is returned, too.
@@ -524,49 +361,27 @@
     internal fun getOrCreateFile(
         callExpression: CallExpression,
         argumentName: String,
-<<<<<<< HEAD
-        argumentIdx: Int,
-        stateElement: NodeToOverlayStateElement,
-    ): Pair<File?, Boolean> {
-        val fileName =
-            getFileName(
-                call = callExpression,
-                argumentName = argumentName,
-                argumentIdx = argumentIdx,
-            )
-
-        if (fileName == null) {
-            return null to false // TODO
-        }
-
-        val tempFileStatus =
-            if (fileName.startsWith("/tmp/")) {
-                FileTempFileStatus.TEMP_FILE
-            } else {
-                getTempFileStatus(callExpression, argumentName, argumentIdx, stateElement)
-            }
-
-=======
         lattice: NodeToOverlayState,
         state: NodeToOverlayStateElement,
     ): File {
         val fileName = getFileName(callExpression, argumentName) ?: TODO()
->>>>>>> 250a0676
+
+        val tempFileStatus =
+            if (fileName.result.startsWith("/tmp/")) {
+                FileTempFileStatus.TEMP_FILE
+            } else {
+                getTempFileStatus(callExpression, argumentName,  state)
+            }
+
         val currentMap = fileCache.computeIfAbsent(currentComponent) { mutableMapOf() }
         val existingEntry = currentMap[fileName.result]
         if (existingEntry != null) {
             return existingEntry
         }
-<<<<<<< HEAD
-        val newEntry =
-            newFile(underlyingNode = callExpression, fileName = fileName, connect = false).apply {
-                this.isTempFile = tempFileStatus
-            }
-        currentMap[fileName] = newEntry
-        return newEntry to true
-=======
         val un = fileName.path.lastOrNull() ?: TODO()
-        val newEntry = newFile(underlyingNode = un, fileName = fileName.result, connect = false)
+        val newEntry = newFile(underlyingNode = un, fileName = fileName.result, connect = false).apply {
+            this.isTempFile = tempFileStatus
+        }
 
         lattice.lub(
             one = state,
@@ -576,7 +391,6 @@
 
         currentMap[fileName.result] = newEntry
         return newEntry
->>>>>>> 250a0676
     }
 
     /** TODO */
@@ -687,20 +501,13 @@
      *
      * @param call The [CallExpression] (builtin-`open` or `os.open`) to be analyzed.
      * @param argumentName The name of the argument to be used for the file name in the [call].
-     * @param argumentIdx The index of the argument to be used for the file name in the [call].
      * @return The name or null if no name could be found.
      */
-<<<<<<< HEAD
-    private fun getFileName(call: CallExpression, argumentName: String, argumentIdx: Int): String? {
-        val name =
-            call.argumentValueByNameOrPosition<String>(name = argumentName, position = argumentIdx)
-=======
     private fun getFileName(
         call: CallExpression,
         argumentName: String,
     ): ValueEvaluator.ResultWithPath<String>? {
         val name = call.argumentValueByNameOrPosition<String>(name = argumentName, position = 0)
->>>>>>> 250a0676
         return name
     }
 
