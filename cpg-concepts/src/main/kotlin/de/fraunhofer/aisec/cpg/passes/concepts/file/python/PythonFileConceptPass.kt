/*
 * Copyright (c) 2024, Fraunhofer AISEC. All rights reserved.
 *
 * Licensed under the Apache License, Version 2.0 (the "License");
 * you may not use this file except in compliance with the License.
 * You may obtain a copy of the License at
 *
 *      http://www.apache.org/licenses/LICENSE-2.0
 *
 * Unless required by applicable law or agreed to in writing, software
 * distributed under the License is distributed on an "AS IS" BASIS,
 * WITHOUT WARRANTIES OR CONDITIONS OF ANY KIND, either express or implied.
 * See the License for the specific language governing permissions and
 * limitations under the License.
 *
 *                    $$$$$$\  $$$$$$$\   $$$$$$\
 *                   $$  __$$\ $$  __$$\ $$  __$$\
 *                   $$ /  \__|$$ |  $$ |$$ /  \__|
 *                   $$ |      $$$$$$$  |$$ |$$$$\
 *                   $$ |      $$  ____/ $$ |\_$$ |
 *                   $$ |  $$\ $$ |      $$ |  $$ |
 *                   \$$$$$   |$$ |      \$$$$$   |
 *                    \______/ \__|       \______/
 *
 */
package de.fraunhofer.aisec.cpg.passes.concepts.file.python

import de.fraunhofer.aisec.cpg.TranslationContext
import de.fraunhofer.aisec.cpg.graph.*
import de.fraunhofer.aisec.cpg.graph.concepts.Operation
import de.fraunhofer.aisec.cpg.graph.concepts.file.*
import de.fraunhofer.aisec.cpg.graph.statements.expressions.CallExpression
import de.fraunhofer.aisec.cpg.graph.statements.expressions.Expression
import de.fraunhofer.aisec.cpg.graph.statements.expressions.MemberCallExpression
import de.fraunhofer.aisec.cpg.helpers.Util
import de.fraunhofer.aisec.cpg.passes.DFGPass
import de.fraunhofer.aisec.cpg.passes.EvaluationOrderGraphPass
import de.fraunhofer.aisec.cpg.passes.concepts.EOGConceptPass
import de.fraunhofer.aisec.cpg.passes.concepts.NodeToOverlayStateElement
import de.fraunhofer.aisec.cpg.passes.configuration.DependsOn
import de.fraunhofer.aisec.cpg.passes.configuration.ExecuteLate

/**
 * This pass implements the creating of [Concept] and [Operation] nodes for Python file
 * manipulation. Currently, this pass supports the builtin `open` and `os.open` with the
 * corresponding reading and writing functions.
 */
@ExecuteLate
@DependsOn(DFGPass::class)
@DependsOn(EvaluationOrderGraphPass::class)
class PythonFileConceptPass(ctx: TranslationContext) : EOGConceptPass(ctx) {
    companion object {
        /**
         * Maps file names to [File] nodes. This is required to prevent the creation of multiple
         * [File] nodes when API calls do not have a file object but a file name.
         *
         * ```python
         * os.chmod("foo.txt", ...
         * os.open("foo.txt", ...
         * ```
         *
         * should both operate on the same [File] concept node.
         *
         * This is currently done per [Component].
         */
        // TODO: Is TranslationUnitDeclaration better?
        internal val fileCache = mutableMapOf<Component?, MutableMap<String, File>>()
    }

    override fun handleMemberCallExpression(
        state: NodeToOverlayStateElement,
        callExpression: MemberCallExpression,
    ): Collection<OverlayNode> {
        // Since we cannot directly depend on the Python frontend, we have to check the language
        // here based on the node's language.
        if (callExpression.language.name.localName != "PythonLanguage") {
            return emptySet()
        }

        return callExpression.base
            ?.let { findFile(it, state) }
            ?.mapNotNull { fileNode ->
                when (callExpression.name.localName) {
                    "__enter__" -> {
                        /* TODO: what about this? we handle __exit__ and create a CloseFile. However, we already have a OpenFile attached at the `open` */
                        null
                    }

                    "__exit__" ->
                        newFileClose(
                            underlyingNode = callExpression,
                            file = fileNode,
                            connect = false,
                        )

                    "read" ->
                        newFileRead(
                            underlyingNode = callExpression,
                            file = fileNode,
                            connect = false,
                        )
                    "write" -> {
                        val arg = callExpression.arguments.getOrNull(0)
                        if (callExpression.arguments.size != 1 || arg == null) {
                            Util.errorWithFileLocation(
                                callExpression,
                                log,
                                "Failed to identify the write argument. Ignoring the `write` call.",
                            )
                            return emptySet()
                        }
                        newFileWrite(
                            underlyingNode = callExpression,
                            file = fileNode,
                            what = arg,
                            connect = false,
                        )
                    }

                    else -> {
                        Util.warnWithFileLocation(
                            node = callExpression,
                            log = log,
                            format =
                                "Handling of \"{}\" is not yet implemented. No concept node is created.",
                            callExpression,
                        )
                        null
                    }
                }
            } ?: listOf()
    }

    override fun handleCallExpression(
        state: NodeToOverlayStateElement,
        callExpression: CallExpression,
    ): Collection<OverlayNode> {
        // Since we cannot directly depend on the Python frontend, we have to check the language
        // here based on the node's language.
        if (callExpression.language.name.localName != "PythonLanguage") {
            return emptySet()
        }

        return when (callExpression.callee.name.toString()) {
            "open" -> {
                /**
                 * This matches when parsing code like:
                 * ```python
                 * open('foo.bar', 'r')
                 * ```
                 *
                 * We model this with a [File] node to represent the [Concept] and a [OpenFile] node
                 * for the opening operation.
                 *
                 * TODO: opener https://docs.python.org/3/library/functions.html#open
                 */
                val fileName = getFileName(callExpression, "file")
                if (fileName == null) {
                    Util.errorWithFileLocation(
                        callExpression,
                        log,
                        "Failed to parse file name. Ignoring the `open` call.",
                    )
                    return emptySet()
                }
                val (newFileNode, isNewFile) = getOrCreateFile(fileName, callExpression)

                val mode = getBuiltinOpenMode(callExpression) ?: "r" // default is 'r'
                val flags = translateBuiltinOpenMode(mode)
                val setFlagsOp =
                    newFileSetFlags(
                        underlyingNode = callExpression,
                        file = newFileNode,
                        flags = flags,
                        connect = false,
                    )
                val open =
                    newFileOpen(
                        underlyingNode = callExpression,
                        file = newFileNode,
                        connect = false,
                    )

                setOfNotNull(setFlagsOp, open, if (isNewFile) newFileNode else null)
            }
            "os.open" -> {
                val fileName = getFileName(callExpression, "path")
                if (fileName == null) {
                    Util.errorWithFileLocation(
                        callExpression,
                        log,
                        "Failed to parse file name. Ignoring the `os.open` call.",
                    )
                    return emptySet()
                }
                val (newFileNode, isNewFile) = getOrCreateFile(fileName, callExpression)

                val setFlags =
                    getOsOpenFlags(callExpression)?.let { flags ->
                        newFileSetFlags(
                            underlyingNode = callExpression,
                            file = newFileNode,
                            flags = translateOsOpenFlags(flags),
                            connect = false,
                        )
                    }
                val mode =
                    getOsOpenMode(callExpression)
                        ?: 329L // default is 511 (assuming this is octet notation)
                val setMask =
                    newFileSetMask(
                        underlyingNode = callExpression,
                        file = newFileNode,
                        mask = mode,
                        connect = false,
                    )

                val open =
                    newFileOpen(
                        underlyingNode = callExpression,
                        file = newFileNode,
                        connect = false,
                    )

                setOfNotNull(setFlags, setMask, open, if (isNewFile) newFileNode else null)
            }
            "os.chmod" -> {
                val fileName =
                    callExpression.argumentValueByNameOrPosition<String>(
                        name = "path",
                        position = 0,
                    )
                if (fileName == null) {
                    Util.errorWithFileLocation(
                        callExpression,
                        log,
                        "Failed to parse the `path` argument. Ignoring the entire `os.chmod` call.",
                    )
                    return emptySet()
                }

                val (file, isNewFile) = getOrCreateFile(fileName, callExpression)

                val mode =
                    callExpression.argumentValueByNameOrPosition<Long>(name = "mode", position = 1)
                if (mode == null) {
                    Util.errorWithFileLocation(
                        callExpression,
                        log,
                        "Failed to find the corresponding mode. Ignoring the entire `os.chmod` call..",
                    )
                    return setOfNotNull(if (isNewFile) file else null)
                }
                setOfNotNull(
                    if (isNewFile) file else null,
                    newFileSetMask(
                        underlyingNode = callExpression,
                        file = file,
                        mask = mode,
                        connect = false,
                    ),
                )
            }
            "os.remove" -> {
                val fileName =
                    callExpression.argumentValueByNameOrPosition<String>(
                        name = "path",
                        position = 0,
                    )
                if (fileName == null) {
                    Util.errorWithFileLocation(
                        callExpression,
                        log,
                        "Failed to parse the `path` argument. Ignoring the entire `os.remove` call.",
                    )
                    return emptySet()
                }

                val (file, isNewFile) = getOrCreateFile(fileName, callExpression)

                setOfNotNull(
                    if (isNewFile) file else null,
                    newFileDelete(underlyingNode = callExpression, file = file, connect = false),
                )
            }
            else -> {
                setOf()
            }
        }
    }

    /**
     * Looks for the requested file in the [fileCache]. If none is found, a new [File] is created
     * and added to the cache.
     *
     * @param fileName The name/path of the file.
     * @param callExpression The [CallExpression] triggering the call lookup. It is used as a basis
     *   ([File.underlyingNode]) if a new file has to be created.
     * @return The [File] found in the cache or the new file in case it had to be created.
     */
    internal fun getOrCreateFile(
        fileName: String,
        callExpression: CallExpression,
    ): Pair<File, Boolean> {
        val currentMap = fileCache.computeIfAbsent(currentComponent) { mutableMapOf() }
        val existingEntry = currentMap[fileName]
        if (existingEntry != null) {
            return existingEntry to false
        }
        val newEntry =
            newFile(underlyingNode = callExpression, fileName = fileName, connect = false)
        currentMap[fileName] = newEntry
        return newEntry to true
    }

    /**
     * Walks the DFG backwards until a [OpenFile] node is found.
     *
     * @param expression The start node.
     * @return A list of all [File] nodes found.
     */
<<<<<<< HEAD
    internal fun findFile(expression: Expression): List<File> {
        // find all nodes on a prev DFG path which have an [OpenFile] overlay node and return the
        // last node on said path (i.e. the one with the [OpenFile] overlay)
        val nodesWithOpenFileOverlay =
            expression
                .followDFGEdgesUntilHit(
                    collectFailedPaths = false,
                    findAllPossiblePaths = false,
                    direction = Backward(GraphToFollow.DFG),
                ) { node ->
                    node.overlays.any { overlay -> overlay is OpenFile }
                }
                .fulfilled // Todo Propagate Assumptions
                .map { it.nodes.last() }

        val files =
            nodesWithOpenFileOverlay
                .flatMap { it.overlays } // collect all "overlay" nodes
                .filterIsInstance<OpenFile>() // discard not-relevant overlays
                .map { it.file } // move from [OpenFile] to the corresponding [File] concept node

        return files
=======
    internal fun findFile(
        expression: Expression,
        stateElement: NodeToOverlayStateElement,
    ): List<File> {
        return expression.getOverlaysByPrevDFG<OpenFile>(stateElement).map { it.file }
>>>>>>> 38b9e8bc
    }

    /**
     * Parses the name of the file used in a builtin-`open` call or `os.open` call. The name of the
     * parameter depends on the open function but, it's the first parameter if a call without named
     * arguments is analyzed.
     *
     * @param call The [CallExpression] (builtin-`open` or `os.open`) to be analyzed.
     * @return The name or null if no name could be found.
     */
    private fun getFileName(call: CallExpression, argumentName: String): String? {
        val name = call.argumentValueByNameOrPosition<String>(name = argumentName, position = 0)
        return name
    }

    /**
     * Handles the `mode` parameter of Pythons builtin `open` function.
     *
     * Do not confuse with the `flags` in `os.open` which perform similar actions (see
     * [getOsOpenFlags]).
     *
     * [`open`](https://docs.python.org/3/library/functions.html#open) signature:
     * ```python
     * open(file, mode='r', buffering=-1, encoding=None, errors=None, newline=None, closefd=True, opener=None)
     * ```
     */
    internal fun getBuiltinOpenMode(call: CallExpression): String? {
        return call.argumentValueByNameOrPosition<String>(name = "mode", position = 1)
    }

    /**
     * Handles the `mask` parameter of `os.open` function.
     *
     * Do not confuse with the builtin `open` (see [getBuiltinOpenMode]).
     *
     * [`os.open`](https://docs.python.org/3/library/os.html#os.open) signature:
     * ```python
     * os.open(path, flags, mode=0o777, *, dir_fd=None)
     * ```
     *
     * @param call The `os.open` call.
     * @return The `mode`
     */
    internal fun getOsOpenMode(call: CallExpression): Long? {
        return call.argumentValueByNameOrPosition<Long>(name = "mode", position = 2)
    }

    /**
     * Handles the `flags` parameter of `os.open` function.
     *
     * [`os.open`](https://docs.python.org/3/library/os.html#os.open) signature:
     * ```python
     * os.open(path, flags, mode=0o777, *, dir_fd=None)
     * ```
     */
    internal fun getOsOpenFlags(call: CallExpression): Long? {
        return call.argumentValueByNameOrPosition<Long>(name = "flags", position = 1)
    }

    /**
     * Translates the mode numerical codes to [FileAccessModeFlags]. The [flags] `0b10` is
     * translated to [FileAccessModeFlags.O_RDWR] for example.
     *
     * @param flags The numerical flags to parse.
     * @return A set of corresponding [FileAccessModeFlags]
     */
    internal fun translateOsOpenFlags(flags: Long): Set<FileAccessModeFlags> {
        return FileAccessModeFlags.entries
            .filter { it.value == (flags and O_ACCMODE_MODE_MASK) }
            .toSet()
    }

    /**
     * Translates the `mode` string of the
     * [builtin `open` function](https://docs.python.org/3/library/functions.html#open)
     */
    internal fun translateBuiltinOpenMode(mode: String): Set<FileAccessModeFlags> {
        return when (mode) {
            "w",
            "wb",
            "wt" -> setOf(FileAccessModeFlags.O_WRONLY) // TODO binary vs text
            "w+" -> setOf(FileAccessModeFlags.O_WRONLY) // TODO TRUNC
            "r",
            "rb",
            "rt" -> setOf(FileAccessModeFlags.O_RDONLY) // TODO binary vs text
            "x" -> setOf(FileAccessModeFlags.O_WRONLY) // TODO create. Is there xt and xb?
            "a" -> setOf(FileAccessModeFlags.O_WRONLY) // TODO append. binary?
            "w+b",
            "r+b" ->
                setOf(
                    FileAccessModeFlags.O_RDWR
                ) // TODO BINARY, truncating (w) or no truncating (r)
            else -> {
                log.error(
                    "Failed to parse the mode string \"$mode\". Returning an empty set of file modes."
                )
                emptySet()
            }
        }
    }

    override fun finalCleanup() {
        fileCache.clear()
    }
}<|MERGE_RESOLUTION|>--- conflicted
+++ resolved
@@ -319,36 +319,11 @@
      * @param expression The start node.
      * @return A list of all [File] nodes found.
      */
-<<<<<<< HEAD
-    internal fun findFile(expression: Expression): List<File> {
-        // find all nodes on a prev DFG path which have an [OpenFile] overlay node and return the
-        // last node on said path (i.e. the one with the [OpenFile] overlay)
-        val nodesWithOpenFileOverlay =
-            expression
-                .followDFGEdgesUntilHit(
-                    collectFailedPaths = false,
-                    findAllPossiblePaths = false,
-                    direction = Backward(GraphToFollow.DFG),
-                ) { node ->
-                    node.overlays.any { overlay -> overlay is OpenFile }
-                }
-                .fulfilled // Todo Propagate Assumptions
-                .map { it.nodes.last() }
-
-        val files =
-            nodesWithOpenFileOverlay
-                .flatMap { it.overlays } // collect all "overlay" nodes
-                .filterIsInstance<OpenFile>() // discard not-relevant overlays
-                .map { it.file } // move from [OpenFile] to the corresponding [File] concept node
-
-        return files
-=======
     internal fun findFile(
         expression: Expression,
         stateElement: NodeToOverlayStateElement,
     ): List<File> {
         return expression.getOverlaysByPrevDFG<OpenFile>(stateElement).map { it.file }
->>>>>>> 38b9e8bc
     }
 
     /**
