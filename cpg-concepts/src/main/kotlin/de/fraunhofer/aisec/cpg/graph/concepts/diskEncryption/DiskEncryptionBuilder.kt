/*
 * Copyright (c) 2025, Fraunhofer AISEC. All rights reserved.
 *
 * Licensed under the Apache License, Version 2.0 (the "License");
 * you may not use this file except in compliance with the License.
 * You may obtain a copy of the License at
 *
 *      http://www.apache.org/licenses/LICENSE-2.0
 *
 * Unless required by applicable law or agreed to in writing, software
 * distributed under the License is distributed on an "AS IS" BASIS,
 * WITHOUT WARRANTIES OR CONDITIONS OF ANY KIND, either express or implied.
 * See the License for the specific language governing permissions and
 * limitations under the License.
 *
 *                    $$$$$$\  $$$$$$$\   $$$$$$\
 *                   $$  __$$\ $$  __$$\ $$  __$$\
 *                   $$ /  \__|$$ |  $$ |$$ /  \__|
 *                   $$ |      $$$$$$$  |$$ |$$$$\
 *                   $$ |      $$  ____/ $$ |\_$$ |
 *                   $$ |  $$\ $$ |      $$ |  $$ |
 *                   \$$$$$   |$$ |      \$$$$$   |
 *                    \______/ \__|       \______/
 *
 */
package de.fraunhofer.aisec.cpg.graph.concepts.diskEncryption

import de.fraunhofer.aisec.cpg.graph.MetadataProvider
import de.fraunhofer.aisec.cpg.graph.Node
import de.fraunhofer.aisec.cpg.graph.concepts.Concept
import de.fraunhofer.aisec.cpg.graph.concepts.Operation
import de.fraunhofer.aisec.cpg.graph.concepts.crypto.encryption.Cipher
<<<<<<< HEAD
import de.fraunhofer.aisec.cpg.graph.concepts.crypto.encryption.Encrypt
import de.fraunhofer.aisec.cpg.graph.concepts.crypto.encryption.Encryption
=======
import de.fraunhofer.aisec.cpg.graph.concepts.crypto.encryption.Secret
>>>>>>> dde1438f
import de.fraunhofer.aisec.cpg.graph.concepts.newConcept
import de.fraunhofer.aisec.cpg.graph.concepts.newOperation

/**
 * Creates a new [DiskEncryption] concept.
 *
 * @param underlyingNode The underlying node representing this concept.
 * @param cipher The cipher used for encryption.
 * @param key The secret key used for encryption.
 * @param connect If `true`, the created [Concept] will be connected to the underlying node by
 *   setting its `underlyingNode`.
 * @return The created [DiskEncryption] concept.
 */
fun MetadataProvider.newDiskEncryption(
    underlyingNode: Node,
    cipher: Cipher?,
    key: Secret?,
    connect: Boolean,
) =
    newConcept(
        {
            val node = DiskEncryption()
            key?.let { node.secretKey = it }
            cipher?.let { node.cipher = it }
            node
        },
        underlyingNode = underlyingNode,
        connect = connect,
    )

/**
 * Creates a new [BlockStorage] concept.
 *
 * @param underlyingNode The underlying node representing this concept.
 * @param connect If `true`, the created [Concept] will be connected to the underlying node by
 *   setting its `underlyingNode`.
 * @return The created [BlockStorage] concept.
 */
fun MetadataProvider.newBlockStorage(underlyingNode: Node, connect: Boolean) =
    newConcept(::BlockStorage, underlyingNode = underlyingNode, connect = connect)

/**
<<<<<<< HEAD
 * Creates a new [Encrypt] operation.
 *
 * @param underlyingNode The underlying node representing this operation.
 * @param concept The [Encryption] concept to which the operation belongs.
 * @param key The secret key used for encryption.
 * @param connect If `true`, the created [Operation] will be connected to the underlying node by
 *   setting its `underlyingNode` and inserting it in the EOG , to [concept] by its edge
 *   [Concept.ops].
 * @return The created [Encrypt] operation.
 */
fun MetadataProvider.newEncryptOperation(
    underlyingNode: Node,
    concept: Encryption<Node>,
    key: Secret,
    connect: Boolean,
) =
    newOperation(
        { concept -> Encrypt(concept = concept, key = key) },
        underlyingNode = underlyingNode,
        concept = concept,
        connect = connect,
    )

/**
=======
>>>>>>> dde1438f
 * Creates a new [CreateEncryptedDisk] operation.
 *
 * @param underlyingNode The underlying node representing this operation.
 * @param concept The [DiskEncryption] concept to which the operation belongs.
 * @param connect If `true`, the created [Operation] will be connected to the underlying node by
 *   setting its `underlyingNode` and inserting it in the EOG , to [concept] by its edge
 *   [Concept.ops].
 * @return The created [CreateEncryptedDisk] operation.
 */
fun MetadataProvider.newCreateEncryptedDisk(
    underlyingNode: Node,
    concept: DiskEncryption,
    connect: Boolean,
) =
    newOperation(
        { concept -> CreateEncryptedDisk(concept = concept) },
        underlyingNode = underlyingNode,
        concept = concept,
        connect = connect,
    )

/**
 * Creates a new [UnlockEncryptedDisk] operation.
 *
 * @param underlyingNode The underlying node representing this operation.
 * @param concept The [DiskEncryption] concept to which the operation belongs.
 * @param connect If `true`, the created [Operation] will be connected to the underlying node by
 *   setting its `underlyingNode` and inserting it in the EOG , to [concept] by its edge
 *   [Concept.ops].
 * @return The created [UnlockEncryptedDisk] operation.
 */
fun MetadataProvider.newUnlockEncryptedDisk(
    underlyingNode: Node,
    concept: DiskEncryption,
    connect: Boolean,
) =
    newOperation(
        { concept -> UnlockEncryptedDisk(concept = concept) },
        underlyingNode = underlyingNode,
        concept = concept,
        connect = connect,
    )<|MERGE_RESOLUTION|>--- conflicted
+++ resolved
@@ -30,12 +30,9 @@
 import de.fraunhofer.aisec.cpg.graph.concepts.Concept
 import de.fraunhofer.aisec.cpg.graph.concepts.Operation
 import de.fraunhofer.aisec.cpg.graph.concepts.crypto.encryption.Cipher
-<<<<<<< HEAD
 import de.fraunhofer.aisec.cpg.graph.concepts.crypto.encryption.Encrypt
 import de.fraunhofer.aisec.cpg.graph.concepts.crypto.encryption.Encryption
-=======
 import de.fraunhofer.aisec.cpg.graph.concepts.crypto.encryption.Secret
->>>>>>> dde1438f
 import de.fraunhofer.aisec.cpg.graph.concepts.newConcept
 import de.fraunhofer.aisec.cpg.graph.concepts.newOperation
 
@@ -58,7 +55,7 @@
     newConcept(
         {
             val node = DiskEncryption()
-            key?.let { node.secretKey = it }
+            key?.let { node.key = it }
             cipher?.let { node.cipher = it }
             node
         },
@@ -78,33 +75,6 @@
     newConcept(::BlockStorage, underlyingNode = underlyingNode, connect = connect)
 
 /**
-<<<<<<< HEAD
- * Creates a new [Encrypt] operation.
- *
- * @param underlyingNode The underlying node representing this operation.
- * @param concept The [Encryption] concept to which the operation belongs.
- * @param key The secret key used for encryption.
- * @param connect If `true`, the created [Operation] will be connected to the underlying node by
- *   setting its `underlyingNode` and inserting it in the EOG , to [concept] by its edge
- *   [Concept.ops].
- * @return The created [Encrypt] operation.
- */
-fun MetadataProvider.newEncryptOperation(
-    underlyingNode: Node,
-    concept: Encryption<Node>,
-    key: Secret,
-    connect: Boolean,
-) =
-    newOperation(
-        { concept -> Encrypt(concept = concept, key = key) },
-        underlyingNode = underlyingNode,
-        concept = concept,
-        connect = connect,
-    )
-
-/**
-=======
->>>>>>> dde1438f
  * Creates a new [CreateEncryptedDisk] operation.
  *
  * @param underlyingNode The underlying node representing this operation.
