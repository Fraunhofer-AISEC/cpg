--- conflicted
+++ resolved
@@ -94,17 +94,12 @@
                 ?.mapNotNull { it.nodes.lastOrNull() as? Configuration }
                 ?.toSet()
                 ?.forEach { conf ->
-<<<<<<< HEAD
-                    newLoadConfiguration(call, concept = conf, fileExpression = firstArgument)
-                    // Todo Propagate assumptions
-=======
-                    newLoadConfiguration(
+                    newLoadConfiguration( // Todo Propagate Assumptions to creation of new node
                         call,
                         concept = conf,
                         fileExpression = firstArgument,
                         connect = true,
                     )
->>>>>>> 38b9e8bc
                 }
         }
 
