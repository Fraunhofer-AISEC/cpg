--- conflicted
+++ resolved
@@ -72,32 +72,6 @@
     constructorArguments: Map<String, Any?> = emptyMap(),
     connectDFGUnderlyingNodeToConcept: Boolean = false,
     connectDFGConceptToUnderlyingNode: Boolean = false,
-<<<<<<< HEAD
-): Concept {
-    val constructor: (Node) -> Concept =
-        when (name) {
-            "de.fraunhofer.aisec.cpg.graph.concepts.logging.Log" -> { node ->
-                    de.fraunhofer.aisec.cpg.graph.concepts.logging.Log(node)
-                }
-            "de.fraunhofer.aisec.cpg.graph.concepts.file.File" -> { node ->
-                    de.fraunhofer.aisec.cpg.graph.concepts.file.File(node, "filename" /* TODO */)
-                }
-            "de.fraunhofer.aisec.cpg.graph.concepts.diskEncryption.Secret" -> { node ->
-                    de.fraunhofer.aisec.cpg.graph.concepts.diskEncryption.Secret(node)
-                }
-            else -> {
-                throw IllegalArgumentException("Unknown concept: \"${name}\".")
-            }
-        }
-    return this.newConcept(constructor, underlyingNode).also { concept ->
-        if (connectDFGUnderlyingNodeToConcept) {
-            underlyingNode.nextDFG += concept
-        }
-        if (connectDFGConceptToUnderlyingNode) {
-            concept.nextDFG += underlyingNode
-        }
-    }
-=======
 ) {
     val conceptClass = Class.forName(name).kotlin
     val constructor = conceptClass.constructors.singleOrNull()
@@ -130,5 +104,4 @@
                 concept.nextDFG += underlyingNode
             }
         }
->>>>>>> ed0e7a33
 }