--- conflicted
+++ resolved
@@ -94,7 +94,6 @@
     connectDFGUnderlyingNodeToConcept: Boolean = false,
     connectDFGConceptToUnderlyingNode: Boolean = false,
 ): Concept {
-<<<<<<< HEAD
     val conceptClass = Class.forName(name).kotlin
     val constructor =
         conceptClass.constructors.singleOrNull()
@@ -206,30 +205,4 @@
             if (connectDFGConceptToUnderlyingNode) {
                 operation.nextDFG += underlyingNode
             }
-        } ?: throw IllegalArgumentException("The class $name does not create an Operation.")
-=======
-    val constructor: (Node) -> Concept =
-        when (name) {
-            "de.fraunhofer.aisec.cpg.graph.concepts.logging.Log" -> { node ->
-                    de.fraunhofer.aisec.cpg.graph.concepts.logging.Log(node)
-                }
-            "de.fraunhofer.aisec.cpg.graph.concepts.file.File" -> { node ->
-                    de.fraunhofer.aisec.cpg.graph.concepts.file.File(node, "filename" /* TODO */)
-                }
-            "de.fraunhofer.aisec.cpg.graph.concepts.diskEncryption.Secret" -> { node ->
-                    de.fraunhofer.aisec.cpg.graph.concepts.diskEncryption.Secret(node)
-                }
-            else -> {
-                throw IllegalArgumentException("Unknown concept: \"${name}\".")
-            }
-        }
-    return this.newConcept(constructor, underlyingNode).also { concept ->
-        if (connectDFGUnderlyingNodeToConcept) {
-            underlyingNode.nextDFG += concept
-        }
-        if (connectDFGConceptToUnderlyingNode) {
-            concept.nextDFG += underlyingNode
-        }
-    }
->>>>>>> 1e154c3a
-}+        } ?: throw IllegalArgumentException("The class $name does not create an Operation.")