/*
 * Copyright (c) 2024, Fraunhofer AISEC. All rights reserved.
 *
 * Licensed under the Apache License, Version 2.0 (the "License");
 * you may not use this file except in compliance with the License.
 * You may obtain a copy of the License at
 *
 *      http://www.apache.org/licenses/LICENSE-2.0
 *
 * Unless required by applicable law or agreed to in writing, software
 * distributed under the License is distributed on an "AS IS" BASIS,
 * WITHOUT WARRANTIES OR CONDITIONS OF ANY KIND, either express or implied.
 * See the License for the specific language governing permissions and
 * limitations under the License.
 *
 *                    $$$$$$\  $$$$$$$\   $$$$$$\
 *                   $$  __$$\ $$  __$$\ $$  __$$\
 *                   $$ /  \__|$$ |  $$ |$$ /  \__|
 *                   $$ |      $$$$$$$  |$$ |$$$$\
 *                   $$ |      $$  ____/ $$ |\_$$ |
 *                   $$ |  $$\ $$ |      $$ |  $$ |
 *                   \$$$$$   |$$ |      \$$$$$   |
 *                    \______/ \__|       \______/
 *
 */
package de.fraunhofer.aisec.cpg.graph.concepts.file

import de.fraunhofer.aisec.cpg.graph.Node
import de.fraunhofer.aisec.cpg.graph.concepts.Concept
import de.fraunhofer.aisec.cpg.graph.concepts.Operation
import de.fraunhofer.aisec.cpg.graph.statements.expressions.CallExpression
import java.util.*

/**
 * This interface indicates that the corresponding node is connected to a file concept or operation.
 */
interface IsFile

/**
 * Represents a file access mode flag.
 *
 * man 0p fcntl.h
 *
 * ```
 * The <fcntl.h> header shall define the following symbolic constants for use as the  file access  modes  for  open(),  openat(), and fcntl().  The values shall be unique, except that O_EXEC and O_SEARCH may have equal values. The values shall be suitable for use in #if preprocessing directives.
 * O_EXEC      Open for execute only (non-directory files). The result is  unspecified  if this flag is applied to a directory.
 * O_RDONLY    Open for reading only.
 * O_RDWR      Open for reading and writing.
 * O_SEARCH    Open  directory  for search only. The result is unspecified if this flag is applied to a non-directory file.
 * O_WRONLY    Open for writing only.
 * ```
 */
enum class FileAccessModeFlags(val value: Long) : IsFile {
    // O_EXEC(-1), not supported
    O_RDONLY(0),
    O_RDWR(2),
    // O_SEARCH(-1), not supported
    O_WRONLY(1),
}

/**
 * Represents the status of a file. This is used to determine if a file is a temporary file or not.
 */
enum class FileTempFileStatus {
    TEMP_FILE,
    NOT_A_TEMP_FILE,
    UNKNOWN,
}

/** The bit-mask to be used to get the [FileAccessModeFlags] from an entire flags value. */
const val O_ACCMODE_MODE_MASK = 3L

/**
 * Represents a file.
 *
 * @param underlyingNode The underlying CPG node (usually a [CallExpression]).
 * @param fileName The name of the file e.g. `foo/bar/example.txt`
 * @param isTempFile Whether this file is a temporary file or not.
 * @param deleteOnClose Whether this file will be automatically deleted when closed.
 */
<<<<<<< HEAD
class File(
    underlyingNode: Node? = null,
    val fileName: String,
    var isTempFile: FileTempFileStatus = FileTempFileStatus.UNKNOWN,
    var deleteOnClose: Boolean = false,
) : Concept(underlyingNode = underlyingNode), IsFile {
    override fun equalWithoutUnderlying(other: OverlayNode): Boolean {
        return other is File &&
            super.equalWithoutUnderlying(other) &&
            other.fileName == this.fileName
=======
class File(underlyingNode: Node? = null, val fileName: String) :
    Concept(underlyingNode = underlyingNode), IsFile {
    override fun equals(other: Any?): Boolean {
        return other is File && super.equals(other) && other.fileName == this.fileName
>>>>>>> c0ed318f
    }

    override fun hashCode() = Objects.hash(super.hashCode(), fileName)
}

/**
 * Represents setting flags on a file. For example when opening the file.
 *
 * @param underlyingNode The underlying CPG node (usually a [CallExpression]).
 * @param concept The corresponding [File] node.
 * @param flags A set of file flags (see [FileAccessModeFlags]).
 */
class SetFileFlags(
    underlyingNode: Node? = null,
    concept: File,
    val flags: Set<FileAccessModeFlags>,
) : FileOperation(underlyingNode = underlyingNode, file = concept), IsFile {
    override fun equals(other: Any?): Boolean {
        return other is SetFileFlags && super.equals(other) && other.flags == this.flags
    }

    override fun hashCode() = Objects.hash(super.hashCode(), flags)
}

/**
 * Represents setting the umask, for example with the `mode` parameter in a Python `os.open` call or
 * a `chmod` call.
 *
 * @param underlyingNode The underlying CPG node (usually a [CallExpression]).
 * @param concept The corresponding [File] node.
 * @param mask The file mask in UNIX notation (i.e. 0o644)
 */
class SetFileMask(underlyingNode: Node? = null, concept: File, val mask: Long) :
    FileOperation(underlyingNode = underlyingNode, file = concept), IsFile {
    override fun equals(other: Any?): Boolean {
        return other is SetFileMask && super.equals(other) && other.mask == this.mask
    }

    override fun hashCode() = Objects.hash(super.hashCode(), mask)
}

/**
 * Represents closing a file.
 *
 * @param underlyingNode The underlying CPG node (usually a [CallExpression]).
 * @param concept The corresponding [File] node.
 */
class CloseFile(underlyingNode: Node? = null, concept: File) :
    FileOperation(underlyingNode = underlyingNode, file = concept), IsFile {}

/**
 * Represents deleting a file.
 *
 * @param underlyingNode The underlying CPG node (usually a [CallExpression]).
 * @param concept The corresponding [File] node.
 */
class DeleteFile(underlyingNode: Node? = null, concept: File) :
    FileOperation(underlyingNode = underlyingNode, file = concept), IsFile {}

/**
 * Represents opening a file. This is usually done with the same underlying node the [concept] field
 * is attached to.
 *
 * @param underlyingNode The underlying CPG node (usually a [CallExpression]).
 * @param concept The corresponding [File] node.
 */
class OpenFile(underlyingNode: Node? = null, concept: File) :
    FileOperation(underlyingNode = underlyingNode, file = concept), IsFile {}

/**
 * Represents reading from a file.
 *
 * @param underlyingNode The underlying CPG node (usually a [CallExpression]).
 * @param concept The corresponding [File] node.
 */
class ReadFile(underlyingNode: Node? = null, concept: File) :
    FileOperation(underlyingNode = underlyingNode, file = concept), IsFile {
    override fun setDFG() {
        this.file.nextDFG += this
        this.underlyingNode?.let { underlyingNode -> this.nextDFG += underlyingNode }
    }
}

/**
 * Represents writing to a file.
 *
 * @param underlyingNode The underlying CPG node (usually a [CallExpression]).
 * @param concept The corresponding [File] node.
 * @param what The node being written to the file.
 */
class WriteFile(underlyingNode: Node? = null, concept: File, val what: Node) :
    FileOperation(underlyingNode = underlyingNode, file = concept), IsFile {
    override fun equals(other: Any?): Boolean {
        return other is WriteFile && super.equals(other) && other.what == this.what
    }

    override fun hashCode() = Objects.hash(super.hashCode(), what)

    override fun setDFG() {
        what.nextDFG += this
        this.nextDFG += file
    }
}

/**
 * All [File] [Operation]s inherit from this class. This makes the [file] field available for
 * [FileOperation], resulting in easier to read queries (one can use [FileOperation.file] instead of
 * [Operation.concept]). There is no logic involved - just a simple forwarding of the field.
 *
 * @param underlyingNode The underlying CPG node (usually a [CallExpression]).
 * @param file The corresponding [File] node.
 */
abstract class FileOperation(underlyingNode: Node? = null, file: File) :
    Operation(underlyingNode = underlyingNode, concept = file) {
    /**
     * The corresponding [File] [Concept] node. This is a convenience field and has the same effect
     * as using [Operation.concept].
     */
    val file: File
        get() = this.concept as File
}<|MERGE_RESOLUTION|>--- conflicted
+++ resolved
@@ -78,26 +78,21 @@
  * @param isTempFile Whether this file is a temporary file or not.
  * @param deleteOnClose Whether this file will be automatically deleted when closed.
  */
-<<<<<<< HEAD
 class File(
     underlyingNode: Node? = null,
     val fileName: String,
     var isTempFile: FileTempFileStatus = FileTempFileStatus.UNKNOWN,
     var deleteOnClose: Boolean = false,
 ) : Concept(underlyingNode = underlyingNode), IsFile {
-    override fun equalWithoutUnderlying(other: OverlayNode): Boolean {
+    override fun equals(other: Any?): Boolean {
         return other is File &&
-            super.equalWithoutUnderlying(other) &&
-            other.fileName == this.fileName
-=======
-class File(underlyingNode: Node? = null, val fileName: String) :
-    Concept(underlyingNode = underlyingNode), IsFile {
-    override fun equals(other: Any?): Boolean {
-        return other is File && super.equals(other) && other.fileName == this.fileName
->>>>>>> c0ed318f
-    }
-
-    override fun hashCode() = Objects.hash(super.hashCode(), fileName)
+            super.equals(other) &&
+            other.fileName == this.fileName &&
+            other.isTempFile == this.isTempFile &&
+            other.deleteOnClose == this.deleteOnClose
+    }
+
+    override fun hashCode() = Objects.hash(super.hashCode(), fileName, isTempFile, deleteOnClose)
 }
 
 /**
