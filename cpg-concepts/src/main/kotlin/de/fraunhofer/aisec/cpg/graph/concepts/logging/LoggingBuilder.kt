--- conflicted
+++ resolved
@@ -72,27 +72,10 @@
             underlyingNode = underlyingNode,
             concept = concept,
         )
-<<<<<<< HEAD
-    node.codeAndLocationFrom(underlyingNode)
-
-    logger.ops += node
-
-    // connect DFG
-    node.prevDFG += logArguments
-    node.nextDFG += logger
-
-    node.nextEOG += underlyingNode.nextEOG
-    node.prevEOG += underlyingNode
-
-    NodeBuilder.log(node)
-    return node
-}
-=======
         .apply {
             this.nextDFG += concept
             this.prevDFG += logArguments
         }
->>>>>>> 9485aa88
 
 /**
  * Creates a [LogGet] node with the same metadata as the [underlyingNode].
@@ -101,18 +84,5 @@
  * @param concept The [Log] concept this operation belongs to.
  * @return The new [LogGet].
  */
-<<<<<<< HEAD
-fun MetadataProvider.newLogGet(underlyingNode: Node, logger: Log): LogGet {
-    val node = LogGet(underlyingNode = underlyingNode, concept = logger)
-    node.codeAndLocationFrom(underlyingNode)
-
-    node.prevEOG += underlyingNode
-    node.nextEOG += underlyingNode.nextEOG
-
-    NodeBuilder.log(node)
-    return node
-}
-=======
 fun MetadataProvider.newLogGet(underlyingNode: Node, concept: Log) =
-    newOperation(::LogGet, underlyingNode = underlyingNode, concept = concept)
->>>>>>> 9485aa88
+    newOperation(::LogGet, underlyingNode = underlyingNode, concept = concept)