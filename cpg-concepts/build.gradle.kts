/*
 * Copyright (c) 2021, Fraunhofer AISEC. All rights reserved.
 *
 *  Licensed under the Apache License, Version 2.0 (the "License");
 *  you may not use this file except in compliance with the License.
 *  You may obtain a copy of the License at
 *
 *       http://www.apache.org/licenses/LICENSE-2.0
 *
 *  Unless required by applicable law or agreed to in writing, software
 *  distributed under the License is distributed on an "AS IS" BASIS,
 *  WITHOUT WARRANTIES OR CONDITIONS OF ANY KIND, either express or implied.
 *  See the License for the specific language governing permissions and
 *  limitations under the License.
 *
 *                    $$$$$$\  $$$$$$$\   $$$$$$\
 *                   $$  __$$\ $$  __$$\ $$  __$$\
 *                   $$ /  \__|$$ |  $$ |$$ /  \__|
 *                   $$ |      $$$$$$$  |$$ |$$$$\
 *                   $$ |      $$  ____/ $$ |\_$$ |
 *                   $$ |  $$\ $$ |      $$ |  $$ |
 *                   \$$$$$   |$$ |      \$$$$$   |
 *                    \______/ \__|       \______/
 *
 */
plugins { id("cpg.frontend-conventions") }

mavenPublishing {
    pom {
        name.set("Code Property Graph - Concepts")
        description.set("A 'concepts' extension for the CPG")
    }
}

dependencies {
    implementation(projects.cpgAnalysis)

    // parsing YAML files
    implementation(libs.jacksonyml)

    // We depend on the Python and C/C++ frontend for the integration tests, but the frontend is
    // only available if enabled.
    // If it's not available, the integration tests fail (which is ok). But if we would directly
    // reference the
    // project here, the build system would fail any task since it will not find a non-enabled
    // project.
    findProject(":cpg-language-python")?.also { integrationTestImplementation(it) }
    findProject(":cpg-language-cxx")?.also { integrationTestImplementation(it) }
    findProject(":cpg-language-ini")?.also { integrationTestImplementation(it) }
    integrationTestImplementation(projects.cpgAnalysis)

    // concept generator deps
<<<<<<< HEAD
    implementation("com.squareup:kotlinpoet:1.16.0")
=======
    implementation("com.squareup:kotlinpoet:1.18.1")
>>>>>>> 25fe418f
    // owl-api
    implementation("net.sourceforge.owlapi:owlapi-distribution:4.5.4")
    implementation("net.sourceforge.owlapi:org.semanticweb.hermit:1.3.8.413")

    // roaster
    implementation("org.jboss.forge.roaster:roaster-api:2.22.2.Final")
    implementation("org.jboss.forge.roaster:roaster-jdt:2.22.2.Final")
<<<<<<< HEAD
    implementation("org.apache.jena:jena-arq:3.4.0")
=======
    implementation("org.apache.jena:jena-arq:3.17.0")
>>>>>>> 25fe418f
    implementation(libs.reflections)
}

// ---- Run the generator ----
tasks.register<JavaExec>("runSemanticNodeGenerator") {
    group = "application"
    description = "Runs de.fraunhofer.aisec.cpg.SemanticNodeGenerator"
    classpath = sourceSets.main.get().runtimeClasspath
    mainClass.set("de.fraunhofer.aisec.cpg.SemanticNodeGenerator")
}<|MERGE_RESOLUTION|>--- conflicted
+++ resolved
@@ -50,11 +50,7 @@
     integrationTestImplementation(projects.cpgAnalysis)
 
     // concept generator deps
-<<<<<<< HEAD
-    implementation("com.squareup:kotlinpoet:1.16.0")
-=======
     implementation("com.squareup:kotlinpoet:1.18.1")
->>>>>>> 25fe418f
     // owl-api
     implementation("net.sourceforge.owlapi:owlapi-distribution:4.5.4")
     implementation("net.sourceforge.owlapi:org.semanticweb.hermit:1.3.8.413")
@@ -62,11 +58,7 @@
     // roaster
     implementation("org.jboss.forge.roaster:roaster-api:2.22.2.Final")
     implementation("org.jboss.forge.roaster:roaster-jdt:2.22.2.Final")
-<<<<<<< HEAD
-    implementation("org.apache.jena:jena-arq:3.4.0")
-=======
     implementation("org.apache.jena:jena-arq:3.17.0")
->>>>>>> 25fe418f
     implementation(libs.reflections)
 }
 
