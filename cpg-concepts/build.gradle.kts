/*
 * Copyright (c) 2021, Fraunhofer AISEC. All rights reserved.
 *
 *  Licensed under the Apache License, Version 2.0 (the "License");
 *  you may not use this file except in compliance with the License.
 *  You may obtain a copy of the License at
 *
 *       http://www.apache.org/licenses/LICENSE-2.0
 *
 *  Unless required by applicable law or agreed to in writing, software
 *  distributed under the License is distributed on an "AS IS" BASIS,
 *  WITHOUT WARRANTIES OR CONDITIONS OF ANY KIND, either express or implied.
 *  See the License for the specific language governing permissions and
 *  limitations under the License.
 *
 *                    $$$$$$\  $$$$$$$\   $$$$$$\
 *                   $$  __$$\ $$  __$$\ $$  __$$\
 *                   $$ /  \__|$$ |  $$ |$$ /  \__|
 *                   $$ |      $$$$$$$  |$$ |$$$$\
 *                   $$ |      $$  ____/ $$ |\_$$ |
 *                   $$ |  $$\ $$ |      $$ |  $$ |
 *                   \$$$$$   |$$ |      \$$$$$   |
 *                    \______/ \__|       \______/
 *
 */
plugins { id("cpg.frontend-conventions") }

mavenPublishing {
    pom {
        name.set("Code Property Graph - Concepts")
        description.set("A 'concepts' extension for the CPG")
    }
}

dependencies {
    implementation(projects.cpgAnalysis)

    // parsing YAML files
    implementation(libs.jacksonyml)

    // We depend on the Python and C/C++ frontend for the integration tests, but the frontend is
    // only available if enabled.
    // If it's not available, the integration tests fail (which is ok). But if we would directly
    // reference the
    // project here, the build system would fail any task since it will not find a non-enabled
    // project.
    findProject(":cpg-language-python")?.also { integrationTestImplementation(it) }
    findProject(":cpg-language-cxx")?.also { integrationTestImplementation(it) }
    findProject(":cpg-language-ini")?.also { integrationTestImplementation(it) }
    integrationTestImplementation(projects.cpgAnalysis)

<<<<<<< HEAD
    // concept generator deps
    implementation("com.squareup:kotlinpoet:1.16.0")
    // owl-api
    implementation("net.sourceforge.owlapi:owlapi-distribution:4.5.4")
    implementation("net.sourceforge.owlapi:org.semanticweb.hermit:1.3.8.413")

    // roaster
    implementation("org.jboss.forge.roaster:roaster-api:2.22.2.Final")
    implementation("org.jboss.forge.roaster:roaster-jdt:2.22.2.Final")
    implementation("org.apache.jena:jena-arq:3.4.0")
=======
    implementation(libs.reflections)
>>>>>>> d611d60b
}<|MERGE_RESOLUTION|>--- conflicted
+++ resolved
@@ -49,7 +49,6 @@
     findProject(":cpg-language-ini")?.also { integrationTestImplementation(it) }
     integrationTestImplementation(projects.cpgAnalysis)
 
-<<<<<<< HEAD
     // concept generator deps
     implementation("com.squareup:kotlinpoet:1.16.0")
     // owl-api
@@ -60,7 +59,5 @@
     implementation("org.jboss.forge.roaster:roaster-api:2.22.2.Final")
     implementation("org.jboss.forge.roaster:roaster-jdt:2.22.2.Final")
     implementation("org.apache.jena:jena-arq:3.4.0")
-=======
     implementation(libs.reflections)
->>>>>>> d611d60b
 }