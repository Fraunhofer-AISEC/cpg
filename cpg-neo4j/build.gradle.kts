--- conflicted
+++ resolved
@@ -75,14 +75,12 @@
 
     integrationTestImplementation(libs.kotlin.reflect)
 
-<<<<<<< HEAD
-    integrationTestImplementation(project(":cpg-concepts"))
-=======
     // We depend on the C++ frontend for the integration tests, but the frontend is only available if enabled.
     // If it's not available, the integration tests fail (which is ok). But if we would directly reference the
     // project here, the build system would fail any task since it will not find a non-enabled project.
     findProject(":cpg-language-cxx")?.also {
         integrationTestImplementation(it)
     }
->>>>>>> 80d81007
+
+    integrationTestImplementation(project(":cpg-concepts"))
 }