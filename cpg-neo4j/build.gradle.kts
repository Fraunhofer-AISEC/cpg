--- conflicted
+++ resolved
@@ -68,10 +68,6 @@
 
     // Neo4J Driver
     api(libs.neo4j.driver)
-<<<<<<< HEAD
-//    api(libs.netty.handler)
-=======
->>>>>>> a771536c
 
     // Command line interface support
     api(libs.picocli)
