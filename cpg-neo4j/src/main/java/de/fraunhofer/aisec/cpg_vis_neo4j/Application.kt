--- conflicted
+++ resolved
@@ -257,14 +257,6 @@
             }
             filePaths[index] = file
         }
-<<<<<<< HEAD
-=======
-        if (exclusive.jsonCompilationDatabase == "" && exclusive.files.isEmpty()) {
-            throw Error(
-                "Please provide either a list of files to evaluate or a compilation database using the --json-compilation-database flag"
-            )
-        }
->>>>>>> 75b1b39d
 
         val translationConfiguration =
             TranslationConfiguration.builder()
