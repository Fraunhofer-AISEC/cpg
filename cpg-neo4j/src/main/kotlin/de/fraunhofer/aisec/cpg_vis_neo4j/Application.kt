/*
 * Copyright (c) 2022, Fraunhofer AISEC. All rights reserved.
 *
 * Licensed under the Apache License, Version 2.0 (the "License");
 * you may not use this file except in compliance with the License.
 * You may obtain a copy of the License at
 *
 *      http://www.apache.org/licenses/LICENSE-2.0
 *
 * Unless required by applicable law or agreed to in writing, software
 * distributed under the License is distributed on an "AS IS" BASIS,
 * WITHOUT WARRANTIES OR CONDITIONS OF ANY KIND, either express or implied.
 * See the License for the specific language governing permissions and
 * limitations under the License.
 *
 *                    $$$$$$\  $$$$$$$\   $$$$$$\
 *                   $$  __$$\ $$  __$$\ $$  __$$\
 *                   $$ /  \__|$$ |  $$ |$$ /  \__|
 *                   $$ |      $$$$$$$  |$$ |$$$$\
 *                   $$ |      $$  ____/ $$ |\_$$ |
 *                   $$ |  $$\ $$ |      $$ |  $$ |
 *                   \$$$$$   |$$ |      \$$$$$   |
 *                    \______/ \__|       \______/
 *
 */
package de.fraunhofer.aisec.cpg_vis_neo4j

import com.fasterxml.jackson.databind.ObjectMapper
import de.fraunhofer.aisec.cpg.*
import de.fraunhofer.aisec.cpg.frontends.CompilationDatabase.Companion.fromFile
import de.fraunhofer.aisec.cpg.graph.Node
import de.fraunhofer.aisec.cpg.graph.quantumcpg.QuantumGate
import de.fraunhofer.aisec.cpg.graph.quantumcpg.QuantumNode
import de.fraunhofer.aisec.cpg.graph.quantumcpg.QuantumPauliGate
import de.fraunhofer.aisec.cpg.graph.statements.expressions.CallExpression
import de.fraunhofer.aisec.cpg.helpers.Benchmark
import de.fraunhofer.aisec.cpg.helpers.SubgraphWalker
import de.fraunhofer.aisec.cpg.passes.*
import de.fraunhofer.aisec.cpg.passes.DFGConnectionPass
import de.fraunhofer.aisec.cpg.passes.EdgeCachePass
import de.fraunhofer.aisec.cpg.passes.QiskitPass
import de.fraunhofer.aisec.cpg.passes.quantumcpg.QuantumDFGPass
import de.fraunhofer.aisec.cpg.passes.quantumcpg.QuantumEOGPass
import java.io.File
import java.net.ConnectException
import java.nio.file.Paths
import java.util.concurrent.Callable
import kotlin.reflect.KClass
import kotlin.system.exitProcess
import org.neo4j.driver.exceptions.AuthenticationException
import org.neo4j.ogm.config.Configuration
import org.neo4j.ogm.context.EntityGraphMapper
import org.neo4j.ogm.context.MappingContext
import org.neo4j.ogm.cypher.compiler.MultiStatementCypherCompiler
import org.neo4j.ogm.cypher.compiler.builders.node.DefaultNodeBuilder
import org.neo4j.ogm.cypher.compiler.builders.node.DefaultRelationshipBuilder
import org.neo4j.ogm.exception.ConnectionException
import org.neo4j.ogm.metadata.MetaData
import org.neo4j.ogm.session.Session
import org.neo4j.ogm.session.SessionFactory
import org.neo4j.ogm.session.event.Event
import org.neo4j.ogm.session.event.EventListenerAdapter
import org.slf4j.Logger
import org.slf4j.LoggerFactory
import picocli.CommandLine
import picocli.CommandLine.ArgGroup

private const val S_TO_MS_FACTOR = 1000
private const val TIME_BETWEEN_CONNECTION_TRIES: Long = 2000
private const val MAX_COUNT_OF_FAILS = 10
private const val EXIT_SUCCESS = 0
private const val EXIT_FAILURE = 1
private const val VERIFY_CONNECTION = true
private const val DEBUG_PARSER = true
private const val AUTO_INDEX = "none"
private const val PROTOCOL = "bolt://"

private const val DEFAULT_HOST = "localhost"
private const val DEFAULT_PORT = 7687
private const val DEFAULT_USER_NAME = "neo4j"
private const val DEFAULT_PASSWORD = "password"
private const val DEFAULT_SAVE_DEPTH = -1

data class JsonNode(val id: Long, val labels: Set<String>, val properties: Map<String, Any>)

data class JsonEdge(
    val id: Long,
    val type: String,
    val startNode: Long,
    val endNode: Long,
    val properties: Map<String, Any>
)

data class JsonGraph(val nodes: List<JsonNode>, val edges: List<JsonEdge>)

/**
 * An application to export the <a href="https://github.com/Fraunhofer-AISEC/cpg">cpg</a> to a <a
 * href="https://github.com/Fraunhofer-AISEC/cpg">neo4j</a> database.
 */
class Application : Callable<Int> {

    private val log: Logger
        get() = LoggerFactory.getLogger(Application::class.java)
    // Either provide the files to evaluate or provide the path of compilation database with
    // --json-compilation-database flag
    @ArgGroup(exclusive = true, multiplicity = "1")
    lateinit var mutuallyExclusiveParameters: Exclusive

    class Exclusive {
        @CommandLine.Parameters(
            arity = "0..*",
            description =
                [
                    "The paths to analyze. If module support is enabled, the paths will be looked at if they contain modules"
                ]
        )
        var files: List<String> = mutableListOf()

        @CommandLine.Option(
            names = ["--softwareComponents", "-S"],
            description =
                [
                    "Maps the names of software components to their respective files. The files are separated by commas (No whitespace!).",
                    "Example: -S App1=./file1.c,./file2.c -S App2=./Main.java,./Class.java"
                ]
        )
        var softwareComponents: Map<String, String> = mutableMapOf()

        @CommandLine.Option(
            names = ["--json-compilation-database"],
            description = ["The path to an optional a JSON compilation database"]
        )
        var jsonCompilationDatabase: File? = null

        @CommandLine.Option(
            names = ["--list-passes"],
            description = ["Prints the list available passes"]
        )
        var listPasses: Boolean = false
    }

    @CommandLine.Option(
        names = ["--user"],
        description = ["Neo4j user name (default: $DEFAULT_USER_NAME)"]
    )
    var neo4jUsername: String = DEFAULT_USER_NAME

    @CommandLine.Option(
        names = ["--password"],
        description = ["Neo4j password (default: $DEFAULT_PASSWORD"]
    )
    var neo4jPassword: String = DEFAULT_PASSWORD

    @CommandLine.Option(
        names = ["--host"],
        description = ["Set the host of the neo4j Database (default: $DEFAULT_HOST)."]
    )
    private var host: String = DEFAULT_HOST

    @CommandLine.Option(
        names = ["--port"],
        description = ["Set the port of the neo4j Database (default: $DEFAULT_PORT)."]
    )
    private var port: Int = DEFAULT_PORT

    @CommandLine.Option(
        names = ["--save-depth"],
        description =
            [
                "Performance optimisation: " +
                    "Limit recursion depth form neo4j OGM when leaving the AST. " +
                    "$DEFAULT_SAVE_DEPTH (default) means no limit is used."
            ]
    )
    private var depth: Int = DEFAULT_SAVE_DEPTH

    @CommandLine.Option(
        names = ["--load-includes"],
        description = ["Enable TranslationConfiguration option loadIncludes"]
    )
    private var loadIncludes: Boolean = false

    @CommandLine.Option(
        names = ["--use-unity-build"],
        description = ["Enable unity build mode for C++ (requires --load-includes)"]
    )
    private var useUnityBuild: Boolean = false

    @CommandLine.Option(names = ["--includes-file"], description = ["Load includes from file"])
    private var includesFile: File? = null

    @CommandLine.Option(
        names = ["--print-benchmark"],
        description = ["Print benchmark result as markdown table"]
    )
    private var printBenchmark: Boolean = false

    @CommandLine.Option(
        names = ["--no-default-passes"],
        description = ["Do not register default passes [used for debugging]"]
    )
    private var noDefaultPasses: Boolean = false

    @CommandLine.Option(
        names = ["--custom-pass-list"],
        description =
            [
                "Add custom list of passes (includes --no-default-passes) which is" +
                    " passed as a comma-separated list; give either pass name if pass is in list," +
                    " or its FQDN" +
                    " (e.g. --custom-pass-list=DFGPass,CallResolver)"
            ]
    )
    private var customPasses: String = "DEFAULT"

    @CommandLine.Option(
        names = ["--no-neo4j"],
        description = ["Do not push cpg into neo4j [used for debugging]"]
    )
    private var noNeo4j: Boolean = false

    @CommandLine.Option(
        names = ["--no-purge-db"],
        description = ["Do no purge neo4j database before pushing the cpg"]
    )
    private var noPurgeDb: Boolean = false

    @CommandLine.Option(
        names = ["--infer-nodes"],
        description = ["Create inferred nodes for missing declarations"]
    )
    private var inferNodes: Boolean = false

    @CommandLine.Option(
        names = ["--top-level"],
        description =
            [
                "Set top level directory of project structure. Default: Largest common path of all source files"
            ]
    )
    private var topLevel: File? = null

    @CommandLine.Option(
        names = ["--benchmark-json"],
        description = ["Save benchmark results to json file"]
    )
    private var benchmarkJson: File? = null

    @CommandLine.Option(names = ["--export-json"], description = ["Export cpg as json"])
    private var exportJsonFile: File? = null

    private var passClassList =
        listOf(
            TypeHierarchyResolver::class,
            ImportResolver::class,
            SymbolResolver::class,
            DFGPass::class,
            EvaluationOrderGraphPass::class,
            TypeResolver::class,
            ControlFlowSensitiveDFGPass::class,
            FilenameMapper::class
        )
    private var passClassMap = passClassList.associateBy { it.simpleName }

    /** The list of available passes that can be registered. */
    private val passList: List<String>
        get() = passClassList.mapNotNull { it.simpleName }

    private val packages: Array<String> =
        arrayOf("de.fraunhofer.aisec.cpg.graph", "de.fraunhofer.aisec.cpg.frontends")

    /**
     * Create node and relationship builders to map the cpg via OGM. This method is not a public API
     * of the OGM, thus we use reflection to access the related methods.
     *
     * @param translationResult, translationResult to map
     */
    fun translateCPGToOGMBuilders(
        translationResult: TranslationResult
    ): Pair<List<DefaultNodeBuilder>?, List<DefaultRelationshipBuilder>?> {
        val meta = MetaData(*packages)
        val con = MappingContext(meta)
        val entityGraphMapper = EntityGraphMapper(meta, con)

        translationResult.components.map { entityGraphMapper.map(it, depth) }
        for (tud in translationResult.translationUnits) {
            tud.additionalNodes.map { entityGraphMapper.map(it, depth) }
        }

        val compiler = entityGraphMapper.compileContext().compiler

        // get private fields of `CypherCompiler` via reflection
        val getNewNodeBuilders =
            MultiStatementCypherCompiler::class.java.getDeclaredField("newNodeBuilders")
        val getNewRelationshipBuilders =
            MultiStatementCypherCompiler::class.java.getDeclaredField("newRelationshipBuilders")
        getNewNodeBuilders.isAccessible = true
        getNewRelationshipBuilders.isAccessible = true

        // We only need `newNodeBuilders` and `newRelationshipBuilders` as we are "importing" to an
        // empty "db" and all nodes and relations will be new
        val newNodeBuilders =
            (getNewNodeBuilders[compiler] as? ArrayList<*>)?.filterIsInstance<DefaultNodeBuilder>()
        val newRelationshipBuilders =
            (getNewRelationshipBuilders[compiler] as? ArrayList<*>)?.filterIsInstance<
                DefaultRelationshipBuilder
            >()
        return newNodeBuilders to newRelationshipBuilders
    }

    /**
     * Use the provided node and relationship builders to create list of nodes and edges
     *
     * @param newNodeBuilders, input node builders
     * @param newRelationshipBuilders, input relationship builders
     */
    fun buildJsonGraph(
        newNodeBuilders: List<DefaultNodeBuilder>?,
        newRelationshipBuilders: List<DefaultRelationshipBuilder>?
    ): JsonGraph {
        // create simple json structure with flat list of nodes and edges
        val nodes =
            newNodeBuilders?.map {
                val node = it.node()
                JsonNode(
                    node.id,
                    node.labels.toSet(),
                    node.propertyList.associate { prop -> prop.key to prop.value }
                )
            }
                ?: emptyList()
        val edges =
            newRelationshipBuilders
                // For some reason, there are edges without start or end node??
                ?.filter { it.edge().startNode != null }
                ?.map {
                    val edge = it.edge()
                    JsonEdge(
                        edge.id,
                        edge.type,
                        edge.startNode,
                        edge.endNode,
                        edge.propertyList.associate { prop -> prop.key to prop.value }
                    )
                }
                ?: emptyList()

        return JsonGraph(nodes, edges)
    }

    /**
     * Exports the TranslationResult to json. Serialization is done via the Neo4j OGM.
     *
     * @param translationResult, input translationResult, not null
     * @param path, path to output json file
     */
    fun exportToJson(translationResult: TranslationResult, path: File) {
        val bench = Benchmark(this.javaClass, "Export cpg to json", false, translationResult)
        log.info("Export graph to json using import depth: $depth")

        val (nodes, edges) = translateCPGToOGMBuilders(translationResult)
        val graph = buildJsonGraph(nodes, edges)
        val objectMapper = ObjectMapper()
        objectMapper.writeValue(path, graph)

        log.info(
            "Exported ${graph.nodes.size} Nodes and ${graph.edges.size} Edges to json file ${path.absoluteFile}"
        )
        bench.addMeasurement()
    }

    /**
     * Pushes the whole translationResult to the neo4j db.
     *
     * @param translationResult, not null
     * @throws InterruptedException, if the thread is interrupted while it try´s to connect to the
     *   neo4j db.
     * @throws ConnectException, if there is no connection to bolt://localhost:7687 possible
     */
    @Throws(InterruptedException::class, ConnectException::class)
    fun pushToNeo4j(translationResult: TranslationResult) {
        val bench = Benchmark(this.javaClass, "Push cpg to neo4j", false, translationResult)
        log.info("Using import depth: $depth")
        log.info(
            "Count base nodes to save: " + translationResult.components.size // +
            // translationResult.additionalNodes.size TODO
        )

        val sessionAndSessionFactoryPair = connect()

        val session = sessionAndSessionFactoryPair.first
        session.beginTransaction().use { transaction ->
            if (!noPurgeDb) session.purgeDatabase()
            session.save(translationResult.components, depth)
            for (tud in translationResult.translationUnits) {
                session.save(tud.additionalNodes, depth)
            }
            transaction.commit()
        }

        session.clear()
        sessionAndSessionFactoryPair.second.close()
        bench.addMeasurement()
    }

    /**
     * Connects to the neo4j db.
     *
     * @return a Pair of Optionals of the Session and the SessionFactory, if it is possible to
     *   connect to neo4j. If it is not possible, the return value is a Pair of empty Optionals.
     * @throws InterruptedException, if the thread is interrupted while it try´s to connect to the
     *   neo4j db.
     * @throws ConnectException, if there is no connection to bolt://localhost:7687 possible
     */
    @Throws(InterruptedException::class, ConnectException::class)
    fun connect(): Pair<Session, SessionFactory> {
        var fails = 0
        var sessionFactory: SessionFactory? = null
        var session: Session? = null
        while (session == null && fails < MAX_COUNT_OF_FAILS) {
            try {
                val configuration =
                    Configuration.Builder()
                        .uri("$PROTOCOL$host:$port")
                        .autoIndex(AUTO_INDEX)
                        .credentials(neo4jUsername, neo4jPassword)
                        .verifyConnection(VERIFY_CONNECTION)
                        .build()
                sessionFactory = SessionFactory(configuration, *packages)
                sessionFactory.register(AstChildrenEventListener())

                session = sessionFactory.openSession()
            } catch (ex: ConnectionException) {
                sessionFactory = null
                fails++
                log.error(
                    "Unable to connect to localhost:7687, " +
                        "ensure the database is running and that " +
                        "there is a working network connection to it."
                )
                Thread.sleep(TIME_BETWEEN_CONNECTION_TRIES)
            } catch (ex: AuthenticationException) {
                log.error("Unable to connect to localhost:7687, wrong username/password!")
                exitProcess(EXIT_FAILURE)
            }
        }
        if (session == null || sessionFactory == null) {
            log.error("Unable to connect to localhost:7687")
            exitProcess(EXIT_FAILURE)
        }
        assert(fails <= MAX_COUNT_OF_FAILS)
        return Pair(session, sessionFactory)
    }

    /**
     * Checks if all elements in the parameter are a valid file and returns a list of files.
     *
     * @param filenames The filenames to check
     * @return List of files
     */
    private fun getFilesOfList(filenames: Collection<String>): List<File> {
        val filePaths = filenames.map { Paths.get(it).toAbsolutePath().normalize().toFile() }
        filePaths.forEach {
            require(it.exists() && (!it.isHidden)) {
                "Please use a correct path. It was: ${it.path}"
            }
        }
        return filePaths
    }

    /**
     * Parse the file paths to analyze and set up the translationConfiguration with these paths.
     *
     * @throws IllegalArgumentException, if there were no arguments provided, or the path does not
     *   point to a file, is a directory or point to a hidden file or the paths does not have the
     *   same top level path.
     */
    fun setupTranslationConfiguration(): TranslationConfiguration {
        val translationConfiguration =
            TranslationConfiguration.builder()
                .topLevel(topLevel)
                .optionalLanguage("de.fraunhofer.aisec.cpg.frontends.cxx.CLanguage")
                .optionalLanguage("de.fraunhofer.aisec.cpg.frontends.cxx.CPPLanguage")
                .optionalLanguage("de.fraunhofer.aisec.cpg.frontends.java.JavaLanguage")
                .optionalLanguage("de.fraunhofer.aisec.cpg.frontends.golang.GoLanguage")
                .optionalLanguage("de.fraunhofer.aisec.cpg.frontends.llvm.LLVMIRLanguage")
                .optionalLanguage("de.fraunhofer.aisec.cpg.frontends.python.PythonLanguage")
                .optionalLanguage("de.fraunhofer.aisec.cpg.frontends.typescript.TypeScriptLanguage")
                .optionalLanguage("de.fraunhofer.aisec.cpg.frontends.openqasm.OpenQasmLanguage")
                .loadIncludes(loadIncludes)
                .addIncludesToGraph(loadIncludes)
                .debugParser(DEBUG_PARSER)
                .useUnityBuild(useUnityBuild)
<<<<<<< HEAD
                .registerPass(EdgeCachePass())
                .registerPass(QiskitPass())
                .registerPass(QuantumEOGPass())
                .registerPass(QuantumDFGPass())
                .registerPass(DFGConnectionPass())
=======
                .registerPass<EdgeCachePass>()
                .registerPass<QiskitPass>()
                .registerPass<QuantumEOGPass>()
                .registerPass<QuantumDFGPass>()
                .registerPass<DFGConnectionPass>()
>>>>>>> 2373df5b

        if (mutuallyExclusiveParameters.softwareComponents.isNotEmpty()) {
            val components = mutableMapOf<String, List<File>>()
            for (sc in mutuallyExclusiveParameters.softwareComponents) {
                components[sc.key] = getFilesOfList(sc.value.split(","))
            }
            translationConfiguration.softwareComponents(components)
        } else {
            val filePaths = getFilesOfList(mutuallyExclusiveParameters.files)
            translationConfiguration.sourceLocations(filePaths)
        }

        if (!noDefaultPasses && customPasses == "DEFAULT") {
            translationConfiguration.defaultPasses()
        } else if (!noDefaultPasses && customPasses != "DEFAULT") {
            val pieces = customPasses.split(",")
            for (pass in pieces) {
                if (pass.contains(".")) {
                    translationConfiguration.registerPass(
                        Class.forName(pass).kotlin as KClass<out Pass<*>>
                    )
                } else {
                    if (pass !in passClassMap) {
                        throw ConfigurationException("Asked to produce unknown pass")
                    }
                    passClassMap[pass]?.let { translationConfiguration.registerPass(it) }
                }
            }
        }
        translationConfiguration.registerPass(PrepareSerialization::class)

        mutuallyExclusiveParameters.jsonCompilationDatabase?.let {
            val db = fromFile(it)
            if (db.isNotEmpty()) {
                translationConfiguration.useCompilationDatabase(db)
                translationConfiguration.sourceLocations(db.sourceFiles)
            }
        }

        includesFile?.let { theFile ->
            log.info("Load includes form file: $theFile")
            val baseDir = File(theFile.toString()).parentFile?.toString() ?: ""
            theFile
                .inputStream()
                .bufferedReader()
                .lines()
                .map(String::trim)
                .map { if (Paths.get(it).isAbsolute) it else Paths.get(baseDir, it).toString() }
                .forEach { translationConfiguration.includePath(it) }
        }

        if (inferNodes) {
            translationConfiguration.inferenceConfiguration(
                InferenceConfiguration.builder().inferRecords(true).build()
            )
        }
        return translationConfiguration.build()
    }

    /**
     * The entrypoint of the cpg-vis-neo4j.
     *
     * @throws IllegalArgumentException, if there were no arguments provided, or the path does not
     *   point to a file, is a directory or point to a hidden file or the paths does not have the
     *   same top level path
     * @throws InterruptedException, if the thread is interrupted while it try´s to connect to the
     *   neo4j db.
     * @throws ConnectException, if there is no connection to bolt://localhost:7687 possible
     */
    @Throws(Exception::class, ConnectException::class, IllegalArgumentException::class)
    override fun call(): Int {
        if (mutuallyExclusiveParameters.listPasses) {
            log.info("List of passes:")
            passList.iterator().forEach { log.info("- $it") }
            log.info("--")
            log.info("End of list. Stopping.")
            return EXIT_SUCCESS
        }

        val translationConfiguration = setupTranslationConfiguration()

        val startTime = System.currentTimeMillis()

        val translationResult =
            TranslationManager.builder().config(translationConfiguration).build().analyze().get()

        val analyzingTime = System.currentTimeMillis()
        log.info(
            "Benchmark: analyzing code in " + (analyzingTime - startTime) / S_TO_MS_FACTOR + " s."
        )

        exportJsonFile?.let { exportToJson(translationResult, it) }
        if (!noNeo4j) {
            pushToNeo4j(translationResult)
        }

        val pushTime = System.currentTimeMillis()
        log.info("Benchmark: push code in " + (pushTime - analyzingTime) / S_TO_MS_FACTOR + " s.")

        val benchmarkResult = translationResult.benchmarkResults

        if (printBenchmark) {
            benchmarkResult.print()
        }

        benchmarkJson?.let { theFile ->
            log.info("Save benchmark results to file: $theFile")
            theFile.writeText(benchmarkResult.json)
        }

        return EXIT_SUCCESS
    }
}

class AstChildrenEventListener : EventListenerAdapter() {
    override fun onPreSave(event: Event?) {
        val node = event?.`object` as? Node ?: return

        if (node is QuantumNode) {
            node.labels += "QuantumNode"
        }
        if (node is QuantumGate) {
            node.labels += "QuantumGate"
        }
        if (node is QuantumPauliGate) {
            node.labels += "QuantumPauliGate"
        }

        node.astChildren = SubgraphWalker.getAstChildren(node)

        // Special hack for call expressions, since Neo4J cannot handle the overridden name field
        if (node is CallExpression) {
            val field = Node::class.java.declaredFields.first { it.name == "name" }
            field.isAccessible = true
            field.set(node, node.name)
            println(node)
        }
    }
}

/**
 * Starts a command line application of the cpg-vis-neo4j.
 *
 * @throws IllegalArgumentException, if there was no arguments provided, or the path does not point
 *   to a file, is a directory or point to a hidden file or the paths does not have the same top
 *   level path
 * @throws InterruptedException, if the thread is interrupted while it try´s to connect to the neo4j
 *   db.
 * @throws ConnectException, if there is no connection to bolt://localhost:7687 possible
 */
fun main(args: Array<String>) {
    val exitCode = CommandLine(Application()).execute(*args)
    exitProcess(exitCode)
}<|MERGE_RESOLUTION|>--- conflicted
+++ resolved
@@ -491,19 +491,11 @@
                 .addIncludesToGraph(loadIncludes)
                 .debugParser(DEBUG_PARSER)
                 .useUnityBuild(useUnityBuild)
-<<<<<<< HEAD
-                .registerPass(EdgeCachePass())
-                .registerPass(QiskitPass())
-                .registerPass(QuantumEOGPass())
-                .registerPass(QuantumDFGPass())
-                .registerPass(DFGConnectionPass())
-=======
                 .registerPass<EdgeCachePass>()
                 .registerPass<QiskitPass>()
                 .registerPass<QuantumEOGPass>()
                 .registerPass<QuantumDFGPass>()
                 .registerPass<DFGConnectionPass>()
->>>>>>> 2373df5b
 
         if (mutuallyExclusiveParameters.softwareComponents.isNotEmpty()) {
             val components = mutableMapOf<String, List<File>>()
