/*
 * Copyright (c) 2022, Fraunhofer AISEC. All rights reserved.
 *
 * Licensed under the Apache License, Version 2.0 (the "License");
 * you may not use this file except in compliance with the License.
 * You may obtain a copy of the License at
 *
 *      http://www.apache.org/licenses/LICENSE-2.0
 *
 * Unless required by applicable law or agreed to in writing, software
 * distributed under the License is distributed on an "AS IS" BASIS,
 * WITHOUT WARRANTIES OR CONDITIONS OF ANY KIND, either express or implied.
 * See the License for the specific language governing permissions and
 * limitations under the License.
 *
 *                    $$$$$$\  $$$$$$$\   $$$$$$\
 *                   $$  __$$\ $$  __$$\ $$  __$$\
 *                   $$ /  \__|$$ |  $$ |$$ /  \__|
 *                   $$ |      $$$$$$$  |$$ |$$$$\
 *                   $$ |      $$  ____/ $$ |\_$$ |
 *                   $$ |  $$\ $$ |      $$ |  $$ |
 *                   \$$$$$   |$$ |      \$$$$$   |
 *                    \______/ \__|       \______/
 *
 */
package de.fraunhofer.aisec.cpg_vis_neo4j

import de.fraunhofer.aisec.cpg.*
import de.fraunhofer.aisec.cpg.frontends.CompilationDatabase.Companion.fromFile
import de.fraunhofer.aisec.cpg.graph.Node
import de.fraunhofer.aisec.cpg.helpers.Benchmark
import de.fraunhofer.aisec.cpg.helpers.SubgraphWalker
import de.fraunhofer.aisec.cpg.passes.*
import java.io.File
import java.lang.Class
import java.net.ConnectException
import java.nio.file.Paths
import java.util.concurrent.Callable
import kotlin.reflect.KClass
import kotlin.system.exitProcess
import org.neo4j.driver.exceptions.AuthenticationException
import org.neo4j.ogm.config.Configuration
import org.neo4j.ogm.exception.ConnectionException
import org.neo4j.ogm.session.Session
import org.neo4j.ogm.session.SessionFactory
import org.neo4j.ogm.session.event.Event
import org.neo4j.ogm.session.event.EventListenerAdapter
import org.slf4j.Logger
import org.slf4j.LoggerFactory
import picocli.CommandLine
import picocli.CommandLine.ArgGroup

private const val S_TO_MS_FACTOR = 1000
private const val TIME_BETWEEN_CONNECTION_TRIES: Long = 2000
private const val MAX_COUNT_OF_FAILS = 10
private const val EXIT_SUCCESS = 0
private const val EXIT_FAILURE = 1
private const val VERIFY_CONNECTION = true
private const val DEBUG_PARSER = true
private const val AUTO_INDEX = "none"
private const val PROTOCOL = "bolt://"

private const val DEFAULT_HOST = "localhost"
private const val DEFAULT_PORT = 7687
private const val DEFAULT_USER_NAME = "neo4j"
private const val DEFAULT_PASSWORD = "password"
private const val DEFAULT_SAVE_DEPTH = -1

/**
 * An application to export the <a href="https://github.com/Fraunhofer-AISEC/cpg">cpg</a> to a <a
 * href="https://github.com/Fraunhofer-AISEC/cpg">neo4j</a> database.
 */
class Application : Callable<Int> {

    private val log: Logger
        get() = LoggerFactory.getLogger(Application::class.java)
    // Either provide the files to evaluate or provide the path of compilation database with
    // --json-compilation-database flag
    @ArgGroup(exclusive = true, multiplicity = "1")
    lateinit var mutuallyExclusiveParameters: Exclusive

    class Exclusive {
        @CommandLine.Parameters(
            arity = "0..*",
            description =
                [
                    "The paths to analyze. If module support is enabled, the paths will be looked at if they contain modules"
                ]
        )
        var files: List<String> = mutableListOf()

        @CommandLine.Option(
            names = ["--softwareComponents", "-S"],
            description =
                [
                    "Maps the names of software components to their respective files. The files are separated by commas (No whitespace!).",
                    "Example: -S App1=./file1.c,./file2.c -S App2=./Main.java,./Class.java"
                ]
        )
        var softwareComponents: Map<String, String> = mutableMapOf()

        @CommandLine.Option(
            names = ["--json-compilation-database"],
            description = ["The path to an optional a JSON compilation database"]
        )
        var jsonCompilationDatabase: File? = null

        @CommandLine.Option(
            names = ["--list-passes"],
            description = ["Prints the list available passes"]
        )
        var listPasses: Boolean = false
    }

    @CommandLine.Option(
        names = ["--user"],
        description = ["Neo4j user name (default: $DEFAULT_USER_NAME)"]
    )
    var neo4jUsername: String = DEFAULT_USER_NAME

    @CommandLine.Option(
        names = ["--password"],
        description = ["Neo4j password (default: $DEFAULT_PASSWORD"]
    )
    var neo4jPassword: String = DEFAULT_PASSWORD

    @CommandLine.Option(
        names = ["--host"],
        description = ["Set the host of the neo4j Database (default: $DEFAULT_HOST)."]
    )
    private var host: String = DEFAULT_HOST

    @CommandLine.Option(
        names = ["--port"],
        description = ["Set the port of the neo4j Database (default: $DEFAULT_PORT)."]
    )
    private var port: Int = DEFAULT_PORT

    @CommandLine.Option(
        names = ["--save-depth"],
        description =
            [
                "Performance optimisation: " +
                    "Limit recursion depth form neo4j OGM when leaving the AST. " +
                    "$DEFAULT_SAVE_DEPTH (default) means no limit is used."
            ]
    )
    private var depth: Int = DEFAULT_SAVE_DEPTH

    @CommandLine.Option(
        names = ["--load-includes"],
        description = ["Enable TranslationConfiguration option loadIncludes"]
    )
    private var loadIncludes: Boolean = false

    @CommandLine.Option(
        names = ["--use-unity-build"],
        description = ["Enable unity build mode for C++ (requires --load-includes)"]
    )
    private var useUnityBuild: Boolean = false

    @CommandLine.Option(names = ["--includes-file"], description = ["Load includes from file"])
    private var includesFile: File? = null

    @CommandLine.Option(
        names = ["--print-benchmark"],
        description = ["Print benchmark result as markdown table"]
    )
    private var printBenchmark: Boolean = false

    @CommandLine.Option(
        names = ["--no-default-passes"],
        description = ["Do not register default passes [used for debugging]"]
    )
    private var noDefaultPasses: Boolean = false

    @CommandLine.Option(
        names = ["--custom-pass-list"],
        description =
            [
                "Add custom list of passes (includes --no-default-passes) which is" +
                    " passed as a comma-separated list; give either pass name if pass is in list," +
                    " or its FQDN" +
                    " (e.g. --custom-pass-list=DFGPass,CallResolver)"
            ]
    )
    private var customPasses: String = "DEFAULT"

    @CommandLine.Option(
        names = ["--no-neo4j"],
        description = ["Do not push cpg into neo4j [used for debugging]"]
    )
    private var noNeo4j: Boolean = false

    @CommandLine.Option(
        names = ["--no-purge-db"],
        description = ["Do no purge neo4j database before pushing the cpg"]
    )
    private var noPurgeDb: Boolean = false

    @CommandLine.Option(
        names = ["--infer-nodes"],
        description = ["Create inferred nodes for missing declarations"]
    )
    private var inferNodes: Boolean = false

    @CommandLine.Option(
        names = ["--schema"],
        description = ["Print the CPGs nodes and edges that they can have."]
    )
    private var schema: Boolean = false

    @CommandLine.Option(
        names = ["--top-level"],
        description =
            [
                "Set top level directory of project structure. Default: Largest common path of all source files"
            ]
    )
    private var topLevel: File? = null

    @CommandLine.Option(
        names = ["--benchmark-json"],
        description = ["Save benchmark results to json file"]
    )
    private var benchmarkJson: File? = null

    private var passClassList =
        listOf(
            TypeHierarchyResolver::class,
            ImportResolver::class,
            VariableUsageResolver::class,
            CallResolver::class,
            DFGPass::class,
            EvaluationOrderGraphPass::class,
            TypeResolver::class,
            ControlFlowSensitiveDFGPass::class,
            FilenameMapper::class
        )
    private var passClassMap = passClassList.associateBy { it.simpleName }

    /** The list of available passes that can be registered. */
    private val passList: List<String>
        get() = passClassList.mapNotNull { it.simpleName }

    /**
     * Pushes the whole translationResult to the neo4j db.
     *
     * @param translationResult, not null
     * @throws InterruptedException, if the thread is interrupted while it try´s to connect to the
     *   neo4j db.
     * @throws ConnectException, if there is no connection to bolt://localhost:7687 possible
     */
    @Throws(InterruptedException::class, ConnectException::class)
    fun pushToNeo4j(translationResult: TranslationResult) {
        val bench = Benchmark(this.javaClass, "Push cpg to neo4j", false, translationResult)
        log.info("Using import depth: $depth")
        log.info(
            "Count base nodes to save: " +
                translationResult.components.size +
                translationResult.additionalNodes.size
        )

        val sessionAndSessionFactoryPair = connect()

        val session = sessionAndSessionFactoryPair.first
        session.beginTransaction().use { transaction ->
            if (!noPurgeDb) session.purgeDatabase()
            session.save(translationResult.components, depth)
            session.save(translationResult.additionalNodes, depth)
            transaction.commit()
        }

        session.clear()
        sessionAndSessionFactoryPair.second.close()
        bench.addMeasurement()
    }

    /**
     * Connects to the neo4j db.
     *
     * @return a Pair of Optionals of the Session and the SessionFactory, if it is possible to
     *   connect to neo4j. If it is not possible, the return value is a Pair of empty Optionals.
     * @throws InterruptedException, if the thread is interrupted while it try´s to connect to the
     *   neo4j db.
     * @throws ConnectException, if there is no connection to bolt://localhost:7687 possible
     */
    @Throws(InterruptedException::class, ConnectException::class)
    fun connect(): Pair<Session, SessionFactory> {
        var fails = 0
        var sessionFactory: SessionFactory? = null
        var session: Session? = null
        while (session == null && fails < MAX_COUNT_OF_FAILS) {
            try {
                val configuration =
                    Configuration.Builder()
                        .uri("$PROTOCOL$host:$port")
                        .autoIndex(AUTO_INDEX)
                        .credentials(neo4jUsername, neo4jPassword)
                        .verifyConnection(VERIFY_CONNECTION)
                        .build()
                sessionFactory =
                    SessionFactory(
                        configuration,
                        "de.fraunhofer.aisec.cpg.graph",
                        "de.fraunhofer.aisec.cpg.frontends"
                    )
                sessionFactory.register(AstChildrenEventListener())

                session = sessionFactory.openSession()
            } catch (ex: ConnectionException) {
                sessionFactory = null
                fails++
                log.error(
                    "Unable to connect to localhost:7687, " +
                        "ensure the database is running and that " +
                        "there is a working network connection to it."
                )
                Thread.sleep(TIME_BETWEEN_CONNECTION_TRIES)
            } catch (ex: AuthenticationException) {
                log.error("Unable to connect to localhost:7687, wrong username/password!")
                exitProcess(EXIT_FAILURE)
            }
        }
        if (session == null || sessionFactory == null) {
            log.error("Unable to connect to localhost:7687")
            exitProcess(EXIT_FAILURE)
        }
        assert(fails <= MAX_COUNT_OF_FAILS)
        return Pair(session, sessionFactory)
    }

    /**
     * Checks if all elements in the parameter are a valid file and returns a list of files.
     *
     * @param filenames The filenames to check
     * @return List of files
     */
    private fun getFilesOfList(filenames: Collection<String>): List<File> {
        val filePaths = filenames.map { Paths.get(it).toAbsolutePath().normalize().toFile() }
        filePaths.forEach {
            require(it.exists() && (!it.isHidden)) {
                "Please use a correct path. It was: ${it.path}"
            }
        }
        return filePaths
    }

    /**
     * Parse the file paths to analyze and set up the translationConfiguration with these paths.
     *
     * @throws IllegalArgumentException, if there were no arguments provided, or the path does not
     *   point to a file, is a directory or point to a hidden file or the paths does not have the
     *   same top level path.
     */
    fun setupTranslationConfiguration(): TranslationConfiguration {
        val translationConfiguration =
            TranslationConfiguration.builder()
                .topLevel(topLevel)
                .defaultLanguages()
                .optionalLanguage("de.fraunhofer.aisec.cpg.frontends.java.JavaLanguage")
                .optionalLanguage("de.fraunhofer.aisec.cpg.frontends.golang.GoLanguage")
                .optionalLanguage("de.fraunhofer.aisec.cpg.frontends.llvm.LLVMIRLanguage")
                .optionalLanguage("de.fraunhofer.aisec.cpg.frontends.python.PythonLanguage")
                .optionalLanguage("de.fraunhofer.aisec.cpg.frontends.typescript.TypeScriptLanguage")
                .loadIncludes(loadIncludes)
                .addIncludesToGraph(loadIncludes)
                .debugParser(DEBUG_PARSER)
                .useUnityBuild(useUnityBuild)

        if (mutuallyExclusiveParameters.softwareComponents.isNotEmpty()) {
            val components = mutableMapOf<String, List<File>>()
            for (sc in mutuallyExclusiveParameters.softwareComponents) {
                components[sc.key] = getFilesOfList(sc.value.split(","))
            }
            translationConfiguration.softwareComponents(components)
        } else {
            val filePaths = getFilesOfList(mutuallyExclusiveParameters.files)
            translationConfiguration.sourceLocations(filePaths)
        }

        if (!noDefaultPasses && customPasses == "DEFAULT") {
            translationConfiguration.defaultPasses()
        } else if (!noDefaultPasses && customPasses != "DEFAULT") {
            val pieces = customPasses.split(",")
            for (pass in pieces) {
                if (pass.contains(".")) {
                    translationConfiguration.registerPass(
                        Class.forName(pass).kotlin as KClass<out Pass<*>>
                    )
                } else {
                    if (pass !in passClassMap) {
                        throw ConfigurationException("Asked to produce unknown pass")
                    }
                    passClassMap[pass]?.let { translationConfiguration.registerPass(it) }
                }
            }
        }
        translationConfiguration.registerPass(PrepareSerialization::class)

        mutuallyExclusiveParameters.jsonCompilationDatabase?.let {
            val db = fromFile(it)
            if (db.isNotEmpty()) {
                translationConfiguration.useCompilationDatabase(db)
                translationConfiguration.sourceLocations(db.sourceFiles)
            }
        }

        includesFile?.let { theFile ->
            log.info("Load includes form file: $theFile")
            val baseDir = File(theFile.toString()).parentFile?.toString() ?: ""
            theFile
                .inputStream()
                .bufferedReader()
                .lines()
                .map(String::trim)
                .map { if (Paths.get(it).isAbsolute) it else Paths.get(baseDir, it).toString() }
                .forEach { translationConfiguration.includePath(it) }
        }

        if (inferNodes) {
            translationConfiguration.inferenceConfiguration(
                InferenceConfiguration.builder().inferRecords(true).build()
            )
        }
        return translationConfiguration.build()
    }

    private fun printSchema(filenames: Collection<String>) {
        val schema = Schema()
        schema.extractSchema()
        filenames.forEach { schema.printToFile(it) }
    }

    /**
     * The entrypoint of the cpg-vis-neo4j.
     *
     * @throws IllegalArgumentException, if there were no arguments provided, or the path does not
     *   point to a file, is a directory or point to a hidden file or the paths does not have the
     *   same top level path
     * @throws InterruptedException, if the thread is interrupted while it try´s to connect to the
     *   neo4j db.
     * @throws ConnectException, if there is no connection to bolt://localhost:7687 possible
     */
    @Throws(Exception::class, ConnectException::class, IllegalArgumentException::class)
    override fun call(): Int {
<<<<<<< HEAD

=======
>>>>>>> 08ee7584
        if (schema) {
            printSchema(mutuallyExclusiveParameters.files)
            return EXIT_SUCCESS
        }
<<<<<<< HEAD
=======

>>>>>>> 08ee7584
        if (mutuallyExclusiveParameters.listPasses) {
            log.info("List of passes:")
            passList.iterator().forEach { log.info("- $it") }
            log.info("--")
            log.info("End of list. Stopping.")
            return EXIT_SUCCESS
        }
        val translationConfiguration = setupTranslationConfiguration()

        val startTime = System.currentTimeMillis()

        val translationResult =
            TranslationManager.builder().config(translationConfiguration).build().analyze().get()

        val analyzingTime = System.currentTimeMillis()
        log.info(
            "Benchmark: analyzing code in " + (analyzingTime - startTime) / S_TO_MS_FACTOR + " s."
        )

        if (!noNeo4j) {
            pushToNeo4j(translationResult)
        }

        val pushTime = System.currentTimeMillis()
        log.info("Benchmark: push code in " + (pushTime - analyzingTime) / S_TO_MS_FACTOR + " s.")

        val benchmarkResult = translationResult.benchmarkResults

        if (printBenchmark) {
            benchmarkResult.print()
        }

        benchmarkJson?.let { theFile ->
            log.info("Save benchmark results to file: $theFile")
            theFile.writeText(benchmarkResult.json)
        }

        return EXIT_SUCCESS
    }
}

class AstChildrenEventListener : EventListenerAdapter() {
    override fun onPreSave(event: Event?) {
        val node = event?.`object` as? Node ?: return
        node.astChildren = SubgraphWalker.getAstChildren(node)
    }
}

/**
 * Starts a command line application of the cpg-vis-neo4j.
 *
 * @throws IllegalArgumentException, if there was no arguments provided, or the path does not point
 *   to a file, is a directory or point to a hidden file or the paths does not have the same top
 *   level path
 * @throws InterruptedException, if the thread is interrupted while it try´s to connect to the neo4j
 *   db.
 * @throws ConnectException, if there is no connection to bolt://localhost:7687 possible
 */
fun main(args: Array<String>) {
    val exitCode = CommandLine(Application()).execute(*args)
    exitProcess(exitCode)
}<|MERGE_RESOLUTION|>--- conflicted
+++ resolved
@@ -444,18 +444,12 @@
      */
     @Throws(Exception::class, ConnectException::class, IllegalArgumentException::class)
     override fun call(): Int {
-<<<<<<< HEAD
-
-=======
->>>>>>> 08ee7584
+
         if (schema) {
             printSchema(mutuallyExclusiveParameters.files)
             return EXIT_SUCCESS
         }
-<<<<<<< HEAD
-=======
-
->>>>>>> 08ee7584
+
         if (mutuallyExclusiveParameters.listPasses) {
             log.info("List of passes:")
             passList.iterator().forEach { log.info("- $it") }
@@ -463,6 +457,7 @@
             log.info("End of list. Stopping.")
             return EXIT_SUCCESS
         }
+
         val translationConfiguration = setupTranslationConfiguration()
 
         val startTime = System.currentTimeMillis()
