--- conflicted
+++ resolved
@@ -71,19 +71,6 @@
         val connectCall = result.calls["connect"]
         assertNotNull(connectCall)
 
-<<<<<<< HEAD
-        abstract class NetworkingOperation(underlyingNode: Node, concept: Concept<out Operation>) :
-            Operation(underlyingNode = underlyingNode, concept = concept)
-        class Connect(underlyingNode: Node, concept: Concept<out Operation>) :
-            NetworkingOperation(underlyingNode = underlyingNode, concept = concept)
-        class Networking(underlyingNode: Node) :
-            Concept<NetworkingOperation>(underlyingNode = underlyingNode)
-
-        abstract class FileOperation(underlyingNode: Node, concept: Concept<out Operation>) :
-            Operation(underlyingNode = underlyingNode, concept = concept)
-        class FileHandling(underlyingNode: Node) :
-            Concept<FileOperation>(underlyingNode = underlyingNode)
-=======
         abstract class NetworkingOperation(underlyingNode: Node, concept: Concept) :
             Operation(underlyingNode = underlyingNode, concept = concept)
         class Connect(underlyingNode: Node, concept: Concept) :
@@ -93,7 +80,6 @@
         abstract class FileOperation(underlyingNode: Node, concept: Concept) :
             Operation(underlyingNode = underlyingNode, concept = concept)
         class FileHandling(underlyingNode: Node) : Concept(underlyingNode = underlyingNode)
->>>>>>> dc61a284
 
         val nw = Networking(underlyingNode = tu)
         nw.name = Name("Networking")
