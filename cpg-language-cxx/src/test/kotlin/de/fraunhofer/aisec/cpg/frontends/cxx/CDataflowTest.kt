/*
 * Copyright (c) 2024, Fraunhofer AISEC. All rights reserved.
 *
 * Licensed under the Apache License, Version 2.0 (the "License");
 * you may not use this file except in compliance with the License.
 * You may obtain a copy of the License at
 *
 *      http://www.apache.org/licenses/LICENSE-2.0
 *
 * Unless required by applicable law or agreed to in writing, software
 * distributed under the License is distributed on an "AS IS" BASIS,
 * WITHOUT WARRANTIES OR CONDITIONS OF ANY KIND, either express or implied.
 * See the License for the specific language governing permissions and
 * limitations under the License.
 *
 *                    $$$$$$\  $$$$$$$\   $$$$$$\
 *                   $$  __$$\ $$  __$$\ $$  __$$\
 *                   $$ /  \__|$$ |  $$ |$$ /  \__|
 *                   $$ |      $$$$$$$  |$$ |$$$$\
 *                   $$ |      $$  ____/ $$ |\_$$ |
 *                   $$ |  $$\ $$ |      $$ |  $$ |
 *                   \$$$$$   |$$ |      \$$$$$   |
 *                    \______/ \__|       \______/
 *
 */
package de.fraunhofer.aisec.cpg.frontends.cxx

import de.fraunhofer.aisec.cpg.graph.*
import de.fraunhofer.aisec.cpg.graph.edges.flows.Dataflow
import de.fraunhofer.aisec.cpg.graph.edges.flows.FieldDataflowGranularity
import de.fraunhofer.aisec.cpg.graph.edges.flows.PartialDataflowGranularity
import de.fraunhofer.aisec.cpg.test.*
import java.io.File
import kotlin.test.Test
import kotlin.test.assertNotNull
import kotlin.test.assertTrue

class CDataflowTest {
    @Test
    fun testTLSContext() {
        val file = File("src/test/resources/c/dataflow/tls.c")
        val tu =
            analyzeAndGetFirstTU(listOf(file), file.parentFile.toPath(), true) {
                it.registerLanguage<CLanguage>()
            }
        assertNotNull(tu)

        val main = tu.functions["main"]
        assertNotNull(main)

        val i = assertNotNull(tu.fields["tls_context::i"])
        val j = assertNotNull(tu.fields["tls_context::j"])
        val k = assertNotNull(tu.fields["tls_context::k"])

        val renegotiate = tu.functions["renegotiate"]
        assertNotNull(renegotiate)

        // Our start function and variable/parameter
        val startFunction = renegotiate
        // The start variable is the deref value of the parameter, so we use
        // .memoryValue.memoryValue
        val startVariable =
            startFunction.parameters["ctx"]
                ?.memoryValueEdges
                ?.singleOrNull {
                    (it.granularity as? PartialDataflowGranularity<*>)?.partialTarget ==
                        "derefvalue"
                }
                ?.start
        assertNotNull(startVariable)

        // In this example we want to have the list of all fields of "ctx" that
        // are written to in the start function itself. For this to achieve we can follow the
        // "FULL" dfg flow until the end and collect partial writes on the way.
        val result = startVariable.collectAllNextFullDFGPaths().flatten().toSet()
        assertNotNull(result)
        val fields =
<<<<<<< HEAD
            result
=======
            flow.nodes
>>>>>>> 2eb69da2
                .flatMap {
                    it.prevDFGEdges
                        .map(Dataflow::granularity)
                        .filterIsInstance<FieldDataflowGranularity>()
                }
                .mapNotNull(FieldDataflowGranularity::partialTarget)
                .toSet()

        assertTrue(fields.any { it.name.localName == "i" })
        assertTrue(fields.any { it.name.localName == "j" })

        // With the PointerPass, we can also use the functionSummary to achieve the same
        startFunction.functionSummary
            .flatMap { it.value }
            .map { it.subAccessName }
            .any { it == "i" }
        startFunction.functionSummary
            .flatMap { it.value }
            .map { it.subAccessName }
            .any { it == "j" }
    }
}<|MERGE_RESOLUTION|>--- conflicted
+++ resolved
@@ -26,14 +26,14 @@
 package de.fraunhofer.aisec.cpg.frontends.cxx
 
 import de.fraunhofer.aisec.cpg.graph.*
+import de.fraunhofer.aisec.cpg.graph.declarations.Declaration
 import de.fraunhofer.aisec.cpg.graph.edges.flows.Dataflow
-import de.fraunhofer.aisec.cpg.graph.edges.flows.FieldDataflowGranularity
 import de.fraunhofer.aisec.cpg.graph.edges.flows.PartialDataflowGranularity
 import de.fraunhofer.aisec.cpg.test.*
 import java.io.File
 import kotlin.test.Test
+import kotlin.test.assertEquals
 import kotlin.test.assertNotNull
-import kotlin.test.assertTrue
 
 class CDataflowTest {
     @Test
@@ -57,48 +57,24 @@
 
         // Our start function and variable/parameter
         val startFunction = renegotiate
-        // The start variable is the deref value of the parameter, so we use
-        // .memoryValue.memoryValue
-        val startVariable =
-            startFunction.parameters["ctx"]
-                ?.memoryValueEdges
-                ?.singleOrNull {
-                    (it.granularity as? PartialDataflowGranularity<*>)?.partialTarget ==
-                        "derefvalue"
-                }
-                ?.start
-        assertNotNull(startVariable)
+        val startVariable = startFunction.parameters["ctx"]!!
 
         // In this example we want to have the list of all fields of "ctx" that
         // are written to in the start function itself. For this to achieve we can follow the
         // "FULL" dfg flow until the end and collect partial writes on the way.
-        val result = startVariable.collectAllNextFullDFGPaths().flatten().toSet()
-        assertNotNull(result)
+        val result = startVariable.followNextFullDFGEdgesUntilHit { it.nextDFG.isEmpty() }
+        val flow = result.fulfilled.singleOrNull()
+        assertNotNull(flow)
         val fields =
-<<<<<<< HEAD
-            result
-=======
             flow.nodes
->>>>>>> 2eb69da2
                 .flatMap {
                     it.prevDFGEdges
                         .map(Dataflow::granularity)
-                        .filterIsInstance<FieldDataflowGranularity>()
+                        .filterIsInstance<PartialDataflowGranularity<*>>()
                 }
-                .mapNotNull(FieldDataflowGranularity::partialTarget)
+                .mapNotNull(PartialDataflowGranularity<*>::partialTarget)
                 .toSet()
 
-        assertTrue(fields.any { it.name.localName == "i" })
-        assertTrue(fields.any { it.name.localName == "j" })
-
-        // With the PointerPass, we can also use the functionSummary to achieve the same
-        startFunction.functionSummary
-            .flatMap { it.value }
-            .map { it.subAccessName }
-            .any { it == "i" }
-        startFunction.functionSummary
-            .flatMap { it.value }
-            .map { it.subAccessName }
-            .any { it == "j" }
+        assertEquals(setOf<Declaration>(i, j), fields)
     }
 }