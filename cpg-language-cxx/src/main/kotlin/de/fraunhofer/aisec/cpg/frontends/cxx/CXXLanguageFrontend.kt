--- conflicted
+++ resolved
@@ -571,11 +571,7 @@
             }
             // void type
             specifier.type == IASTSimpleDeclSpecifier.t_void -> {
-<<<<<<< HEAD
-                IncompleteType(language)
-=======
                 incompleteType()
->>>>>>> c72becd6
             }
             // __typeof__ type
             specifier.type == IASTSimpleDeclSpecifier.t_typeof -> {
