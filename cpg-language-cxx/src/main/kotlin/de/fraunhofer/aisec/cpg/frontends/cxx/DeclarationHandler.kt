--- conflicted
+++ resolved
@@ -190,32 +190,7 @@
         if (holder != null && outsideOfScope) {
             frontend.scopeManager.leaveScope(holder)
         }
-
-<<<<<<< HEAD
-        // Check for declarations of the same function within the same translation unit to connect
-        // definitions and declarations.
-        // TODO: Extract this into a pass
-        val declarationCandidates =
-            frontend.currentTU
-                ?.declarations
-                ?.filterIsInstance(FunctionDeclaration::class.java)
-                ?.filter {
-                    !it.isDefinition &&
-                        it.name.lastPartsMatch(declaration.name) &&
-                        it.hasSignature(declaration.signatureTypes)
-                } ?: listOf()
-        for (candidate in declarationCandidates) {
-            candidate.definition = declaration
-            // Do some additional magic with default parameters, which I do not really understand
-            for ((i, param) in candidate.parameters.withIndex()) {
-                if (param.default != null) {
-                    declaration.parameters.getOrNull(i)?.default = candidate.parameters[i].default
-                }
-            }
-        }
-
-=======
->>>>>>> f19388e1
+        
         return declaration
     }
 
