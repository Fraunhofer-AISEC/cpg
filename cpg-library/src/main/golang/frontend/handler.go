--- conflicted
+++ resolved
@@ -146,12 +146,8 @@
 	}
 
 	for _, c := range comments {
-<<<<<<< HEAD
-		comment += c.Text()
-=======
 		text := strings.TrimRight(c.Text(), "\n")
 		comment += text
->>>>>>> e9fca9b1
 	}
 
 	if comment != "" {
@@ -173,21 +169,12 @@
 		this.LogError("Not parsing declaration of type %T yet: %+v", v, v)
 		// no match
 		d = nil
-<<<<<<< HEAD
 	}
 
 	if d != nil {
 		this.handleComments((*cpg.Node)(d), decl)
 	}
 
-=======
-	}
-
-	if d != nil {
-		this.handleComments((*cpg.Node)(d), decl)
-	}
-
->>>>>>> e9fca9b1
 	return
 }
 
