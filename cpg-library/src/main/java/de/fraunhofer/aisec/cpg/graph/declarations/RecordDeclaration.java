--- conflicted
+++ resolved
@@ -193,7 +193,6 @@
     this.records.removeIf(propertyEdge -> propertyEdge.getEnd().equals(recordDeclaration));
   }
 
-<<<<<<< HEAD
   public List<TemplateDeclaration> getTemplates() {
     return unwrap(this.templates);
   }
@@ -208,7 +207,7 @@
 
   public void removeTemplate(TemplateDeclaration templateDeclaration) {
     this.templates.removeIf(propertyEdge -> propertyEdge.getEnd().equals(templateDeclaration));
-=======
+
   @NotNull
   public List<Declaration> getDeclarations() {
     var list = new ArrayList<Declaration>();
@@ -216,9 +215,9 @@
     list.addAll(this.getMethods());
     list.addAll(this.getConstructors());
     list.addAll(this.getRecords());
+    list.addAll(this.getTemplates());
 
     return list;
->>>>>>> 7f84a2b7
   }
 
   /**
