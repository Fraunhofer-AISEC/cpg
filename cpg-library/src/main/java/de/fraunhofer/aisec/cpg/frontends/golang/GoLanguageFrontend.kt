--- conflicted
+++ resolved
@@ -49,12 +49,9 @@
 
     @Throws(TranslationException::class)
     override fun parse(file: File): TranslationUnitDeclaration {
-<<<<<<< HEAD
+        TypeManager.getInstance().setLanguageFrontend(this)
+        
         return parseInternal(file.readText(Charsets.UTF_8), file.path, config.topLevel.absolutePath)
-=======
-        TypeManager.getInstance().setLanguageFrontend(this)
-        return parseInternal(file.readText(Charsets.UTF_8), file.path)
->>>>>>> a96b73e8
     }
 
     override fun <T> getCodeFromRawNode(astNode: T): String? {
