--- conflicted
+++ resolved
@@ -179,12 +179,8 @@
     String code = ctx.getRawSignature();
 
     // TODO: obsolete?
-<<<<<<< HEAD
     Type t = TypeParser.createFrom(expressionTypeProxy(ctx).toString(), true, lang);
     t.reference(PointerType.PointerOrigin.ARRAY);
-=======
-    Type t = TypeParser.createFrom(expressionTypeProxy(ctx).toString(), true);
->>>>>>> 7f84a2b7
 
     Expression expr;
 
@@ -230,7 +226,6 @@
 
       if (binding != null && !(binding instanceof CPPScope.CPPScopeProblem)) {
         // update the type
-<<<<<<< HEAD
         Type type = TypeParser.createFrom(binding.getName(), true, lang);
         if (((CPPASTNamedTypeSpecifier) declSpecifier).getName() instanceof CPPASTTemplateId
             && type instanceof ObjectType) {
@@ -240,9 +235,6 @@
                       (CPPASTTemplateId) ((CPPASTNamedTypeSpecifier) declSpecifier).getName()));
         }
         newExpression.setType(type);
-=======
-        expr.setType(TypeParser.createFrom(binding.getName(), true));
->>>>>>> 7f84a2b7
       } else {
         log.debug(
             "Could not resolve binding of type {} for {}, it is probably defined somewhere externally",
@@ -250,8 +242,6 @@
             expr);
       }
     }
-
-<<<<<<< HEAD
     if (((CPPASTNamedTypeSpecifier) declSpecifier).getName() instanceof CPPASTTemplateId) {
       List<Node> templateParameters =
           getTemplateArguments(
@@ -267,9 +257,6 @@
     }
 
     return newExpression;
-=======
-    return expr;
->>>>>>> 7f84a2b7
   }
 
   /**
