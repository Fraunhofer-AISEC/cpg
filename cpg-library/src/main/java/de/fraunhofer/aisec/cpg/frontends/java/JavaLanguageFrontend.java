--- conflicted
+++ resolved
@@ -147,16 +147,9 @@
         namespaceDeclaration =
             NodeBuilder.newNamespaceDeclaration(
                 packDecl.getName().asString(), getCodeFromRawNode(packDecl));
-<<<<<<< HEAD
+        this.setCodeAndRegion(namespaceDeclaration, packDecl);
+
         scopeManager.addDeclaration(namespaceDeclaration);
-
-        this.setCodeAndRegion(namespaceDeclaration, packDecl);
-
-=======
-        this.setCodeAndRegion(namespaceDeclaration, packDecl);
-
-        scopeManager.addDeclaration(namespaceDeclaration);
->>>>>>> b58cbf8b
         scopeManager.enterScope(namespaceDeclaration);
       }
 
