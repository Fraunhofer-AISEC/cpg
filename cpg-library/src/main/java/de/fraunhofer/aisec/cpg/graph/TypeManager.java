/*
 * Copyright (c) 2019, Fraunhofer AISEC. All rights reserved.
 *
 * Licensed under the Apache License, Version 2.0 (the "License");
 * you may not use this file except in compliance with the License.
 * You may obtain a copy of the License at
 *
 *      http://www.apache.org/licenses/LICENSE-2.0
 *
 * Unless required by applicable law or agreed to in writing, software
 * distributed under the License is distributed on an "AS IS" BASIS,
 * WITHOUT WARRANTIES OR CONDITIONS OF ANY KIND, either express or implied.
 * See the License for the specific language governing permissions and
 * limitations under the License.
 *
 *                    $$$$$$\  $$$$$$$\   $$$$$$\
 *                   $$  __$$\ $$  __$$\ $$  __$$\
 *                   $$ /  \__|$$ |  $$ |$$ /  \__|
 *                   $$ |      $$$$$$$  |$$ |$$$$\
 *                   $$ |      $$  ____/ $$ |\_$$ |
 *                   $$ |  $$\ $$ |      $$ |  $$ |
 *                   \$$$$$   |$$ |      \$$$$$   |
 *                    \______/ \__|       \______/
 *
 */
package de.fraunhofer.aisec.cpg.graph;

import de.fraunhofer.aisec.cpg.frontends.LanguageFrontend;
import de.fraunhofer.aisec.cpg.frontends.cpp.CXXLanguageFrontend;
import de.fraunhofer.aisec.cpg.frontends.golang.GoLanguageFrontend;
import de.fraunhofer.aisec.cpg.frontends.java.JavaLanguageFrontend;
import de.fraunhofer.aisec.cpg.frontends.python.PythonLanguageFrontend;
import de.fraunhofer.aisec.cpg.frontends.typescript.TypeScriptLanguageFrontend;
import de.fraunhofer.aisec.cpg.graph.declarations.RecordDeclaration;
import de.fraunhofer.aisec.cpg.graph.declarations.TemplateDeclaration;
import de.fraunhofer.aisec.cpg.graph.declarations.TypedefDeclaration;
import de.fraunhofer.aisec.cpg.graph.types.*;
import de.fraunhofer.aisec.cpg.helpers.Util;
import de.fraunhofer.aisec.cpg.passes.scopes.RecordScope;
import de.fraunhofer.aisec.cpg.passes.scopes.Scope;
import de.fraunhofer.aisec.cpg.passes.scopes.TemplateScope;
import java.util.*;
import java.util.function.Function;
import java.util.regex.Matcher;
import java.util.regex.Pattern;
import java.util.stream.Collectors;
import org.apache.commons.lang3.StringUtils;
import org.apache.commons.lang3.builder.ToStringBuilder;
import org.checkerframework.checker.nullness.qual.NonNull;
import org.checkerframework.checker.nullness.qual.Nullable;
import org.slf4j.Logger;
import org.slf4j.LoggerFactory;

public class TypeManager {

  private static final Logger log = LoggerFactory.getLogger(TypeManager.class);

  private static final List<String> primitiveTypeNames =
      List.of("byte", "short", "int", "long", "float", "double", "boolean", "char");
  private static final Pattern funPointerPattern =
      Pattern.compile("\\(?\\*(?<alias>[^()]+)\\)?\\(.*\\)");
  @NonNull private static TypeManager INSTANCE = new TypeManager();
  private static boolean typeSystemActive = true;

  public enum Language {
    JAVA,
    CXX,
    GO,
    PYTHON,
    TYPESCRIPT,
    UNKNOWN
  }

  @NonNull
  private final Map<HasType, Set<Type>> typeCache =
      Collections.synchronizedMap(new IdentityHashMap<>());

  @NonNull
  private Map<String, RecordDeclaration> typeToRecord =
      Collections.synchronizedMap(new HashMap<>());

  /**
   * Stores the relationship between parameterized RecordDeclarations (e.g. Classes using Generics)
   * to the ParameterizedType to be able to resolve the Type of the fields, since ParameterizedTypes
   * are unique to the RecordDeclaration and are not merged.
   */
  @NonNull
  private final Map<RecordDeclaration, List<ParameterizedType>> recordToTypeParameters =
      Collections.synchronizedMap(new HashMap<>());

  @NonNull
  private final Map<TemplateDeclaration, List<ParameterizedType>> templateToTypeParameters =
      Collections.synchronizedMap(new HashMap<>());

  @NonNull
  private final Map<Type, List<Type>> typeState =
      Collections.synchronizedMap(new HashMap<>()); // Stores all the unique types ObjectType as
  // Key and
  // Reference-/PointerTypes
  // as Values
<<<<<<< HEAD
  private final Set<Type> firstOrderTypes = Collections.synchronizedSet(new HashSet<>());
  private final Set<Type> secondOrderTypes = Collections.synchronizedSet(new HashSet<>());
  private LanguageFrontend frontend;
=======
  private Set<Type> firstOrderTypes = Collections.synchronizedSet(new HashSet<>());
  private Set<Type> secondOrderTypes = Collections.synchronizedSet(new HashSet<>());

  /**
   * The language frontend that is currently active. This can be null, e.g. if we are executed in
   * tests.
   */
  @org.jetbrains.annotations.Nullable private LanguageFrontend frontend;

>>>>>>> 5beb8a64
  private boolean noFrontendWarningIssued = false;

  public static void reset() {
    INSTANCE = new TypeManager();
  }

  /**
   * @param recordDeclaration that is instantiated by a template containing parameterizedtypes
   * @param name of the ParameterizedType we want to get
   * @return ParameterizedType if there is a parameterized type defined in the recordDeclaration
   *     with matching name, null instead
   */
  @Nullable
  public ParameterizedType getTypeParameter(RecordDeclaration recordDeclaration, String name) {
    if (this.recordToTypeParameters.containsKey(recordDeclaration)) {
      for (ParameterizedType parameterizedType :
          this.recordToTypeParameters.get(recordDeclaration)) {
        if (parameterizedType.getName().equals(name)) {
          return parameterizedType;
        }
      }
    }
    return null;
  }

  /**
   * Adds a List of ParameterizedType to {@link TypeManager#recordToTypeParameters}
   *
   * @param recordDeclaration will be stored as key for the map
   * @param typeParameters List containing all ParameterizedTypes used by the recordDeclaration and
   *     will be stored as value in the map
   */
  public void addTypeParameter(
      RecordDeclaration recordDeclaration, List<ParameterizedType> typeParameters) {
    this.recordToTypeParameters.put(recordDeclaration, typeParameters);
  }

  /**
   * Searches {@link TypeManager#templateToTypeParameters} for ParameterizedTypes that were defined
   * in a template matching the provided name
   *
   * @param templateDeclaration that includes the ParameterizedType we are looking for
   * @param name name of the ParameterizedType we are looking for
   * @return
   */
  @Nullable
  public ParameterizedType getTypeParameter(TemplateDeclaration templateDeclaration, String name) {
    if (this.templateToTypeParameters.containsKey(templateDeclaration)) {
      for (ParameterizedType parameterizedType :
          this.templateToTypeParameters.get(templateDeclaration)) {
        if (parameterizedType.getName().equals(name)) {
          return parameterizedType;
        }
      }
    }
    return null;
  }

  /**
   * @param templateDeclaration
   * @return List containing all ParameterizedTypes the templateDeclaration defines. If the
   *     templateDeclaration is not registered, an empty list is returned.
   */
  @NonNull
  public List<ParameterizedType> getAllParameterizedType(TemplateDeclaration templateDeclaration) {
    if (this.templateToTypeParameters.containsKey(templateDeclaration)) {
      return this.templateToTypeParameters.get(templateDeclaration);
    }
    return new ArrayList<>();
  }

  /**
   * Searches for ParameterizedType if the scope is a TemplateScope. If not we search the parent
   * scope until we reach the top.
   *
   * @param scope in which we are searching for the defined ParameterizedTypes
   * @param name of the ParameterizedType
   * @return ParameterizedType that is found within the scope (or any parent scope) and matches the
   *     provided name. Null if we reach the top of the scope without finding a matching
   *     ParameterizedType
   */
  public ParameterizedType searchTemplateScopeForDefinedParameterizedTypes(
      Scope scope, String name) {
    if (scope instanceof TemplateScope) {
      TemplateDeclaration template = (TemplateDeclaration) scope.getAstNode();
      ParameterizedType parameterizedType = getTypeParameter(template, name);
      if (parameterizedType != null) {
        return parameterizedType;
      }
    }

    return scope.getParent() != null
        ? searchTemplateScopeForDefinedParameterizedTypes(scope.getParent(), name)
        : null;
  }

  /**
   * Adds ParameterizedType to the {@link TypeManager#templateToTypeParameters} to be able to
   * resolve this type when it is used
   *
   * @param templateDeclaration key for {@link TypeManager#templateToTypeParameters}
   * @param typeParameter ParameterizedType we want to register
   */
  public void addTypeParameter(
      TemplateDeclaration templateDeclaration, ParameterizedType typeParameter) {
    if (this.templateToTypeParameters.containsKey(templateDeclaration)) {
      this.templateToTypeParameters.get(templateDeclaration).add(typeParameter);
    } else {
      List<ParameterizedType> typeParameters = new ArrayList<>();
      typeParameters.add(typeParameter);
      this.templateToTypeParameters.put(templateDeclaration, typeParameters);
    }
  }

  /**
   * Check if a ParameterizedType with name typeName is already registered. If so we return the
   * already created ParameterizedType. If not, we create and return a new ParameterizedType
   *
   * @param templateDeclaration in which the ParameterizedType is defined
   * @param typeName name of the ParameterizedType
   * @return
   */
  public ParameterizedType createOrGetTypeParameter(
      TemplateDeclaration templateDeclaration, String typeName) {
    ParameterizedType parameterizedType = getTypeParameter(templateDeclaration, typeName);
    if (parameterizedType != null) {
      return parameterizedType;
    } else {
      parameterizedType = new ParameterizedType(typeName);
      addTypeParameter(templateDeclaration, parameterizedType);
      return parameterizedType;
    }
  }

  @NonNull
  public Map<Type, List<Type>> getTypeState() {
    return typeState;
  }

  public <T extends Type> T registerType(T t) {
    if (t.isFirstOrderType()) {
      this.firstOrderTypes.add(t);
    } else {
      this.secondOrderTypes.add(t);
      registerType(((SecondOrderType) t).getElementType());
    }
    return t;
  }

  public Set<Type> getFirstOrderTypes() {
    return firstOrderTypes;
  }

  public Set<Type> getSecondOrderTypes() {
    return secondOrderTypes;
  }

  private TypeManager() {}

  public static TypeManager getInstance() {
    return INSTANCE;
  }

  public static boolean isTypeSystemActive() {
    return typeSystemActive;
  }

  public static void setTypeSystemActive(boolean active) {
    typeSystemActive = active;
  }

  public Map<HasType, Set<Type>> getTypeCache() {
    return typeCache;
  }

  public synchronized void cacheType(HasType node, Type type) {
    if (!isUnknown(type)) {
      typeCache.computeIfAbsent(node, n -> new HashSet<>()).add(type);
    }
  }

  public void setLanguageFrontend(@NonNull LanguageFrontend frontend) {
    this.frontend = frontend;
  }

  public boolean isPrimitive(Type type) {
    return primitiveTypeNames.contains(type.getTypeName());
  }

  public boolean isUnknown(Type type) {
    return type instanceof UnknownType;
  }

  /**
   * @param generics
   * @return true if the generics contain parameterized Types
   */
  public boolean containsParameterizedType(List<Type> generics) {
    for (Type t : generics) {
      if (t instanceof ParameterizedType) {
        return true;
      }
    }
    return false;
  }

  /**
   * @param type oldType that we want to replace
   * @param newType newType
   * @return true if an objectType with instantiated generics is replaced by the same objectType
   *     with parameterizedTypes as generics false otherwise
   */
  public boolean stopPropagation(Type type, Type newType) {
    if (type instanceof ObjectType
        && newType instanceof ObjectType
        && ((ObjectType) type).getGenerics() != null
        && ((ObjectType) newType).getGenerics() != null
        && type.getName().equals(newType.getName())) {
      return containsParameterizedType(((ObjectType) newType).getGenerics())
          && !(containsParameterizedType(((ObjectType) type).getGenerics()));
    }
    return false;
  }

  private Optional<Type> rewrapType(
      Type type,
      int depth,
      PointerType.PointerOrigin pointerOrigin,
      boolean reference,
      ReferenceType referenceType) {
    if (depth > 0) {
      for (int i = 0; i < depth; i++) {
        type = type.reference(pointerOrigin);
      }
    }
    if (reference) {
      referenceType.setElementType(type);
      return Optional.of(referenceType);
    }
    return Optional.of(type);
  }

  private Set<Type> unwrapTypes(Collection<Type> types, WrapState wrapState) {
    // TODO Performance: This method is called very often (for each setType()) and does four
    // iterations over "types". Reduce number of iterations.
    Set<Type> original = new HashSet<>(types);
    Set<Type> unwrappedTypes = new HashSet<>();
    int depth = 0;
    int counter = 0;
    boolean reference = false;
    PointerType.PointerOrigin pointerOrigin = null;
    ReferenceType referenceType = null;

    Type t1 = types.stream().findAny().orElse(null);

    if (t1 instanceof ReferenceType) {
      for (Type t : types) {
        referenceType = (ReferenceType) t;
        if (!referenceType.isSimilar(t)) {
          return Collections.emptySet();
        }
        unwrappedTypes.add(((ReferenceType) t).getElementType());
        reference = true;
      }
      types = unwrappedTypes;
    }

    Type t2 = types.stream().findAny().orElse(null);

    if (t2 instanceof PointerType) {
      for (Type t : types) {
        if (counter == 0) {
          depth = t.getReferenceDepth();
          counter++;
        }
        if (t.getReferenceDepth() != depth) {
          return Collections.emptySet();
        }
        unwrappedTypes.add(t.getRoot());
        pointerOrigin = ((PointerType) t).getPointerOrigin();
      }
    }

    wrapState.setDepth(depth);
    wrapState.setPointerOrigin(pointerOrigin);
    wrapState.setReference(reference);
    wrapState.setReferenceType(referenceType);

    if (unwrappedTypes.isEmpty() && !original.isEmpty()) {
      return original;
    } else {
      return unwrappedTypes;
    }
  }

  @NonNull
  public Optional<Type> getCommonType(@NonNull Collection<Type> types) {

    boolean sameType =
        types.stream().map(t -> t.getClass().getCanonicalName()).collect(Collectors.toSet()).size()
            == 1;
    if (!sameType) {
      // No commonType for different Types
      return Optional.empty();
    }
    WrapState wrapState = new WrapState();

    types = unwrapTypes(types, wrapState);

    if (types.isEmpty()) {
      return Optional.empty();
    } else if (types.size() == 1) {
      return rewrapType(
          types.iterator().next(),
          wrapState.getDepth(),
          wrapState.getPointerOrigin(),
          wrapState.isReference(),
          wrapState.getReferenceType());
    }
    typeToRecord =
        frontend
            .getScopeManager()
            .filterScopesDistinctBy(RecordScope.class::isInstance, s -> s.getAstNode().getName())
            .stream()
            .map(s -> (RecordDeclaration) s.getAstNode())
            .collect(Collectors.toMap(RecordDeclaration::getName, Function.identity()));

    List<Set<Ancestor>> allAncestors =
        types.stream()
            .map(t -> typeToRecord.getOrDefault(t.getTypeName(), null))
            .filter(Objects::nonNull)
            .map(r -> getAncestors(r, 0))
            .collect(Collectors.toList());

    // normalize/reverse depth: roots start at 0, increasing on each level
    for (Set<Ancestor> ancestors : allAncestors) {
      Optional<Ancestor> farthest =
          ancestors.stream().max(Comparator.comparingInt(Ancestor::getDepth));
      if (farthest.isPresent()) {
        int maxDepth = farthest.get().getDepth();
        ancestors.forEach(a -> a.setDepth(maxDepth - a.getDepth()));
      }
    }

    Set<Ancestor> commonAncestors = new HashSet<>();
    for (int i = 0; i < allAncestors.size(); i++) {
      if (i == 0) {
        commonAncestors.addAll(allAncestors.get(i));
      } else {
        Set<Ancestor> others = allAncestors.get(i);
        Set<Ancestor> newCommonAncestors = new HashSet<>();
        // like Collection#retainAll but swaps relevant items out if the other set's matching
        // ancestor has a higher depth
        for (Ancestor curr : commonAncestors) {
          Optional<Ancestor> toRetain =
              others.stream()
                  .filter(a -> a.equals(curr))
                  .map(a -> curr.getDepth() >= a.getDepth() ? curr : a)
                  .findFirst();
          toRetain.ifPresent(newCommonAncestors::add);
        }
        commonAncestors = newCommonAncestors;
      }
    }

    Optional<Ancestor> lca =
        commonAncestors.stream().max(Comparator.comparingInt(Ancestor::getDepth));
    Optional<Type> commonType = lca.map(a -> TypeParser.createFrom(a.getRecord().getName(), true));

    Type finalType;
    if (commonType.isPresent()) {
      finalType = commonType.get();
    } else {
      return commonType;
    }

    return rewrapType(
        finalType,
        wrapState.getDepth(),
        wrapState.getPointerOrigin(),
        wrapState.isReference(),
        wrapState.getReferenceType());
  }

  private Set<Ancestor> getAncestors(RecordDeclaration recordDeclaration, int depth) {
    if (recordDeclaration.getSuperTypes().isEmpty()) {
      HashSet<Ancestor> ret = new HashSet<>();
      ret.add(new Ancestor(recordDeclaration, depth));
      return ret;
    }
    Set<Ancestor> ancestors =
        recordDeclaration.getSuperTypes().stream()
            .map(s -> typeToRecord.getOrDefault(s.getTypeName(), null))
            .filter(Objects::nonNull)
            .map(s -> getAncestors(s, depth + 1))
            .flatMap(Collection::stream)
            .collect(Collectors.toSet());
    ancestors.add(new Ancestor(recordDeclaration, depth));
    return ancestors;
  }

  @NonNull
  public Language getLanguage() {
    if (frontend instanceof JavaLanguageFrontend) {
      return Language.JAVA;
    } else if (frontend instanceof CXXLanguageFrontend) {
      return Language.CXX;
    } else if (frontend instanceof GoLanguageFrontend) {
      return Language.GO;
    } else if (frontend instanceof PythonLanguageFrontend) {
      return Language.PYTHON;
    } else if (frontend instanceof TypeScriptLanguageFrontend) {
      return Language.TYPESCRIPT;
    }

    log.error(
        "Unknown language (frontend: {})",
        frontend != null ? frontend.getClass().getSimpleName() : null);
    return Language.UNKNOWN;
  }

  @Nullable
  public LanguageFrontend getFrontend() {
    return frontend;
  }

  public boolean isSupertypeOf(Type superType, Type subType) {
    if (superType.getReferenceDepth() != subType.getReferenceDepth()) {
      return false;
    }

    // arrays and pointers match in C++
    if (checkArrayAndPointer(superType, subType)) {
      return true;
    }

    // ObjectTypes can be passed as ReferenceTypes
    if (superType instanceof ReferenceType) {
      return isSupertypeOf(((ReferenceType) superType).getElementType(), subType);
    }

    Optional<Type> commonType = getCommonType(new HashSet<>(List.of(superType, subType)));
    if (commonType.isPresent()) {
      return commonType.get().equals(superType);
    } else {
      // If array depth matches: check whether these are types from the standard library
      try {
        Class superCls = Class.forName(superType.getTypeName());
        Class subCls = Class.forName(subType.getTypeName());
        return superCls.isAssignableFrom(subCls);
      } catch (ClassNotFoundException | NoClassDefFoundError e) {
        // Not in the class path or other linkage exception, can't help here
        return false;
      }
    }
  }

  public boolean checkArrayAndPointer(Type first, Type second) {
    int firstDepth = first.getReferenceDepth();
    int secondDepth = second.getReferenceDepth();
    if (firstDepth == secondDepth) {
      return first.getTypeName().equals(second.getTypeName()) && first.isSimilar(second);
    } else {
      return false;
    }
  }

  public void cleanup() {
    this.frontend = null;
    this.typeToRecord.clear();
  }

  private Type getTargetType(Type currTarget, String alias) {
    if (alias.contains("(") && alias.contains("*")) {
      // function pointer
      return TypeParser.createFrom(currTarget.getName() + " " + alias, true);
    } else if (alias.endsWith("]")) {
      // array type
      return currTarget.reference(PointerType.PointerOrigin.ARRAY);
    } else if (alias.contains("*")) {
      // pointer
      int depth = StringUtils.countMatches(alias, '*');
      for (int i = 0; i < depth; i++) {
        currTarget = currTarget.reference(PointerType.PointerOrigin.POINTER);
      }
      return currTarget;
    } else {
      return currTarget;
    }
  }

  private Type getAlias(String alias) {
    if (alias.contains("(") && alias.contains("*")) {
      // function pointer
      Matcher matcher = funPointerPattern.matcher(alias);
      if (matcher.find()) {
        return TypeParser.createIgnoringAlias(matcher.group("alias"));
      } else {
        log.error("Could not find alias name in function pointer typedef: {}", alias);
        return TypeParser.createIgnoringAlias(alias);
      }
    } else {
      alias = alias.split("\\[")[0];
      alias = alias.replace("*", "");
      return TypeParser.createIgnoringAlias(alias);
    }
  }

  public void handleTypedef(String rawCode) {
    String cleaned = rawCode.replaceAll("(typedef|;)", "").strip();
    if (cleaned.startsWith("struct")) {
      handleStructTypedef(rawCode, cleaned);
    } else if (Util.containsOnOuterLevel(cleaned, ',')) {
      handleMultipleAliases(rawCode, cleaned);
    } else {
      List<String> parts = Util.splitLeavingParenthesisContents(cleaned, " \t\r\n");
      if (parts.size() < 2) {
        log.error("Typedef contains no whitespace to split on: {}", rawCode);
        return;
      }
      // typedefs can be wildly mixed around, but the last item is always the alias to be defined
      Type target =
          TypeParser.createFrom(
              Util.removeRedundantParentheses(String.join(" ", parts.subList(0, parts.size() - 1))),
              true);
      handleSingleAlias(rawCode, target, parts.get(parts.size() - 1));
    }
  }

  private void handleMultipleAliases(String rawCode, String cleaned) {
    List<String> parts = Util.splitLeavingParenthesisContents(cleaned, ",");
    String[] splitFirst = parts.get(0).split("\\s+");
    if (splitFirst.length < 2) {
      log.error("Cannot find out target type for {}", rawCode);
      return;
    }
    Type target = TypeParser.createFrom(splitFirst[0], true);
    parts.set(0, parts.get(0).substring(splitFirst[0].length()).strip());
    for (String part : parts) {
      handleSingleAlias(rawCode, target, part);
    }
  }

  private void handleStructTypedef(String rawCode, String cleaned) {
    int endOfStruct = cleaned.lastIndexOf('}');
    if (endOfStruct + 1 < cleaned.length()) {
      List<String> parts =
          Util.splitLeavingParenthesisContents(cleaned.substring(endOfStruct + 1), ",");
      Optional<String> name =
          parts.stream().filter(p -> !p.contains("*") && !p.contains("[")).findFirst();
      if (name.isPresent()) {
        Type target = TypeParser.createIgnoringAlias(name.get());
        for (String part : parts) {
          if (!part.equals(name.get())) {
            handleSingleAlias(rawCode, target, part);
          }
        }
      } else {
        log.error("Could not identify struct name: {}", rawCode);
      }
    } else {
      log.error("No alias found for struct typedef: {}", rawCode);
    }
  }

  public void handleSingleAlias(String rawCode, Type target, String aliasString) {
    String cleanedPart = Util.removeRedundantParentheses(aliasString);
    Type currTarget = getTargetType(target, cleanedPart);
    Type alias = getAlias(cleanedPart);

    if (alias instanceof SecondOrderType) {
      Type chain = alias.duplicate();
      chain.setRoot(currTarget);
      currTarget = chain;
      currTarget.refreshNames();
      alias = alias.getRoot();
    }

    TypedefDeclaration typedef = NodeBuilder.newTypedefDeclaration(currTarget, alias, rawCode);

    if (frontend == null) {
      if (!noFrontendWarningIssued) {
        log.warn("No frontend available. Be aware that typedef resolving cannot currently be done");
        noFrontendWarningIssued = true;
      }
      return;
    }

    frontend.getScopeManager().addTypedef(typedef);
  }

  public Type resolvePossibleTypedef(Type alias) {
    if (frontend == null) {
      if (!noFrontendWarningIssued) {
        log.warn("No frontend available. Be aware that typedef resolving cannot currently be done");
        noFrontendWarningIssued = true;
      }
      return alias;
    }

    Type toCheck = alias.getRoot();

    Type finalToCheck = toCheck;
    Optional<Type> applicable =
        frontend.getScopeManager().getCurrentTypedefs().stream()
            .filter(t -> t.getAlias().getRoot().equals(finalToCheck))
            .findAny()
            .map(TypedefDeclaration::getType);

    if (applicable.isEmpty()) {
      return alias;
    } else {
      return TypeParser.reWrapType(alias, applicable.get());
    }
  }

  private static class Ancestor {

    private final RecordDeclaration recordDeclaration;
    private int depth;

    public Ancestor(RecordDeclaration recordDeclaration, int depth) {
      this.recordDeclaration = recordDeclaration;
      this.depth = depth;
    }

    public RecordDeclaration getRecord() {
      return recordDeclaration;
    }

    public int getDepth() {
      return depth;
    }

    public void setDepth(int depth) {
      this.depth = depth;
    }

    @Override
    public int hashCode() {
      return Objects.hash(recordDeclaration);
    }

    @Override
    public boolean equals(Object o) {
      if (this == o) {
        return true;
      }
      if (!(o instanceof Ancestor)) {
        return false;
      }
      Ancestor ancestor = (Ancestor) o;
      return Objects.equals(recordDeclaration, ancestor.recordDeclaration);
    }

    @Override
    public String toString() {
      return new ToStringBuilder(this, Node.TO_STRING_STYLE)
          .append("record", recordDeclaration.getName())
          .append("depth", depth)
          .toString();
    }
  }
}<|MERGE_RESOLUTION|>--- conflicted
+++ resolved
@@ -98,13 +98,9 @@
   // Key and
   // Reference-/PointerTypes
   // as Values
-<<<<<<< HEAD
+
   private final Set<Type> firstOrderTypes = Collections.synchronizedSet(new HashSet<>());
   private final Set<Type> secondOrderTypes = Collections.synchronizedSet(new HashSet<>());
-  private LanguageFrontend frontend;
-=======
-  private Set<Type> firstOrderTypes = Collections.synchronizedSet(new HashSet<>());
-  private Set<Type> secondOrderTypes = Collections.synchronizedSet(new HashSet<>());
 
   /**
    * The language frontend that is currently active. This can be null, e.g. if we are executed in
@@ -112,7 +108,6 @@
    */
   @org.jetbrains.annotations.Nullable private LanguageFrontend frontend;
 
->>>>>>> 5beb8a64
   private boolean noFrontendWarningIssued = false;
 
   public static void reset() {
