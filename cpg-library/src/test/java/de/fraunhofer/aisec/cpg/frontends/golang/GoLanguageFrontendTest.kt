--- conflicted
+++ resolved
@@ -737,33 +737,6 @@
 
         val main = mainNamespace.byNameOrNull<FunctionDeclaration>("main")
         assertNotNull(main)
-<<<<<<< HEAD
-        assertEquals("comment before function\n", main.comment)
-
-        val i = main.parameters.firstOrNull { it.name == "i" }
-        assertNotNull(i)
-        assertEquals("comment before parameter1\n", i.comment)
-
-        val j = main.parameters.firstOrNull { it.name == "j" }
-        assertNotNull(j)
-        assertEquals("comment before parameter2\n", j.comment)
-
-        var declStmt = main.bodyOrNull<DeclarationStatement>()
-        assertNotNull(declStmt)
-        assertEquals("comment before assignment\n", declStmt.comment)
-
-        declStmt = main.bodyOrNull(1)
-        assertNotNull(declStmt)
-        assertEquals("comment before declaration\n", declStmt.comment)
-
-        val s = mainNamespace.byNameOrNull<RecordDeclaration>("main.s")
-        assertNotNull(s)
-        assertEquals("comment before struct\n", s.comment)
-
-        val myField = s.getField("myField")
-        assertNotNull(myField)
-        assertNotNull("comment before field\n", myField.comment)
-=======
         assertEquals("comment before function", main.comment)
 
         val i = main.parameters.firstOrNull { it.name == "i" }
@@ -789,6 +762,5 @@
         val myField = s.getField("myField")
         assertNotNull(myField)
         assertNotNull("comment before field", myField.comment)
->>>>>>> e9fca9b1
     }
 }