/*
 * Copyright (c) 2021, Fraunhofer AISEC. All rights reserved.
 *
 *  Licensed under the Apache License, Version 2.0 (the "License");
 *  you may not use this file except in compliance with the License.
 *  You may obtain a copy of the License at
 *
 *       http://www.apache.org/licenses/LICENSE-2.0
 *
 *  Unless required by applicable law or agreed to in writing, software
 *  distributed under the License is distributed on an "AS IS" BASIS,
 *  WITHOUT WARRANTIES OR CONDITIONS OF ANY KIND, either express or implied.
 *  See the License for the specific language governing permissions and
 *  limitations under the License.
 *
 *                    $$$$$$\  $$$$$$$\   $$$$$$\
 *                   $$  __$$\ $$  __$$\ $$  __$$\
 *                   $$ /  \__|$$ |  $$ |$$ /  \__|
 *                   $$ |      $$$$$$$  |$$ |$$$$\
 *                   $$ |      $$  ____/ $$ |\_$$ |
 *                   $$ |  $$\ $$ |      $$ |  $$ |
 *                   \$$$$$   |$$ |      \$$$$$   |
 *                    \______/ \__|       \______/
 *
 */
import com.github.gradle.node.yarn.task.YarnTask

plugins {
    `java-library`
    `maven-publish`
    signing

    id("com.github.node-gradle.node") version "3.1.1"
}

publishing {
    publications {
        create<MavenPublication>("maven") {
            from(components["java"])

            pom {
                artifactId = "cpg" // for legacy reasons
                name.set("Code Property Graph")
                description.set("A simple library to extract a code property graph out of source code. It has support for multiple passes that can extend the analysis after the graph is constructed.")
                url.set("https://github.com/Fraunhofer-AISEC/cpg")
                licenses {
                    license {
                        name.set("The Apache License, Version 2.0")
                        url.set("http://www.apache.org/licenses/LICENSE-2.0.txt")
                    }
                }
                developers {
                    developer {
                        id.set("oxisto")
                        organization.set("Fraunhofer AISEC")
                        organizationUrl.set("https://www.aisec.fraunhofer.de")
                    }
                }
                scm {
                    connection.set("scm:git:git://github.com:Fraunhofer-AISEC/cpg.git")
                    developerConnection.set("scm:git:ssh://github.com:Fraunhofer-AISEC/cpg.git")
                    url.set("https://github.com/Fraunhofer-AISEC/cpg")
                }
            }
        }
    }

    repositories {
        maven {
            url = uri("https://oss.sonatype.org/service/local/staging/deploy/maven2")

            credentials {
                val mavenCentralUsername: String? by project
                val mavenCentralPassword: String? by project

                username = mavenCentralUsername
                password = mavenCentralPassword
            }
        }
    }
}


tasks.withType<GenerateModuleMetadata> {
    enabled = false
}

tasks.named<Test>("test") {
    useJUnitPlatform {
        if (!project.hasProperty("experimental")) {
            excludeTags("experimental")
        } else {
            systemProperty("java.library.path", project.projectDir.resolve("src/main/golang"))
        }
        
        if (!project.hasProperty("experimentalTypeScript")) {
            excludeTags("experimentalTypeScript")
        }

        if (!project.hasProperty("experimentalPython")) {
            excludeTags("experimentalPython")
        }
    }
    maxHeapSize = "4048m"
}

node {
    download.set(findProperty("nodeDownload")?.toString()?.toBoolean() ?: false)
    version.set("16.4.2")
}

java {
    withJavadocJar()
    withSourcesJar()
}

val yarnInstall by tasks.registering(YarnTask::class) {
    inputs.file("src/main/nodejs/package.json").withPathSensitivity(PathSensitivity.RELATIVE)
    inputs.file("src/main/nodejs/yarn.lock").withPathSensitivity(PathSensitivity.RELATIVE)
    outputs.dir("src/main/nodejs/node_modules")
    outputs.cacheIf { true }

    workingDir.set(file("src/main/nodejs"))
    yarnCommand.set(listOf("install", "--ignore-optional"))
}

val yarnBuild by tasks.registering(YarnTask::class) {
    inputs.file("src/main/nodejs/package.json").withPathSensitivity(PathSensitivity.RELATIVE)
    inputs.file("src/main/nodejs/yarn.lock").withPathSensitivity(PathSensitivity.RELATIVE)
    inputs.dir("src/main/nodejs/src").withPathSensitivity(PathSensitivity.RELATIVE)
    outputs.dir("build/resources/main/nodejs")
    outputs.cacheIf { true }

    workingDir.set(file("src/main/nodejs"))
    yarnCommand.set(listOf("bundle"))

    dependsOn(yarnInstall)
}

if (project.hasProperty("experimental")) {
    val compileGolang = tasks.register("compileGolang") {
        doLast {
            project.exec {
                commandLine("./build.sh")
                    .setStandardOutput(System.out)
                    .workingDir("src/main/golang")
            }
        }
    }

    tasks.named("compileJava") {
        dependsOn(compileGolang)
    }
}

if (project.hasProperty("experimentalPython")) {
    // add python source code to resources
    tasks {
        processResources {
            from("src/main/python/")
            include("CPGPython/*.py", "cpg.py")
        }
    }
}

if (project.hasProperty("experimentalTypeScript")) {
    tasks.processResources {
        dependsOn(yarnBuild)
    }
}

signing {
    val signingKey: String? by project
    val signingPassword: String? by project

    useInMemoryPgpKeys(signingKey, signingPassword)

    setRequired({
        gradle.taskGraph.hasTask("publish")
    })

    sign(publishing.publications["maven"])
}

dependencies {
    api("org.apache.commons:commons-lang3:3.12.0")
<<<<<<< HEAD
    api("org.neo4j:neo4j-ogm-core:3.2.26")
=======
    api("org.neo4j:neo4j-ogm-core:3.2.27")
    api("org.apache.logging.log4j:log4j-slf4j18-impl:2.14.1")
>>>>>>> 959d7a54
    api("org.slf4j:jul-to-slf4j:2.0.0-alpha5")
    api("org.slf4j:slf4j-api:2.0.0-alpha5")

<<<<<<< HEAD
    api("com.github.javaparser:javaparser-symbol-solver-core:3.23.0")
    api("com.fasterxml.jackson.module:jackson-module-kotlin:2.12.5")
=======
    api("com.fasterxml.jackson.module:jackson-module-kotlin:2.13.0")
>>>>>>> 959d7a54

    // Eclipse dependencies
    api("org.eclipse.platform:org.eclipse.core.runtime:3.23.0")
    api("com.ibm.icu:icu4j:69.1")

    // CDT
    api("org.eclipse.cdt:core:7.2.100.202105180159")

    // openCypher
    api("org.opencypher:parser-9.0:9.0.20210312")

    api("commons-io:commons-io:2.11.0")

    implementation(platform("org.jetbrains.kotlin:kotlin-bom"))
    implementation("org.jetbrains.kotlin:kotlin-stdlib")
    implementation("org.jetbrains.kotlin:kotlin-reflect")

    if(project.hasProperty("experimentalPython")) {
        // jep for python support
        api("black.ninia:jep:4.0.0")
    }

    // JUnit
    testImplementation("org.jetbrains.kotlin:kotlin-test")
    testImplementation("org.jetbrains.kotlin:kotlin-test-junit5")
    testImplementation("org.junit.jupiter:junit-jupiter-api:5.8.1")
    testImplementation("org.junit.jupiter:junit-jupiter-params:5.8.1")

    testImplementation("ch.qos.logback:logback-classic:1.3.0-alpha10")

    testImplementation("org.mockito:mockito-core:3.12.4")
    testRuntimeOnly("org.junit.jupiter:junit-jupiter-engine:5.8.1")
}<|MERGE_RESOLUTION|>--- conflicted
+++ resolved
@@ -184,21 +184,14 @@
 
 dependencies {
     api("org.apache.commons:commons-lang3:3.12.0")
-<<<<<<< HEAD
-    api("org.neo4j:neo4j-ogm-core:3.2.26")
-=======
+
     api("org.neo4j:neo4j-ogm-core:3.2.27")
-    api("org.apache.logging.log4j:log4j-slf4j18-impl:2.14.1")
->>>>>>> 959d7a54
+
     api("org.slf4j:jul-to-slf4j:2.0.0-alpha5")
     api("org.slf4j:slf4j-api:2.0.0-alpha5")
 
-<<<<<<< HEAD
     api("com.github.javaparser:javaparser-symbol-solver-core:3.23.0")
-    api("com.fasterxml.jackson.module:jackson-module-kotlin:2.12.5")
-=======
     api("com.fasterxml.jackson.module:jackson-module-kotlin:2.13.0")
->>>>>>> 959d7a54
 
     // Eclipse dependencies
     api("org.eclipse.platform:org.eclipse.core.runtime:3.23.0")
