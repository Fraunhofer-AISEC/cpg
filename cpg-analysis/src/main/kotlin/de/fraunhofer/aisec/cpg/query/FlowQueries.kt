/*
 * Copyright (c) 2025, Fraunhofer AISEC. All rights reserved.
 *
 * Licensed under the Apache License, Version 2.0 (the "License");
 * you may not use this file except in compliance with the License.
 * You may obtain a copy of the License at
 *
 *      http://www.apache.org/licenses/LICENSE-2.0
 *
 * Unless required by applicable law or agreed to in writing, software
 * distributed under the License is distributed on an "AS IS" BASIS,
 * WITHOUT WARRANTIES OR CONDITIONS OF ANY KIND, either express or implied.
 * See the License for the specific language governing permissions and
 * limitations under the License.
 *
 *                    $$$$$$\  $$$$$$$\   $$$$$$\
 *                   $$  __$$\ $$  __$$\ $$  __$$\
 *                   $$ /  \__|$$ |  $$ |$$ /  \__|
 *                   $$ |      $$$$$$$  |$$ |$$$$\
 *                   $$ |      $$  ____/ $$ |\_$$ |
 *                   $$ |  $$\ $$ |      $$ |  $$ |
 *                   \$$$$$   |$$ |      \$$$$$   |
 *                    \______/ \__|       \______/
 *
 */
package de.fraunhofer.aisec.cpg.query

import de.fraunhofer.aisec.cpg.graph.*
import de.fraunhofer.aisec.cpg.graph.AccessValues
import de.fraunhofer.aisec.cpg.graph.AnalysisSensitivity
import de.fraunhofer.aisec.cpg.graph.FilterUnreachableEOG
import de.fraunhofer.aisec.cpg.graph.Node
import de.fraunhofer.aisec.cpg.graph.declarations.Declaration
import de.fraunhofer.aisec.cpg.graph.edges.flows.Dataflow
import de.fraunhofer.aisec.cpg.graph.statements.expressions.AssignExpression
import de.fraunhofer.aisec.cpg.graph.statements.expressions.BinaryOperator
import de.fraunhofer.aisec.cpg.graph.statements.expressions.CollectionComprehension
import de.fraunhofer.aisec.cpg.graph.statements.expressions.ConstructExpression
import de.fraunhofer.aisec.cpg.graph.statements.expressions.Expression
import de.fraunhofer.aisec.cpg.graph.statements.expressions.Literal
import de.fraunhofer.aisec.cpg.graph.statements.expressions.Reference
import de.fraunhofer.aisec.cpg.graph.types.HasType
import kotlin.collections.all

/**
 * Converts the [FulfilledAndFailedPaths] to a list of [QueryTree]s containing the failed and
 * fulfilled paths.
 */
fun FulfilledAndFailedPaths.toQueryTree(
    startNode: Node,
    queryType: String,
): List<QueryTree<Boolean>> {
    return this.fulfilled.map {
        SinglePathResult(
            true,
            mutableListOf(QueryTree(it)),
            "$queryType from $startNode to ${it.last()} fulfills the requirement",
            startNode,
            Success(it.last()),
        )
    } +
        this.failed.map { (reason, nodes) ->
            SinglePathResult(
                false,
                mutableListOf(QueryTree(nodes)),
                "$queryType from $startNode to ${nodes.last()} fulfills the requirement",
                startNode,
                if (reason == FailureReason.PATH_ENDED) {
                    PathEnded(nodes.last())
                } else if (reason == FailureReason.HIT_EARLY_TERMINATION) {
                    HitEarlyTermination(nodes.last())
                } else {
                    // TODO: We cannot set this (yet) but it might be useful to differentiate
                    // between "path is really at the end" or "we just stopped". Requires adaptions
                    // in followXUntilHit and all of its callers
                    StepsExceeded(nodes.last())
                },
            )
        }
}

/** Determines if the predicate [Must] or [May] hold */
sealed class AnalysisType {
    abstract fun createQueryTree(
        evalRes: FulfilledAndFailedPaths,
        startNode: Node,
        queryType: String,
    ): QueryTree<Boolean>
}

/**
 * The predicate must hold, i.e., all paths fulfill the property/requirement. No path violates the
 * property/requirement.
 */
object Must : AnalysisType() {
    override fun createQueryTree(
        evalRes: FulfilledAndFailedPaths,
        startNode: Node,
        queryType: String,
    ): QueryTree<Boolean> {
        val allPaths = evalRes.toQueryTree(startNode, queryType)

        return QueryTree(
            evalRes.failed.isEmpty(),
            allPaths.toMutableList(),
            "$queryType from $startNode to ${evalRes.fulfilled.map { it.last() }}",
            startNode,
        )
    }
}

/**
 * The predicate may hold, i.e., there is at least one path which fulfills the property/requirement.
 */
object May : AnalysisType() {
    override fun createQueryTree(
        evalRes: FulfilledAndFailedPaths,
        startNode: Node,
        queryType: String,
    ): QueryTree<Boolean> {
        val allPaths = evalRes.toQueryTree(startNode, queryType)

        return QueryTree(
            evalRes.fulfilled.isNotEmpty(),
            allPaths.toMutableList(),
            "$queryType from $startNode to ${evalRes.fulfilled.map { it.last() }}",
            startNode,
        )
    }
}

/**
 * Follows the [Dataflow] edges from [startNode] in the given [direction] (default: Forward
 * analysis) until reaching a node fulfilling [predicate].
 *
 * The interpretation of the analysis result can be configured as must analysis (all paths have to
 * fulfill the criterion) or may analysis (at least one path has to fulfill the criterion) by
 * setting the [type] parameter (default: [May]). Note that this only reasons about existing DFG
 * paths, and it might not be sufficient if you actually want a guarantee that some action always
 * happens with the data. In this case, you may need to check the [executionPath].
 *
 * The [sensitivities] can also be configured to a certain extent. The analysis can be run as
 * inter-procedural or intra-procedural analysis. If [earlyTermination] is not `null`, this can be
 * used as a criterion to make the query fail if this predicate is fulfilled before [predicate].
 */
fun dataFlow(
    startNode: Node,
    direction: AnalysisDirection = Forward(GraphToFollow.DFG),
    type: AnalysisType = May,
    vararg sensitivities: AnalysisSensitivity = FieldSensitive + ContextSensitive,
    scope: AnalysisScope = Interprocedural(),
    earlyTermination: ((Node) -> Boolean)? = null,
    predicate: (Node) -> Boolean,
): QueryTree<Boolean> {
    val collectFailedPaths = type == Must
    val findAllPossiblePaths = type == Must
    val earlyTermination = { n: Node, ctx: Context -> earlyTermination?.let { it(n) } == true }

    val evalRes =
        if (direction is Bidirectional) {
                arrayOf(Forward(GraphToFollow.DFG), Backward(GraphToFollow.DFG))
            } else {
                arrayOf(direction)
            }
            .fold(FulfilledAndFailedPaths(listOf(), listOf())) { result, direction ->
                result +
                    startNode.followDFGEdgesUntilHit(
                        collectFailedPaths = collectFailedPaths,
                        findAllPossiblePaths = findAllPossiblePaths,
                        direction = direction,
                        sensitivities = sensitivities,
                        scope = scope,
                        earlyTermination = earlyTermination,
                        predicate = predicate,
                    )
            }

    return type.createQueryTree(evalRes = evalRes, startNode = startNode, queryType = "data flow")
}

/**
 * Follows the [de.fraunhofer.aisec.cpg.graph.edges.flows.EvaluationOrder] edges from [startNode] in
 * the given [direction] (default: [Forward] analysis) until reaching a node fulfilling [predicate].
 *
 * The interpretation of the analysis result can be configured as must analysis (all paths have to
 * fulfill the criterion) or may analysis (at least one path has to fulfill the criterion) by
 * setting the [type] parameter (default: [May]).
 *
 * The analysis can be run as interprocedural or intraprocedural analysis by setting [scope]. If
 * [earlyTermination] is not `null`, this can be used as a criterion to make the query fail if this
 * predicate is fulfilled before [predicate].
 */
fun executionPath(
    startNode: Node,
    direction: AnalysisDirection = Forward(GraphToFollow.EOG),
    type: AnalysisType = May,
    scope: AnalysisScope = Interprocedural(),
    earlyTermination: ((Node) -> Boolean)? = null,
    predicate: (Node) -> Boolean,
): QueryTree<Boolean> {
    val collectFailedPaths = type == Must
    val findAllPossiblePaths = type == Must
    val earlyTermination = { n: Node, ctx: Context -> earlyTermination?.let { it(n) } == true }

    val evalRes =
        if (direction is Bidirectional) {
                arrayOf(Forward(GraphToFollow.EOG), Backward(GraphToFollow.EOG))
            } else {
                arrayOf(direction)
            }
            .fold(FulfilledAndFailedPaths(listOf(), listOf())) { result, direction ->
                result +
                    startNode.followEOGEdgesUntilHit(
                        collectFailedPaths = collectFailedPaths,
                        findAllPossiblePaths = findAllPossiblePaths,
                        direction = direction,
                        sensitivities = FilterUnreachableEOG + ContextSensitive,
                        scope = scope,
                        earlyTermination = earlyTermination,
                        predicate = predicate,
                    )
            }

    return type.createQueryTree(
        evalRes = evalRes,
        startNode = startNode,
        queryType = "execution path",
    )
}

/**
 * This function tracks if the data in [source] always flow through a node which fulfills
 * [validatorPredicate] before reaching a sink which is specified by [sinkPredicate]. The analysis
 * can be configured with [scope] and [sensitivities].
 */
fun dataFlowWithValidator(
    source: Node,
    validatorPredicate: (Node) -> Boolean,
    sinkPredicate: (Node) -> Boolean,
    scope: AnalysisScope,
    vararg sensitivities: AnalysisSensitivity,
): QueryTree<Boolean> {
    return source.alwaysFlowsTo(
        allowOverwritingValue = true,
        earlyTermination = sinkPredicate,
        identifyCopies = false,
        scope = scope,
        sensitivities = sensitivities,
        predicate = validatorPredicate,
    )
}

/**
 * This function tries to identify if the data held in [this] node are copied to another memory
 * location. This could happen by:
 * - Constructing a new object where our data flow to: We should track this object and the target of
 *   the operation separately.
 * - Operating on immutable objects (e.g. via [BinaryOperator]s): We should track this object and
 *   the target of the operation separately.
 * - Modifying an object via an operator (e.g. `+=`) and we are the rhs of the assignment: We should
 *   track both, this object and the target of the assignment.
 * - Assigning an immutable object to a new variable: We should track this object and the target of
 *   the assignment separately.
 */
fun Node.generatesNewData(): Collection<Node> {
    return when {
        this is BinaryOperator && !this.type.isMutable -> {
            // If the type of the node is a primitive (more precisely immutable) type, we will
            // create new "object" that we have to track. But we should find the first declaration
            // this flows to and track that one. If it flows to a reference first, this will
            // typically be identified by handling the assignments below which is why we explicitly
            // exclude such a flow here.
            this.followDFGEdgesUntilHit(earlyTermination = { node, _ -> node is Reference }) {
                    it is Declaration
                }
                .fulfilled
                .map { it.last() }
                .toSet()
        }
        /* A new object is constructed and our data flow into this object -> track the new object. */
        this is ConstructExpression ||
            /* A collection comprehension (e.g. list, set, dict comprehension) generates a new object similar to calling the constructor. */
            this is CollectionComprehension -> {
            setOf(this)
        }
        this.astParent is AssignExpression &&
            this in (this.astParent as AssignExpression).rhs &&
            (this.astParent as AssignExpression).operatorCode in
                this.language.compoundAssignmentOperators -> {
            // If we're the rhs of an assignment with an operator like +=, we should track the lhs
            // value separately.
            (this as? HasType)?.let { (this.astParent as AssignExpression).findTargets(it) }
                ?: setOf()
        }
        this is Expression &&
            this.astParent is AssignExpression &&
            this in (this.astParent as AssignExpression).rhs &&
            !this.type.isMutable -> {
            (this.astParent as AssignExpression).findTargets(this)
        }
        else -> emptySet()
    }
}

/**
 * Identifies the information to track for the given node based on the data flow graph (DFG). This
 * function collects all reachable DFG nodes and determines if any of these nodes generate new data.
 *
 * @param scope The analysis scope, which can be interprocedural or intraprocedural.
 * @param sensitivities The analysis sensitivities to be considered, such as context sensitivity,
 *   field sensitivity, and filtering unreachable EOG.
 * @return A set of nodes that includes the original node and any nodes that generate new data.
 */
fun Node.identifyInfoToTrack(
    scope: AnalysisScope,
    vararg sensitivities: AnalysisSensitivity =
        ContextSensitive + FieldSensitive + FilterUnreachableEOG,
): Set<Node> {
    // Get all next DFG nodes. These must include all relevant operations to make this work but that
    // should be the case with our current implementation.
    val reachableDFGNodes =
        this.collectAllNextDFGPaths(
                interproceduralAnalysis = scope is Interprocedural,
                contextSensitive = ContextSensitive in sensitivities,
            )
            .flatten()
            .toSet()
    val result = mutableSetOf<Node>(this)
    for (node in reachableDFGNodes) {
        // Is this node a node copying the data? If so, add its targets to the list.
        result.addAll(node.generatesNewData())
    }
    return result
}

/**
 * This function tracks if the data in [this] always flow through a node which fulfills [predicate].
 * An early termination can be specified by the predicate [earlyTermination].
 * [allowOverwritingValue] can be used to configure if overwriting the value (or part of it) results
 * in a failure of the requirement (if `false`) or if it does not affect the evaluation. The
 * analysis can be configured with [scope] and [sensitivities].
 */
fun Node.alwaysFlowsTo(
    allowOverwritingValue: Boolean = false,
    earlyTermination: ((Node) -> Boolean)? = null,
    identifyCopies: Boolean = true,
    scope: AnalysisScope,
    vararg sensitivities: AnalysisSensitivity =
        ContextSensitive + FieldSensitive + FilterUnreachableEOG,
    predicate: (Node) -> Boolean,
): QueryTree<Boolean> {
    val nodesToTrack =
        if (identifyCopies) {
            this.identifyInfoToTrack(scope = scope, sensitivities = sensitivities)
        } else {
            setOf(this)
        }
<<<<<<< HEAD
    var nothingFailed = true
    val allChildren = mutableListOf<QueryTree<Boolean>>()
    for (nodeToTrack in nodesToTrack) {
        val nextDFGPaths =
            nodeToTrack
                .collectAllNextDFGPaths(
                    interproceduralAnalysis = scope is Interprocedural,
                    contextSensitive = ContextSensitive in sensitivities,
                )
                .flatten()
                .toSet()
        val earlyTerminationPredicate = { n: Node, ctx: Context ->
            earlyTermination?.let { it(n) } == true ||
                // If we are not allowed to overwrite the value, we need to check if the node may
                // overwrite the value. In this case, we terminate early.
                (!allowOverwritingValue &&
                    // TODO: This should be replaced with some check if the memory location/whatever
                    // where the data is kept is (partially) written to.
                    nodeToTrack in n.prevDFG &&
                    (n as? Reference)?.access == AccessValues.WRITE)
        }
        val nextEOGEvaluation =
            nodeToTrack.followEOGEdgesUntilHit(
                collectFailedPaths = true,
                findAllPossiblePaths = true,
                scope = scope,
                sensitivities = sensitivities,
                earlyTermination = earlyTerminationPredicate,
            ) {
                predicate(it) && it in nextDFGPaths
            }
        allChildren +=
            nextEOGEvaluation.failed.map { (failureReason, path) ->
                SinglePathResult(
                    value = false,
                    children = mutableListOf(QueryTree(value = path)),
=======
    val allChildren =
        nextEOGEvaluation.failed.map {
            // TODO: We can update this too
            QueryTree(
                value = false,
                children = mutableListOf(QueryTree(value = it.second)),
                stringRepresentation =
                    "The EOG path reached the end  " +
                        if (earlyTermination != null)
                            "(or ${it.second.lastOrNull()} which a predicate marking the end) "
                        else "" + "before passing through a node matching the required predicate.",
                node = this,
            )
        } +
            nextEOGEvaluation.fulfilled.map {
                QueryTree(
                    value = true,
                    children = mutableListOf(QueryTree(value = it)),
>>>>>>> f7957e72
                    stringRepresentation =
                        "The EOG path reached the end  " +
                            if (earlyTermination != null)
                                "(or ${path.lastOrNull()} which a predicate marking the end) "
                            else
                                "" +
                                    "before passing through a node matching the required predicate.",
                    node = nodeToTrack,
                    terminationReason =
                        if (failureReason == FailureReason.PATH_ENDED) {
                            PathEnded(nodes.last())
                        } else if (failureReason == FailureReason.HIT_EARLY_TERMINATION) {
                            HitEarlyTermination(nodes.last())
                        } else {
                            StepsExceeded(nodes.last())
                        },
                )
            } +
                nextEOGEvaluation.fulfilled.map {
                    SinglePathResult(
                        value = true,
                        children = mutableListOf(QueryTree(value = it)),
                        stringRepresentation =
                            "The EOG path reached the node ${it.lastOrNull()} matching the required predicate" +
                                if (earlyTermination != null)
                                    " before reaching a node matching the early termination predicate"
                                else "",
                        node = this,
                        terminationReason = Success(it.last()),
                    )
                }
        nothingFailed = nothingFailed && nextEOGEvaluation.failed.isEmpty()
    }
    return QueryTree(
        value = nothingFailed,
        children = allChildren.toMutableList(),
        stringRepresentation =
            if (nothingFailed) {
                "All EOG paths fulfilled the predicate"
            } else {
                "Some EOG paths failed to fulfill the predicate"
            },
        node = this,
    )
}

/**
 * Aims to identify if the value which is in [this] reaches a node fulfilling the [predicate] on all
 * execution paths. To do so, it goes some data flow steps backwards in the graph, ideally to find
 * the last assignment but potentially also splits the value up into different parts (e.g. think of
 * a `+` operation where we follow the lhs and the rhs) and then follows this value until the
 * [predicate] is fulfilled on all execution paths. Note: Constant values (literals) are not
 * followed if [followLiterals] is set to `false`.
 */
fun Node.allNonLiteralsFlowTo(
    predicate: (Node) -> Boolean,
    allowOverwritingValue: Boolean = false,
    scope: AnalysisScope,
    vararg sensitivities: AnalysisSensitivity,
    followLiterals: Boolean = false,
): QueryTree<Boolean> {
    val worklist = mutableListOf<Node>(this)
    val finalPathsChecked = mutableListOf<QueryTree<Boolean>>()
    while (worklist.isNotEmpty()) {
        val currentNode = worklist.removeFirst()
        if (currentNode.prevDFG.isEmpty()) {
            finalPathsChecked +=
                currentNode.alwaysFlowsTo(
                    predicate = predicate,
                    allowOverwritingValue = allowOverwritingValue,
                    scope = scope,
                    sensitivities = sensitivities,
                )
        }
        currentNode.prevDFG
            .filter { followLiterals || it !is Literal<*> }
            .forEach {
                val pathResult =
                    it.alwaysFlowsTo(
                        predicate = predicate,
                        allowOverwritingValue = allowOverwritingValue,
                        scope = scope,
                        sensitivities = sensitivities,
                    )
                if (pathResult.value) {
                    // This path always ends pathResult in a node fulfilling the predicate
                    finalPathsChecked.add(pathResult)
                } else {
                    // This path contained some nodes which do not end up in a node fulfilling the
                    // predicate
                    worklist.add(it)
                }
            }
    }

    return QueryTree(
        finalPathsChecked.all { it.value },
        finalPathsChecked.toMutableList(),
        node = this,
    )
}<|MERGE_RESOLUTION|>--- conflicted
+++ resolved
@@ -355,7 +355,6 @@
         } else {
             setOf(this)
         }
-<<<<<<< HEAD
     var nothingFailed = true
     val allChildren = mutableListOf<QueryTree<Boolean>>()
     for (nodeToTrack in nodesToTrack) {
@@ -392,26 +391,6 @@
                 SinglePathResult(
                     value = false,
                     children = mutableListOf(QueryTree(value = path)),
-=======
-    val allChildren =
-        nextEOGEvaluation.failed.map {
-            // TODO: We can update this too
-            QueryTree(
-                value = false,
-                children = mutableListOf(QueryTree(value = it.second)),
-                stringRepresentation =
-                    "The EOG path reached the end  " +
-                        if (earlyTermination != null)
-                            "(or ${it.second.lastOrNull()} which a predicate marking the end) "
-                        else "" + "before passing through a node matching the required predicate.",
-                node = this,
-            )
-        } +
-            nextEOGEvaluation.fulfilled.map {
-                QueryTree(
-                    value = true,
-                    children = mutableListOf(QueryTree(value = it)),
->>>>>>> f7957e72
                     stringRepresentation =
                         "The EOG path reached the end  " +
                             if (earlyTermination != null)
