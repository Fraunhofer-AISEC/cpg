/*
 * Copyright (c) 2025, Fraunhofer AISEC. All rights reserved.
 *
 * Licensed under the Apache License, Version 2.0 (the "License");
 * you may not use this file except in compliance with the License.
 * You may obtain a copy of the License at
 *
 *      http://www.apache.org/licenses/LICENSE-2.0
 *
 * Unless required by applicable law or agreed to in writing, software
 * distributed under the License is distributed on an "AS IS" BASIS,
 * WITHOUT WARRANTIES OR CONDITIONS OF ANY KIND, either express or implied.
 * See the License for the specific language governing permissions and
 * limitations under the License.
 *
 *                    $$$$$$\  $$$$$$$\   $$$$$$\
 *                   $$  __$$\ $$  __$$\ $$  __$$\
 *                   $$ /  \__|$$ |  $$ |$$ /  \__|
 *                   $$ |      $$$$$$$  |$$ |$$$$\
 *                   $$ |      $$  ____/ $$ |\_$$ |
 *                   $$ |  $$\ $$ |      $$ |  $$ |
 *                   \$$$$$   |$$ |      \$$$$$   |
 *                    \______/ \__|       \______/
 *
 */
package de.fraunhofer.aisec.cpg.query

import de.fraunhofer.aisec.cpg.graph.*
import de.fraunhofer.aisec.cpg.graph.AccessValues
import de.fraunhofer.aisec.cpg.graph.AnalysisSensitivity
import de.fraunhofer.aisec.cpg.graph.FilterUnreachableEOG
import de.fraunhofer.aisec.cpg.graph.Node
import de.fraunhofer.aisec.cpg.graph.declarations.Declaration
import de.fraunhofer.aisec.cpg.graph.declarations.FunctionDeclaration
import de.fraunhofer.aisec.cpg.graph.edges.flows.Dataflow
import de.fraunhofer.aisec.cpg.graph.statements.expressions.AssignExpression
import de.fraunhofer.aisec.cpg.graph.statements.expressions.BinaryOperator
import de.fraunhofer.aisec.cpg.graph.statements.expressions.CollectionComprehension
import de.fraunhofer.aisec.cpg.graph.statements.expressions.ConstructExpression
import de.fraunhofer.aisec.cpg.graph.statements.expressions.Expression
import de.fraunhofer.aisec.cpg.graph.statements.expressions.Literal
import de.fraunhofer.aisec.cpg.graph.statements.expressions.Reference
import de.fraunhofer.aisec.cpg.graph.types.HasType
import kotlin.collections.all

/**
 * Converts the [FulfilledAndFailedPaths] to a list of [QueryTree]s containing the failed and
 * fulfilled paths.
 */
fun FulfilledAndFailedPaths.toQueryTree(
    startNode: Node,
    queryType: String,
): List<QueryTree<Boolean>> {
    return this.fulfilled.map {
        SinglePathResult(
            true,
            mutableListOf(QueryTree(it)),
            "$queryType from $startNode to ${it.nodes.last()} fulfills the requirement",
            startNode,
            Success(it.nodes.last()),
        )
    } +
        this.failed.map { (reason, nodes) ->
            SinglePathResult(
                false,
                mutableListOf(QueryTree(nodes)),
                "$queryType from $startNode to ${nodes.nodes.last()} fulfills the requirement",
                startNode,
                if (reason == FailureReason.PATH_ENDED) {
                    PathEnded(nodes.nodes.last())
                } else if (reason == FailureReason.HIT_EARLY_TERMINATION) {
                    HitEarlyTermination(nodes.nodes.last())
                } else {
                    // TODO: We cannot set this (yet) but it might be useful to differentiate
                    // between "path is really at the end" or "we just stopped". Requires adaptions
                    // in followXUntilHit and all of its callers
                    StepsExceeded(nodes.nodes.last())
                },
            )
        }
}

/** Determines if the predicate [Must] or [May] hold */
sealed class AnalysisType {
    abstract fun createQueryTree(
        evalRes: FulfilledAndFailedPaths,
        startNode: Node,
        queryType: String,
    ): QueryTree<Boolean>
}

/**
 * The predicate must hold, i.e., all paths fulfill the property/requirement. No path violates the
 * property/requirement.
 */
object Must : AnalysisType() {
    override fun createQueryTree(
        evalRes: FulfilledAndFailedPaths,
        startNode: Node,
        queryType: String,
    ): QueryTree<Boolean> {
        val allPaths = evalRes.toQueryTree(startNode, queryType)

        return QueryTree(
            evalRes.failed.isEmpty(),
            allPaths.toMutableList(),
            "$queryType from $startNode to ${evalRes.fulfilled.map { it.nodes.last() }}",
            startNode,
        )
    }
}

/**
 * The predicate may hold, i.e., there is at least one path which fulfills the property/requirement.
 */
object May : AnalysisType() {
    override fun createQueryTree(
        evalRes: FulfilledAndFailedPaths,
        startNode: Node,
        queryType: String,
    ): QueryTree<Boolean> {
        val allPaths = evalRes.toQueryTree(startNode, queryType)

        return QueryTree(
            evalRes.fulfilled.isNotEmpty(),
            allPaths.toMutableList(),
            "$queryType from $startNode to ${evalRes.fulfilled.map { it.nodes.last() }}",
            startNode,
        )
    }
}

/**
 * Follows the [Dataflow] edges from [startNode] in the given [direction] (default: Forward
 * analysis) until reaching a node fulfilling [predicate].
 *
 * The interpretation of the analysis result can be configured as must analysis (all paths have to
 * fulfill the criterion) or may analysis (at least one path has to fulfill the criterion) by
 * setting the [type] parameter (default: [May]). Note that this only reasons about existing DFG
 * paths, and it might not be sufficient if you actually want a guarantee that some action always
 * happens with the data. In this case, you may need to check the [executionPath].
 *
 * The [sensitivities] can also be configured to a certain extent. The analysis can be run as
 * inter-procedural or intra-procedural analysis. If [earlyTermination] is not `null`, this can be
 * used as a criterion to make the query fail if this predicate is fulfilled before [predicate].
 */
fun dataFlow(
    startNode: Node,
    direction: AnalysisDirection = Forward(GraphToFollow.DFG),
    type: AnalysisType = May,
    vararg sensitivities: AnalysisSensitivity = FieldSensitive + ContextSensitive,
    scope: AnalysisScope = Interprocedural(),
    earlyTermination: ((Node) -> Boolean)? = null,
    predicate: (Node) -> Boolean,
): QueryTree<Boolean> {
    val collectFailedPaths = type == Must
    val findAllPossiblePaths = type == Must
    val earlyTermination = { n: Node, ctx: Context -> earlyTermination?.let { it(n) } == true }

    val evalRes =
        if (direction is Bidirectional) {
                arrayOf(Forward(GraphToFollow.DFG), Backward(GraphToFollow.DFG))
            } else {
                arrayOf(direction)
            }
            .fold(FulfilledAndFailedPaths(listOf(), listOf())) { result, direction ->
                result +
                    startNode.followDFGEdgesUntilHit(
                        collectFailedPaths = collectFailedPaths,
                        findAllPossiblePaths = findAllPossiblePaths,
                        direction = direction,
                        sensitivities = sensitivities,
                        scope = scope,
                        earlyTermination = earlyTermination,
                        predicate = predicate,
                    )
            }

    return type.createQueryTree(evalRes = evalRes, startNode = startNode, queryType = "data flow")
}

/**
 * Follows the [de.fraunhofer.aisec.cpg.graph.edges.flows.EvaluationOrder] edges from [startNode] in
 * the given [direction] (default: [Forward] analysis) until reaching a node fulfilling [predicate].
 *
 * The interpretation of the analysis result can be configured as must analysis (all paths have to
 * fulfill the criterion) or may analysis (at least one path has to fulfill the criterion) by
 * setting the [type] parameter (default: [May]).
 *
 * The analysis can be run as interprocedural or intraprocedural analysis by setting [scope]. If
 * [earlyTermination] is not `null`, this can be used as a criterion to make the query fail if this
 * predicate is fulfilled before [predicate].
 */
fun executionPath(
    startNode: Node,
    direction: AnalysisDirection = Forward(GraphToFollow.EOG),
    type: AnalysisType = May,
    scope: AnalysisScope = Interprocedural(),
    earlyTermination: ((Node) -> Boolean)? = null,
    predicate: (Node) -> Boolean,
): QueryTree<Boolean> {
    val collectFailedPaths = type == Must
    val findAllPossiblePaths = type == Must
    val earlyTermination = { n: Node, ctx: Context -> earlyTermination?.let { it(n) } == true }

    val evalRes =
        if (direction is Bidirectional) {
                arrayOf(Forward(GraphToFollow.EOG), Backward(GraphToFollow.EOG))
            } else {
                arrayOf(direction)
            }
            .fold(FulfilledAndFailedPaths(listOf(), listOf())) { result, direction ->
                result +
                    startNode.followEOGEdgesUntilHit(
                        collectFailedPaths = collectFailedPaths,
                        findAllPossiblePaths = findAllPossiblePaths,
                        direction = direction,
                        sensitivities = FilterUnreachableEOG + ContextSensitive,
                        scope = scope,
                        earlyTermination = earlyTermination,
                        predicate = predicate,
                    )
            }

    return type.createQueryTree(
        evalRes = evalRes,
        startNode = startNode,
        queryType = "execution path",
    )
}

/**
 * This function tracks if the data in [source] always flow through a node which fulfills
 * [validatorPredicate] before reaching a sink which is specified by [sinkPredicate]. The analysis
 * can be configured with [scope] and [sensitivities].
 */
fun dataFlowWithValidator(
    source: Node,
    validatorPredicate: (Node) -> Boolean,
    sinkPredicate: (Node) -> Boolean,
    scope: AnalysisScope,
    vararg sensitivities: AnalysisSensitivity,
): QueryTree<Boolean> {
    return source.alwaysFlowsTo(
        allowOverwritingValue = true,
        earlyTermination = sinkPredicate,
        identifyCopies = false,
        scope = scope,
        sensitivities = sensitivities,
        predicate = validatorPredicate,
    )
}

/**
 * This function tries to identify if the data held in [this] node are copied to another memory
 * location. This could happen by:
 * - Constructing a new object where our data flow to: We should track this object and the target of
 *   the operation separately.
 * - Operating on immutable objects (e.g. via [BinaryOperator]s): We should track this object and
 *   the target of the operation separately.
 * - Modifying an object via an operator (e.g. `+=`) and we are the rhs of the assignment: We should
 *   track both, this object and the target of the assignment.
 * - Assigning an immutable object to a new variable: We should track this object and the target of
 *   the assignment separately.
 */
fun Node.generatesNewData(): Collection<Node> {
    return when {
        this is BinaryOperator && !this.type.isMutable -> {
            // If the type of the node is a primitive (more precisely immutable) type, we will
            // create new "object" that we have to track. But we should find the first declaration
            // this flows to and track that one. If it flows to a reference first, this will
            // typically be identified by handling the assignments below which is why we explicitly
            // exclude such a flow here.
            this.followDFGEdgesUntilHit(earlyTermination = { node, _ -> node is Reference }) {
                    it is Declaration
                }
                .fulfilled
                .map { it.last() }
                .toSet()
        }
        /* A new object is constructed and our data flow into this object -> track the new object. */
        this is ConstructExpression ||
            /* A collection comprehension (e.g. list, set, dict comprehension) generates a new object similar to calling the constructor. */
            this is CollectionComprehension -> {
            setOf(this)
        }
        this.astParent is AssignExpression &&
            this in (this.astParent as AssignExpression).rhs &&
            (this.astParent as AssignExpression).operatorCode in
                this.language.compoundAssignmentOperators -> {
            // If we're the rhs of an assignment with an operator like +=, we should track the lhs
            // value separately.
            (this as? HasType)?.let { (this.astParent as AssignExpression).findTargets(it) }
                ?: setOf()
        }
        this is Expression &&
            this.astParent is AssignExpression &&
            this in (this.astParent as AssignExpression).rhs &&
            !this.type.isMutable -> {
            (this.astParent as AssignExpression).findTargets(this)
        }
        else -> emptySet()
    }
}

/**
 * Identifies the information to track for the given node based on the data flow graph (DFG). This
 * function collects all reachable DFG nodes and determines if any of these nodes generate new data.
 *
 * @param scope The analysis scope, which can be interprocedural or intraprocedural.
 * @param sensitivities The analysis sensitivities to be considered, such as context sensitivity,
 *   field sensitivity, and filtering unreachable EOG.
 * @return A set of nodes that includes the original node and any nodes that generate new data.
 */
fun Node.identifyInfoToTrack(
    scope: AnalysisScope,
    vararg sensitivities: AnalysisSensitivity =
        ContextSensitive + FieldSensitive + FilterUnreachableEOG,
): Set<Node> {
    // Get all next DFG nodes. These must include all relevant operations to make this work but that
    // should be the case with our current implementation.
    val reachableDFGNodes =
        this.collectAllNextDFGPaths(
                interproceduralAnalysis = scope is Interprocedural,
                contextSensitive = ContextSensitive in sensitivities,
            )
            .flatten()
            .toSet()
    val result = mutableSetOf<Node>(this)
    for (node in reachableDFGNodes) {
        // Is this node a node copying the data? If so, add its targets to the list.
        result.addAll(node.generatesNewData())
    }
    return result
}

/**
 * This function tracks if the data in [this] always flow through a node which fulfills [predicate].
 * An early termination can be specified by the predicate [earlyTermination].
 * [allowOverwritingValue] can be used to configure if overwriting the value (or part of it) results
 * in a failure of the requirement (if `false`) or if it does not affect the evaluation. The
 * analysis can be configured with [scope] and [sensitivities]. [stopIfImpossible] enables the
 * option to stop iterating through the EOG if we already left the function where we started and
 * none of the nodes reaching by the DFG is in the new scope or one of its parents (i.e., the
 * condition cannot be fulfilled anymore).
 */
fun Node.alwaysFlowsTo(
    allowOverwritingValue: Boolean = false,
    earlyTermination: ((Node) -> Boolean)? = null,
    identifyCopies: Boolean = true,
    stopIfImpossible: Boolean = true,
    scope: AnalysisScope,
    vararg sensitivities: AnalysisSensitivity =
        ContextSensitive + FieldSensitive + FilterUnreachableEOG,
    predicate: (Node) -> Boolean,
): QueryTree<Boolean> {
<<<<<<< HEAD
    val nextDFGPaths =
        this.collectAllNextDFGPaths(
                interproceduralAnalysis = scope is Interprocedural,
                contextSensitive = ContextSensitive in sensitivities,
            )
            .map { it.nodes }
            .flatten()
            .toSet()
    val earlyTerminationPredicate = { n: Node, ctx: Context ->
        earlyTermination?.let { it(n) } == true ||
            (!allowOverwritingValue &&
                // TODO: This should be replaced with some check if the memory location/whatever
                // where the data is kept is (partially) written to.
                this in n.prevDFG &&
                (n as? Reference)?.access == AccessValues.WRITE)
    }
    val nextEOGEvaluation =
        this.followEOGEdgesUntilHit(
            collectFailedPaths = true,
            findAllPossiblePaths = true,
            scope = scope,
            sensitivities = sensitivities,
            earlyTermination = earlyTerminationPredicate,
        ) {
            predicate(it) && it in nextDFGPaths
        }
    val allChildren =
        nextEOGEvaluation.failed.map {
            // TODO: We can update this too
            QueryTree(
                value = false,
                children = mutableListOf(QueryTree(value = it)),
                stringRepresentation =
                    "The EOG path reached the end  " +
                        if (earlyTermination != null)
                            "(or ${it.second.nodes.lastOrNull()} which a predicate marking the end) "
                        else "" + "before passing through a node matching the required predicate.",
                node = this,
            )
        } +
            nextEOGEvaluation.fulfilled.map {
                QueryTree(
                    value = true,
                    children = mutableListOf(QueryTree(value = it)),
                    stringRepresentation =
                        "The EOG path reached the node ${it.nodes.lastOrNull()} matching the required predicate" +
=======
    val nodesToTrack =
        if (identifyCopies) {
            this.identifyInfoToTrack(scope = scope, sensitivities = sensitivities)
        } else {
            setOf(this)
        }
    var nothingFailed = true
    val allChildren = mutableListOf<QueryTree<Boolean>>()
    for (nodeToTrack in nodesToTrack) {
        val nextDFGPaths =
            nodeToTrack
                .collectAllNextDFGPaths(
                    interproceduralAnalysis = scope is Interprocedural,
                    contextSensitive = ContextSensitive in sensitivities,
                )
                .flatten()
                .toSet()
        val earlyTerminationPredicate = { n: Node, ctx: Context ->
            earlyTermination?.let { it(n) } == true ||
                // If we are not allowed to overwrite the value, we need to check if the node may
                // overwrite the value. In this case, we terminate early.
                (!allowOverwritingValue &&
                    // TODO: This should be replaced with some check if the memory location/whatever
                    // where the data is kept is (partially) written to.
                    nodeToTrack in n.prevDFG &&
                    (n as? Reference)?.access == AccessValues.WRITE)
        }
        val eogScope =
            if (stopIfImpossible && scope is Interprocedural) {
                InterproceduralWithDfgTermination(
                    maxCallDepth = scope.maxCallDepth,
                    maxSteps = scope.maxSteps,
                    allReachableNodes =
                        nextDFGPaths
                            .filter { it.scope != null && it !is FunctionDeclaration }
                            .toSet(),
                )
            } else scope
        val nextEOGEvaluation =
            nodeToTrack.followEOGEdgesUntilHit(
                collectFailedPaths = true,
                findAllPossiblePaths = true,
                scope = eogScope,
                sensitivities = sensitivities,
                earlyTermination = earlyTerminationPredicate,
            ) {
                predicate(it) && it in nextDFGPaths
            }
        allChildren +=
            nextEOGEvaluation.failed.map { (failureReason, path) ->
                SinglePathResult(
                    value = false,
                    children = mutableListOf(QueryTree(value = path)),
                    stringRepresentation =
                        "The EOG path reached the end  " +
>>>>>>> 38b9e8bc
                            if (earlyTermination != null)
                                "(or ${path.lastOrNull()} which a predicate marking the end) "
                            else
                                "" +
                                    "before passing through a node matching the required predicate.",
                    node = nodeToTrack,
                    terminationReason =
                        if (failureReason == FailureReason.PATH_ENDED) {
                            PathEnded(nodes.last())
                        } else if (failureReason == FailureReason.HIT_EARLY_TERMINATION) {
                            HitEarlyTermination(nodes.last())
                        } else {
                            StepsExceeded(nodes.last())
                        },
                )
            } +
                nextEOGEvaluation.fulfilled.map {
                    SinglePathResult(
                        value = true,
                        children = mutableListOf(QueryTree(value = it)),
                        stringRepresentation =
                            "The EOG path reached the node ${it.lastOrNull()} matching the required predicate" +
                                if (earlyTermination != null)
                                    " before reaching a node matching the early termination predicate"
                                else "",
                        node = this,
                        terminationReason = Success(it.last()),
                    )
                }
        nothingFailed = nothingFailed && nextEOGEvaluation.failed.isEmpty()
    }
    return QueryTree(
        value = nothingFailed,
        children = allChildren.toMutableList(),
        stringRepresentation =
            if (nothingFailed) {
                "All EOG paths fulfilled the predicate"
            } else {
                "Some EOG paths failed to fulfill the predicate"
            },
        node = this,
    )
}

/**
 * Aims to identify if the value which is in [this] reaches a node fulfilling the [predicate] on all
 * execution paths. To do so, it goes some data flow steps backwards in the graph, ideally to find
 * the last assignment but potentially also splits the value up into different parts (e.g. think of
 * a `+` operation where we follow the lhs and the rhs) and then follows this value until the
 * [predicate] is fulfilled on all execution paths. Note: Constant values (literals) are not
 * followed if [followLiterals] is set to `false`.
 */
fun Node.allNonLiteralsFlowTo(
    predicate: (Node) -> Boolean,
    allowOverwritingValue: Boolean = false,
    scope: AnalysisScope,
    vararg sensitivities: AnalysisSensitivity,
    followLiterals: Boolean = false,
): QueryTree<Boolean> {
    val worklist = mutableListOf<Node>(this)
    val finalPathsChecked = mutableListOf<QueryTree<Boolean>>()
    while (worklist.isNotEmpty()) {
        val currentNode = worklist.removeFirst()
        if (currentNode.prevDFG.isEmpty()) {
            finalPathsChecked +=
                currentNode.alwaysFlowsTo(
                    predicate = predicate,
                    allowOverwritingValue = allowOverwritingValue,
                    scope = scope,
                    sensitivities = sensitivities,
                )
        }
        currentNode.prevDFG
            .filter { followLiterals || it !is Literal<*> }
            .forEach {
                val pathResult =
                    it.alwaysFlowsTo(
                        predicate = predicate,
                        allowOverwritingValue = allowOverwritingValue,
                        scope = scope,
                        sensitivities = sensitivities,
                    )
                if (pathResult.value) {
                    // This path always ends pathResult in a node fulfilling the predicate
                    finalPathsChecked.add(pathResult)
                } else {
                    // This path contained some nodes which do not end up in a node fulfilling the
                    // predicate
                    worklist.add(it)
                }
            }
    }

    return QueryTree(
        finalPathsChecked.all { it.value },
        finalPathsChecked.toMutableList(),
        node = this,
    )
}<|MERGE_RESOLUTION|>--- conflicted
+++ resolved
@@ -275,7 +275,7 @@
                     it is Declaration
                 }
                 .fulfilled
-                .map { it.last() }
+                .map { it.nodes.last() }
                 .toSet()
         }
         /* A new object is constructed and our data flow into this object -> track the new object. */
@@ -324,6 +324,7 @@
                 interproceduralAnalysis = scope is Interprocedural,
                 contextSensitive = ContextSensitive in sensitivities,
             )
+            .map { it.nodes }
             .flatten()
             .toSet()
     val result = mutableSetOf<Node>(this)
@@ -354,54 +355,6 @@
         ContextSensitive + FieldSensitive + FilterUnreachableEOG,
     predicate: (Node) -> Boolean,
 ): QueryTree<Boolean> {
-<<<<<<< HEAD
-    val nextDFGPaths =
-        this.collectAllNextDFGPaths(
-                interproceduralAnalysis = scope is Interprocedural,
-                contextSensitive = ContextSensitive in sensitivities,
-            )
-            .map { it.nodes }
-            .flatten()
-            .toSet()
-    val earlyTerminationPredicate = { n: Node, ctx: Context ->
-        earlyTermination?.let { it(n) } == true ||
-            (!allowOverwritingValue &&
-                // TODO: This should be replaced with some check if the memory location/whatever
-                // where the data is kept is (partially) written to.
-                this in n.prevDFG &&
-                (n as? Reference)?.access == AccessValues.WRITE)
-    }
-    val nextEOGEvaluation =
-        this.followEOGEdgesUntilHit(
-            collectFailedPaths = true,
-            findAllPossiblePaths = true,
-            scope = scope,
-            sensitivities = sensitivities,
-            earlyTermination = earlyTerminationPredicate,
-        ) {
-            predicate(it) && it in nextDFGPaths
-        }
-    val allChildren =
-        nextEOGEvaluation.failed.map {
-            // TODO: We can update this too
-            QueryTree(
-                value = false,
-                children = mutableListOf(QueryTree(value = it)),
-                stringRepresentation =
-                    "The EOG path reached the end  " +
-                        if (earlyTermination != null)
-                            "(or ${it.second.nodes.lastOrNull()} which a predicate marking the end) "
-                        else "" + "before passing through a node matching the required predicate.",
-                node = this,
-            )
-        } +
-            nextEOGEvaluation.fulfilled.map {
-                QueryTree(
-                    value = true,
-                    children = mutableListOf(QueryTree(value = it)),
-                    stringRepresentation =
-                        "The EOG path reached the node ${it.nodes.lastOrNull()} matching the required predicate" +
-=======
     val nodesToTrack =
         if (identifyCopies) {
             this.identifyInfoToTrack(scope = scope, sensitivities = sensitivities)
@@ -417,7 +370,7 @@
                     interproceduralAnalysis = scope is Interprocedural,
                     contextSensitive = ContextSensitive in sensitivities,
                 )
-                .flatten()
+                .map { it.nodes }.flatten()
                 .toSet()
         val earlyTerminationPredicate = { n: Node, ctx: Context ->
             earlyTermination?.let { it(n) } == true ||
@@ -457,9 +410,8 @@
                     children = mutableListOf(QueryTree(value = path)),
                     stringRepresentation =
                         "The EOG path reached the end  " +
->>>>>>> 38b9e8bc
                             if (earlyTermination != null)
-                                "(or ${path.lastOrNull()} which a predicate marking the end) "
+                                "(or ${path.nodes.lastOrNull()} which a predicate marking the end) "
                             else
                                 "" +
                                     "before passing through a node matching the required predicate.",
@@ -479,12 +431,12 @@
                         value = true,
                         children = mutableListOf(QueryTree(value = it)),
                         stringRepresentation =
-                            "The EOG path reached the node ${it.lastOrNull()} matching the required predicate" +
+                            "The EOG path reached the node ${it.nodes.lastOrNull()} matching the required predicate" +
                                 if (earlyTermination != null)
                                     " before reaching a node matching the early termination predicate"
                                 else "",
                         node = this,
-                        terminationReason = Success(it.last()),
+                        terminationReason = Success(it.nodes.last()),
                     )
                 }
         nothingFailed = nothingFailed && nextEOGEvaluation.failed.isEmpty()
