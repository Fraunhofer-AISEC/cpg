--- conflicted
+++ resolved
@@ -30,66 +30,6 @@
 import de.fraunhofer.aisec.cpg.assumptions.Assumption
 import de.fraunhofer.aisec.cpg.assumptions.AssumptionStatus
 
-<<<<<<< HEAD
-typealias Decision = QueryTree<DecisionState>
-
-sealed class DecisionState
-
-/**
- * Represents a query that has been evaluated and the result is known to be `false` or some
- * [QueryTree.assumptions] have [de.fraunhofer.aisec.cpg.assumptions.Assumption.status]
- * [AssumptionStatus.Rejected].
- */
-data object Failed : DecisionState()
-
-/**
- * Represents a query that has been evaluated and the result is known to be `true` and all
- * [QueryTree.assumptions] have [de.fraunhofer.aisec.cpg.assumptions.Assumption.status]
- * [AssumptionStatus.Accepted] or [AssumptionStatus.Ignored].
- */
-data object Succeeded : DecisionState()
-
-/**
- * Represents a query that has been evaluated but the result is not yet known because some
- * [QueryTree.assumptions] have [de.fraunhofer.aisec.cpg.assumptions.Assumption.status]
- * [AssumptionStatus.Undecided].
- */
-data object Undecided : DecisionState()
-
-/**
- * Represents a query that has not yet been evaluated. Will be most likely used in the context of
- * manual assessments which have to be conducted.
- */
-data object NotYetEvaluated : DecisionState()
-
-/**
- * Wraps the given [QueryTree] in a new [Decision] object by checking if the value is `true` or
- * `false` and based on the [de.fraunhofer.aisec.cpg.assumptions.Assumption.status] of all
- * [QueryTree.assumptions] (i.e., it checks if all are [AssumptionStatus.Accepted] or if some are
- * [AssumptionStatus.Rejected] or [AssumptionStatus.Undecided]).
- */
-context(result: TranslationResult)
-fun QueryTree<Boolean>.decide(): Decision {
-    val statues = result.assumptionStatuses
-    // TODO(kweiss): Use status to set status
-
-    val (newValue, stringInfo) =
-        when {
-            !this.value || this.assumptions.any { it.status == AssumptionStatus.Rejected } ->
-                Failed to
-                    (if (!this.value) "the query was evaluated to false"
-                    else
-                        "the assumptions ${this.assumptions.filter { it.status == AssumptionStatus.Rejected }.map { it.id.toHexDashString() } } were rejected")
-            this.assumptions.any { it.status == AssumptionStatus.Undecided } ->
-                Undecided to
-                    "the assumptions ${this.assumptions.filter { it.status == AssumptionStatus.Undecided }.map { it.id.toHexDashString() }} are not yet decided"
-            this.value ==
-                this.assumptions.all {
-                    it.status == AssumptionStatus.Ignored || it.status == AssumptionStatus.Accepted
-                } ->
-                Succeeded to "the query was evaluated to true and all assumptions were accepted."
-            else -> NotYetEvaluated to "Something went wrong"
-=======
 sealed class AcceptanceStatus : Comparable<AcceptanceStatus> {
     override fun compareTo(other: AcceptanceStatus): Int {
         return when {
@@ -122,7 +62,6 @@
                     assumptions.any { it.status == AssumptionStatus.Undecided } -> UndecidedResult
                 else -> UndecidedResult // Default case if no assumptions match
             }
->>>>>>> 47e0395c
         }
 
         fun fromAssumptionsAndStatus(
