--- conflicted
+++ resolved
@@ -223,16 +223,12 @@
     continueAfterHit: Boolean = false
 ): QueryTree<Boolean> {
     val evalRes =
-<<<<<<< HEAD
-        from.followNextDFGEdgesUntilHit(
+        from.followNextFullDFGEdgesUntilHit(
             collectFailedPaths,
             findAllPossiblePaths,
             continueAfterHit,
             predicate
         )
-=======
-        from.followNextFullDFGEdgesUntilHit(collectFailedPaths, findAllPossiblePaths, predicate)
->>>>>>> 3c6411d0
     val allPaths = evalRes.fulfilled.map { QueryTree(it) }.toMutableList()
     if (collectFailedPaths) allPaths.addAll(evalRes.failed.map { QueryTree(it) })
     return QueryTree(
