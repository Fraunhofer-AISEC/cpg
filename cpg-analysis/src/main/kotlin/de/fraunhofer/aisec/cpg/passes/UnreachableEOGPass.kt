/*
 * Copyright (c) 2021, Fraunhofer AISEC. All rights reserved.
 *
 * Licensed under the Apache License, Version 2.0 (the "License");
 * you may not use this file except in compliance with the License.
 * You may obtain a copy of the License at
 *
 *      http://www.apache.org/licenses/LICENSE-2.0
 *
 * Unless required by applicable law or agreed to in writing, software
 * distributed under the License is distributed on an "AS IS" BASIS,
 * WITHOUT WARRANTIES OR CONDITIONS OF ANY KIND, either express or implied.
 * See the License for the specific language governing permissions and
 * limitations under the License.
 *
 *                    $$$$$$\  $$$$$$$\   $$$$$$\
 *                   $$  __$$\ $$  __$$\ $$  __$$\
 *                   $$ /  \__|$$ |  $$ |$$ /  \__|
 *                   $$ |      $$$$$$$  |$$ |$$$$\
 *                   $$ |      $$  ____/ $$ |\_$$ |
 *                   $$ |  $$\ $$ |      $$ |  $$ |
 *                   \$$$$$   |$$ |      \$$$$$   |
 *                    \______/ \__|       \______/
 *
 */
package de.fraunhofer.aisec.cpg.passes

import de.fraunhofer.aisec.cpg.TranslationContext
import de.fraunhofer.aisec.cpg.analysis.ValueEvaluator
import de.fraunhofer.aisec.cpg.graph.Node
import de.fraunhofer.aisec.cpg.graph.declarations.FunctionDeclaration
import de.fraunhofer.aisec.cpg.graph.edges.flows.EvaluationOrder
import de.fraunhofer.aisec.cpg.graph.statements.DoStatement
import de.fraunhofer.aisec.cpg.graph.statements.ForStatement
import de.fraunhofer.aisec.cpg.graph.statements.IfStatement
import de.fraunhofer.aisec.cpg.graph.statements.LoopStatement
import de.fraunhofer.aisec.cpg.graph.statements.WhileStatement
import de.fraunhofer.aisec.cpg.helpers.*
import de.fraunhofer.aisec.cpg.helpers.functional.Lattice
import de.fraunhofer.aisec.cpg.helpers.functional.MapLattice
import de.fraunhofer.aisec.cpg.helpers.functional.Order
import de.fraunhofer.aisec.cpg.passes.configuration.DependsOn

/**
 * A [Pass] which uses a simple logic to determine constant values and mark unreachable code regions
 * by setting the [EvaluationOrder.unreachable] property to true.
 */
<<<<<<< HEAD
@DependsOn(ControlFlowSensitiveDFGPass::class, softDependency = true)
class UnreachableEOGPass(ctx: TranslationContext) : TranslationUnitPass(ctx) {
=======
@DependsOn(ControlFlowSensitiveDFGPass::class)
open class UnreachableEOGPass(ctx: TranslationContext) : EOGStarterPass(ctx) {

    protected open val evaluator = ValueEvaluator()

>>>>>>> 49f1fb77
    override fun cleanup() {
        // Nothing to do
    }

    override fun accept(node: Node) {
        val walker = SubgraphWalker.IterativeGraphWalker()
        walker.registerOnNodeVisit(::handle)
        walker.iterate(node)
    }

    /**
     * We perform the actions for each [FunctionDeclaration].
     *
     * @param node every node in the TranslationResult
     */
    protected fun handle(node: Node, parent: Node?) {
        val unreachabilityState = UnreachabilityState(ReachabilityLattice())
        var startState = unreachabilityState.bottom
        for (firstEdge in node.nextEOGEdges) {
            startState = unreachabilityState.push(startState, firstEdge, Reachability.REACHABLE)
        }

        val nextEog = node.nextEOGEdges.toList()
        val finalStateNew = unreachabilityState.iterateEOG(nextEog, startState, ::transfer)

        for ((key, value) in finalStateNew) {
            if (value.reachability == Reachability.UNREACHABLE) {
                key.unreachable = true
            }
        }
    }

    /**
     * This method is executed for each EOG edge which is in the worklist. [currentEdge] is the edge
     * to process, [currentState] contains the state which was observed before arriving here.
     *
     * This method modifies the state for the next eog edge as follows:
     * - If the next node in the eog is an [IfStatement], the condition is evaluated and if it is
     *   either always true or false, the else or then branch receives set to
     *   [Reachability.UNREACHABLE].
     * - If the next node in the eog is a [WhileStatement], the condition is evaluated and if it's
     *   always true or false, either the EOG edge to the loop body or out of the loop body is set
     *   to [Reachability.UNREACHABLE].
     * - For all other nodes, we simply propagate the state which led us here.
     *
     * Returns the updated state and true because we always expect an update of the state.
     */
    fun transfer(
        lattice: Lattice<UnreachabilityStateElement>,
        currentEdge: EvaluationOrder,
        currentState: UnreachabilityStateElement,
    ): UnreachabilityStateElement {
        val lattice = lattice as? UnreachabilityState ?: return currentState
        var newState = currentState
        when (val currentNode = currentEdge.end) {
            is IfStatement -> {
                newState = handleIfStatement(lattice, currentEdge, currentNode, newState)
            }

            is LoopStatement -> {
                newState = handleLoopStatement(lattice, currentEdge, currentNode, newState)
            }
            // TODO: Add handling of SwitchStatement once we have a good way to follow the EOG edges
            //  for them (e.g. based on the branching condition or similar).
            else -> {
                // For all other edges, we simply propagate the reachability property of the edge
                // which made us come here.
                currentNode.nextEOGEdges.forEach {
                    newState =
                        lattice.push(
                            newState,
                            it,
                            newState[currentEdge]?.reachability ?: Reachability.BOTTOM,
                        )
                }
            }
        }

        return newState
    }

    /**
     * Evaluates the condition of the [IfStatement] [n] (which is the end node of [enteringEdge]).
     * If it is always true, then the else-branch receives the [state] [Reachability.UNREACHABLE].
     * If the condition is always false, then the then-branch receives the [state]
     * [Reachability.UNREACHABLE]. All other cases simply copy the state which led us here.
     */
    private fun handleIfStatement(
        lattice: UnreachabilityState,
        enteringEdge: EvaluationOrder,
        n: IfStatement,
        state: UnreachabilityStateElement,
    ): UnreachabilityStateElement {
        val evalResult = evaluator.evaluate(n.condition)

        val (unreachableEdges, remainingEdges) =
            if (evalResult == true) {
                // If the condition is always true, the "false" branch is always unreachable
                Pair(
                    n.nextEOGEdges.filter { e -> e.branch == false },
                    n.nextEOGEdges.filter { e -> e.branch != false },
                )
            } else if (evalResult == false) {
                // If the condition is always false, the "true" branch is always unreachable
                Pair(
                    n.nextEOGEdges.filter { e -> e.branch == true },
                    n.nextEOGEdges.filter { e -> e.branch != true },
                )
            } else {
                Pair(listOf(), n.nextEOGEdges)
            }

        return propagateState(
            unreachableEdges = unreachableEdges,
            remainingEdges = remainingEdges,
            enteringEdge = enteringEdge,
            state = state,
            lattice = lattice,
        )
    }

    /**
     * Evaluates the condition of the [LoopStatement] [n] (which is the end node of [enteringEdge]).
     * If it is always false, then the edge to the code inside the loop receives the [state]
     * [Reachability.UNREACHABLE]. If the condition is always true, then the edge after the loop
     * body receives the [state] [Reachability.UNREACHABLE]. All other cases simply copy the state
     * which led us here.
     */
    @Suppress("KotlinConstantConditions")
    private fun handleLoopStatement(
        lattice: UnreachabilityState,
        enteringEdge: EvaluationOrder,
        n: LoopStatement,
        state: UnreachabilityStateElement,
    ): UnreachabilityStateElement {
        val condition =
            when (n) {
                is WhileStatement -> n.condition
                is DoStatement -> n.condition
                is ForStatement -> n.condition
                else -> return state
            }
        val evalResult = evaluator.evaluate(condition)

        val (unreachableEdges, remainingEdges) =
            if (evalResult is Boolean && evalResult == true) {
                Pair(
                    n.nextEOGEdges.filter { e -> e.branch == false },
                    n.nextEOGEdges.filter { e -> e.branch != false },
                )
            } else if (evalResult is Boolean && evalResult == false) {
                Pair(
                    n.nextEOGEdges.filter { e -> e.branch == true },
                    n.nextEOGEdges.filter { e -> e.branch != true },
                )
            } else {
                Pair(listOf(), n.nextEOGEdges)
            }
        return propagateState(
            unreachableEdges = unreachableEdges,
            remainingEdges = remainingEdges,
            enteringEdge = enteringEdge,
            state = state,
            lattice = lattice,
        )
    }

    private fun propagateState(
        unreachableEdges: List<EvaluationOrder>,
        remainingEdges: List<EvaluationOrder>,
        enteringEdge: EvaluationOrder,
        state: UnreachabilityStateElement,
        lattice: UnreachabilityState,
    ): UnreachabilityStateElement {
        var newState = state
        // These edges are definitely unreachable
        unreachableEdges.forEach { newState = lattice.push(newState, it, Reachability.UNREACHABLE) }

        // For all other edges, we simply propagate the reachability property of the edge which
        // made us come here.
        remainingEdges.forEach {
            newState =
                lattice.push(
                    newState,
                    it,
                    newState[enteringEdge]?.reachability ?: Reachability.BOTTOM,
                )
        }
        return newState
    }
}

/**
 * The ordering will be as follows: BOTTOM (no information) < UNREACHABLE < REACHABLE (= Top of the
 * lattice)
 */
enum class Reachability {
    BOTTOM,
    UNREACHABLE,
    REACHABLE,
}

class ReachabilityLattice() : Lattice<ReachabilityLattice.Element> {
    class Element(val reachability: Reachability) : Lattice.Element {
        override fun equals(other: Any?): Boolean {
            return other is Element && this.compare(other) == Order.EQUAL
        }

        override fun compare(other: Lattice.Element): Order {
            return when {
                other !is Element ->
                    throw IllegalArgumentException(
                        "$other should be of type ReachabilityLattice2.Element but is ${other.javaClass}"
                    )
                this.reachability == other.reachability -> Order.EQUAL
                this.reachability < other.reachability -> Order.LESSER
                this.reachability > other.reachability -> Order.GREATER
                else -> Order.UNEQUAL
            }
        }

        override fun duplicate(): Element {
            return Element(this.reachability)
        }

        override fun hashCode(): Int {
            return reachability.hashCode()
        }
    }

    override var elements =
        setOf(
            Element(Reachability.BOTTOM),
            Element(Reachability.UNREACHABLE),
            Element(Reachability.REACHABLE),
        )

    override val bottom: Element
        get() = Element(Reachability.BOTTOM)

    override fun lub(one: Element, two: Element): Element {
        return Element(maxOf(one.reachability, two.reachability))
    }

    override fun glb(one: Element, two: Element): Element {
        return Element(minOf(one.reachability, two.reachability))
    }

    override fun compare(one: Element, two: Element): Order {
        return one.compare(two)
    }

    override fun duplicate(one: Element): Element {
        return one.duplicate()
    }
}

typealias UnreachabilityStateElement =
    MapLattice.Element<EvaluationOrder, ReachabilityLattice.Element>

typealias UnreachabilityState = MapLattice<EvaluationOrder, ReachabilityLattice.Element>

fun UnreachabilityState.push(
    currentState: UnreachabilityStateElement,
    newEdge: EvaluationOrder,
    newReachability: Reachability,
): UnreachabilityStateElement {
    return this.lub(
        currentState,
        UnreachabilityStateElement(newEdge to ReachabilityLattice.Element(newReachability)),
    )
}<|MERGE_RESOLUTION|>--- conflicted
+++ resolved
@@ -45,16 +45,13 @@
  * A [Pass] which uses a simple logic to determine constant values and mark unreachable code regions
  * by setting the [EvaluationOrder.unreachable] property to true.
  */
-<<<<<<< HEAD
 @DependsOn(ControlFlowSensitiveDFGPass::class, softDependency = true)
-class UnreachableEOGPass(ctx: TranslationContext) : TranslationUnitPass(ctx) {
-=======
-@DependsOn(ControlFlowSensitiveDFGPass::class)
-open class UnreachableEOGPass(ctx: TranslationContext) : EOGStarterPass(ctx) {
+@DependsOn(PointsToPass::class, softDependency = true)
+@DependsOn(DFGPass::class, softDependency = true)
+class UnreachableEOGPass(ctx: TranslationContext) : EOGStarterPass(ctx) {
 
     protected open val evaluator = ValueEvaluator()
 
->>>>>>> 49f1fb77
     override fun cleanup() {
         // Nothing to do
     }
