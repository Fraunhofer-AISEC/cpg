--- conflicted
+++ resolved
@@ -78,13 +78,8 @@
         }
 
         val nextEog = node.nextEOGEdges.toList()
-<<<<<<< HEAD
-        val finalStateNew = runBlocking {
-            unreachabilityState.iterateEOG(nextEog, startState, ::transfer)
-        }
-=======
         val finalStateNew =
-            unreachabilityState.iterateEOG(nextEog, startState, ::transfer)
+            runBlocking { unreachabilityState.iterateEOG(nextEog, startState, ::transfer) }
                 ?: run {
                     log.warn(
                         "Could not compute unreachability of EOG edges for {}, reached a timeout",
@@ -92,7 +87,6 @@
                     )
                     return@handle
                 }
->>>>>>> e9c53ebe
 
         for ((key, value) in finalStateNew) {
             if (value.reachability == Reachability.UNREACHABLE) {
@@ -309,7 +303,6 @@
     override val bottom: Element
         get() = Element(Reachability.BOTTOM)
 
-<<<<<<< HEAD
     override suspend fun lub(
         one: Element,
         two: Element,
@@ -317,9 +310,6 @@
         widen: Boolean,
         concurrencyCounter: Int,
     ): Element {
-=======
-    override fun lub(one: Element, two: Element, allowModify: Boolean, widen: Boolean): Element {
->>>>>>> e9c53ebe
         return if (allowModify) {
             val ret = compare(one, two)
             when (ret) {
