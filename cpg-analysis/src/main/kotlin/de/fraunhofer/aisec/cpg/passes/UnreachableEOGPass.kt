--- conflicted
+++ resolved
@@ -95,16 +95,10 @@
  * Returns the updated state and true because we always expect an update of the state.
  */
 fun transfer(
-<<<<<<< HEAD
     currentEdge: EvaluationOrder,
     currentState: LatticeElement<Map<EvaluationOrder, LatticeElement<Reachability>>>
 ): LatticeElement<Map<EvaluationOrder, LatticeElement<Reachability>>> {
     var newState = currentState as? UnreachabilityState ?: return currentState
-=======
-    currentEdge: Edge<Node>,
-    currentState: State<Edge<Node>, Reachability>,
-): State<Edge<Node>, Reachability> {
->>>>>>> b5e09da3
     when (val currentNode = currentEdge.end) {
         is IfStatement -> {
             newState = handleIfStatement(currentEdge, currentNode, newState)
@@ -137,38 +131,23 @@
 private fun handleIfStatement(
     enteringEdge: Edge<Node>,
     n: IfStatement,
-<<<<<<< HEAD
     state: UnreachabilityState
 ): UnreachabilityState {
     var newState = state
-=======
-    state: State<Edge<Node>, Reachability>,
-) {
->>>>>>> b5e09da3
     val evalResult = ValueEvaluator().evaluate(n.condition)
 
     val (unreachableEdges, remainingEdges) =
         if (evalResult == true) {
             // If the condition is always true, the "false" branch is always unreachable
             Pair(
-<<<<<<< HEAD
                 n.nextEOGEdges.filter { e -> e.branch == false },
                 n.nextEOGEdges.filter { e -> e.branch != false }
-=======
-                n.nextEOGEdges.firstOrNull { e -> e.branch == false },
-                n.nextEOGEdges.filter { e -> e.branch != false },
->>>>>>> b5e09da3
             )
         } else if (evalResult == false) {
             // If the condition is always false, the "true" branch is always unreachable
             Pair(
-<<<<<<< HEAD
                 n.nextEOGEdges.filter { e -> e.branch == true },
                 n.nextEOGEdges.filter { e -> e.branch != true }
-=======
-                n.nextEOGEdges.firstOrNull { e -> e.branch == true },
-                n.nextEOGEdges.filter { e -> e.branch != true },
->>>>>>> b5e09da3
             )
         } else {
             Pair(listOf(), n.nextEOGEdges)
@@ -196,14 +175,9 @@
 private fun handleWhileStatement(
     enteringEdge: Edge<Node>,
     n: WhileStatement,
-<<<<<<< HEAD
     state: UnreachabilityState
 ): UnreachabilityState {
     var newState = state
-=======
-    state: State<Edge<Node>, Reachability>,
-) {
->>>>>>> b5e09da3
     /*
      * Note: It does not understand that code like
      * x = true; while(x) {...; x = false;}
@@ -217,7 +191,6 @@
     val (unreachableEdges, remainingEdges) =
         if (evalResult is Boolean && evalResult == true) {
             Pair(
-<<<<<<< HEAD
                 n.nextEOGEdges.filter { e -> e.index == 1 },
                 n.nextEOGEdges.filter { e -> e.index != 1 }
             )
@@ -225,15 +198,6 @@
             Pair(
                 n.nextEOGEdges.filter { e -> e.index == 0 },
                 n.nextEOGEdges.filter { e -> e.index != 0 }
-=======
-                n.nextEOGEdges.firstOrNull { e -> e.index == 1 },
-                n.nextEOGEdges.filter { e -> e.index != 1 },
-            )
-        } else if (evalResult is Boolean && evalResult == false) {
-            Pair(
-                n.nextEOGEdges.firstOrNull { e -> e.index == 0 },
-                n.nextEOGEdges.filter { e -> e.index != 0 },
->>>>>>> b5e09da3
             )
         } else {
             Pair(listOf(), n.nextEOGEdges)
