--- conflicted
+++ resolved
@@ -31,14 +31,8 @@
 import de.fraunhofer.aisec.cpg.graph.declarations.*
 import de.fraunhofer.aisec.cpg.graph.statements.DeclarationStatement
 import de.fraunhofer.aisec.cpg.graph.statements.IfStatement
-<<<<<<< HEAD
+import de.fraunhofer.aisec.cpg.graph.statements.expressions.Block
 import de.fraunhofer.aisec.cpg.testcases.GraphExamples
-=======
-import de.fraunhofer.aisec.cpg.graph.statements.expressions.Block
-import de.fraunhofer.aisec.cpg.passes.EdgeCachePass
-import de.fraunhofer.aisec.cpg.passes.UnreachableEOGPass
-import java.nio.file.Path
->>>>>>> 15ca3aac
 import kotlin.test.BeforeTest
 import kotlin.test.Test
 import kotlin.test.assertFalse
@@ -227,13 +221,8 @@
         assertNotNull(thenBranch)
         nodesToOp[thenBranch.statements[0]] = setOf("start()")
         nodesToOp[thenBranch.statements[1]] = setOf("finish()")
-<<<<<<< HEAD
-        nodesToOp[(functionOk.body as CompoundStatement).statements[2]] = setOf("start()")
-        nodesToOp[(functionOk.body as CompoundStatement).statements[3]] = setOf("finish()")
-=======
         nodesToOp[(functionOk.body as Block).statements[2]] = setOf("start()")
-        nodesToOp[(functionOk.body as Block).statements[4]] = setOf("finish()")
->>>>>>> 15ca3aac
+        nodesToOp[(functionOk.body as Block).statements[3]] = setOf("finish()")
 
         val orderEvaluator = DFAOrderEvaluator(dfa, consideredDecl, nodesToOp)
         val everythingOk = orderEvaluator.evaluateOrder(p4Decl)
