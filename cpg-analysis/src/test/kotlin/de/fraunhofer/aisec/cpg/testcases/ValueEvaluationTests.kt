/*
 * Copyright (c) 2023, Fraunhofer AISEC. All rights reserved.
 *
 * Licensed under the Apache License, Version 2.0 (the "License");
 * you may not use this file except in compliance with the License.
 * You may obtain a copy of the License at
 *
 *      http://www.apache.org/licenses/LICENSE-2.0
 *
 * Unless required by applicable law or agreed to in writing, software
 * distributed under the License is distributed on an "AS IS" BASIS,
 * WITHOUT WARRANTIES OR CONDITIONS OF ANY KIND, either express or implied.
 * See the License for the specific language governing permissions and
 * limitations under the License.
 *
 *                    $$$$$$\  $$$$$$$\   $$$$$$\
 *                   $$  __$$\ $$  __$$\ $$  __$$\
 *                   $$ /  \__|$$ |  $$ |$$ /  \__|
 *                   $$ |      $$$$$$$  |$$ |$$$$\
 *                   $$ |      $$  ____/ $$ |\_$$ |
 *                   $$ |  $$\ $$ |      $$ |  $$ |
 *                   \$$$$$   |$$ |      \$$$$$   |
 *                    \______/ \__|       \______/
 *
 */
package de.fraunhofer.aisec.cpg.testcases

import de.fraunhofer.aisec.cpg.TranslationConfiguration
import de.fraunhofer.aisec.cpg.frontends.TestLanguage
import de.fraunhofer.aisec.cpg.graph.*
import de.fraunhofer.aisec.cpg.graph.builder.*
import de.fraunhofer.aisec.cpg.passes.UnreachableEOGPass

class ValueEvaluationTests {
    companion object {
        fun getSizeExample(
            config: TranslationConfiguration =
                TranslationConfiguration.builder()
                    .defaultPasses()
                    .registerLanguage(TestLanguage("."))
                    .registerPass<UnreachableEOGPass>()
                    .build()
        ) =
            testFrontend(config).build {
                translationResult {
                    translationUnit("size.java") {
                        record("MainClass") {
                            method("main") {
                                this.isStatic = true
                                param("args", t("String").array())
                                body {
                                    declare {
                                        variable("array", t("int").array()) {
                                            val newExpr = newNewArrayExpression()
                                            newExpr.addDimension(literal(3, t("int")))
                                            this.initializer = newExpr
                                        }
                                    }
<<<<<<< HEAD
                                    forStmt {
                                        loopBody {
                                            subscriptExpr {
                                                ref("array")
                                                ref("i")
                                            } assign ref("i")
                                        }
                                        forInitializer {
                                            declare {
                                                variable("i", t("int")) { literal(0, t("int")) }
                                            }
                                        }
                                        forCondition { ref("i") lt member("length", ref("array")) }
                                        forIteration { ref("i").inc() }
=======
                                    forStmt(
                                        declare {
                                            variable("i", t("int")) { literal(0, t("int")) }
                                        },
                                        ref("i") lt member("length", ref("array")),
                                        ref("i").inc(),
                                    ) {
                                        subscriptExpr {
                                            ref("array")
                                            ref("i")
                                        } assign ref("i")
>>>>>>> d2e1343d
                                    }
                                    memberCall("println", member("out", ref("System"))) {
                                        subscriptExpr {
                                            ref("array")
                                            literal(1, t("int"))
                                        }
                                    }

                                    declare {
                                        variable("str", t("String")) {
                                            literal("abcde", t("String"))
                                        }
                                    }

                                    memberCall("println", member("out", ref("System"))) {
                                        ref("str")
                                    }
                                    returnStmt {}
                                }
                            }
                        }
                    }
                }
            }

        fun getComplexExample(
            config: TranslationConfiguration =
                TranslationConfiguration.builder()
                    .defaultPasses()
                    .registerLanguage(TestLanguage("."))
                    .registerPass<UnreachableEOGPass>()
                    .build()
        ) =
            testFrontend(config).build {
                translationResult {
                    translationUnit("complex.java") {
                        record("MainClass") {
                            method("main") {
                                this.isStatic = true
                                param("args", t("String").array())
                                body {
                                    declare { variable("i", t("int")) { literal(3, t("int")) } }
                                    declare { variable("s", t("String")) }

                                    ifStmt {
                                        condition { ref("i") lt literal(2, t("int")) }
                                        thenStmt { ref("s") assign literal("small", t("String")) }
                                        elseStmt { ref("s") assign literal("big", t("String")) }
                                    }

                                    ref("s") assignPlus literal("!", t("String"))

                                    ref("s") assign { ref("s") + literal("?", t("string")) }

                                    ref("i").inc()

                                    memberCall("println", member("out", ref("System"))) { ref("s") }

                                    memberCall("println", member("out", ref("System"))) { ref("i") }
                                    returnStmt {}
                                }
                            }
                        }
                    }
                }
            }

        fun getExample(
            config: TranslationConfiguration =
                TranslationConfiguration.builder()
                    .defaultPasses()
                    .registerLanguage(TestLanguage("."))
                    .registerPass<UnreachableEOGPass>()
                    .build()
        ) =
            testFrontend(config).build {
                translationResult {
                    translationUnit("example.cpp") {
                        function("main", t("int")) {
                            body {
                                declare {
                                    variable("b", t("int")) {
                                        literal(1, t("int")) + literal(1, t("int"))
                                    }
                                }
                                call("println") { ref("b") }

                                declare { variable("a", t("int")) { literal(1, t("int")) } }
                                ref("a") assign literal(2, t("int"))
                                call("println") { ref("a") }

                                declare {
                                    variable("c", t("int")) {
                                        literal(5, t("int")) - literal(2, t("int"))
                                    }
                                }

                                declare {
                                    variable("d", t("float")) {
                                        literal(8, t("int")) / literal(3, t("int"))
                                    }
                                }

                                declare {
                                    variable("e", t("float")) {
                                        literal(7.0, t("float")) / literal(2, t("int"))
                                    }
                                }

                                declare {
                                    variable("f", t("int")) {
                                        literal(2, t("int")) * literal(5, t("int"))
                                    }
                                }

                                declare { variable("g", t("int")) { -ref("c") } }

                                call("println") {
                                    literal("Hello ", t("String")) + literal("world", t("String"))
                                }

                                declare {
                                    variable("h", t("bool")) {
                                        literal(5, t("int")) lt literal(3, t("int"))
                                    }
                                }

                                declare {
                                    variable("i", t("bool")) {
                                        literal(3, t("int")) gt literal(3, t("int"))
                                    }
                                }

                                declare {
                                    variable("j", t("bool")) {
                                        literal(3, t("int")) ge literal(3.2, t("float"))
                                    }
                                }

                                declare {
                                    variable("k", t("bool")) {
                                        literal(3.1, t("float")) le literal(3, t("int"))
                                    }
                                }

                                declare {
                                    variable("l", t("bool")) {
                                        literal(3L, t("long")) ge
                                            cast(t("float")) { literal(3.1, t("float")) }
                                    }
                                }

                                declare {
                                    variable("m", t("bool")) {
                                        cast(t("char")) { literal(3, t("int")) } ge
                                            literal(3.1, t("float"))
                                    }
                                }

                                declare {
                                    variable("n", t("bool")) {
                                        literal(3, t("int")) eq literal(3.1, t("float"))
                                    }
                                }

                                returnStmt { literal(0, t("int")) }
                            }
                        }
                    }
                }
            }

        fun getCfExample(
            config: TranslationConfiguration =
                TranslationConfiguration.builder()
                    .defaultPasses()
                    .registerLanguage(TestLanguage("."))
                    .registerPass<UnreachableEOGPass>()
                    .build()
        ) =
            testFrontend(config).build {
                translationResult {
                    translationUnit("cfexample.cpp") {
                        import("time.h")
                        import("stdlib.h")
                        function("main", t("int")) {
                            body {
                                call("srand") { call("time") { ref("NULL") } }

                                declare { variable("b", t("int")) { literal(1, t("int")) } }

                                ifStmt {
                                    condition { call("rand") lt literal(10, t("int")) }
                                    thenStmt { ref("b") assign { ref("b") + literal(1, t("int")) } }
                                }

                                call("println") { ref("b") } // 1, 2

                                ifStmt {
                                    condition { call("rand") gt literal(5, t("int")) }
                                    thenStmt { ref("b") assign { ref("b") - literal(1, t("int")) } }
                                }

                                call("println") { ref("b") } // 0, 1, 2

                                ifStmt {
                                    condition { call("rand") gt literal(3, t("int")) }
                                    thenStmt { ref("b") assign { ref("b") * literal(2, t("int")) } }
                                }

                                call("println") { ref("b") } // 0, 1, 2, 4

                                ifStmt {
                                    condition { call("rand") lt literal(4, t("int")) }
                                    thenStmt { ref("b") assign -ref("b") }
                                }

                                call("println") { ref("b") } // -4, -2, -1, 0, 1, 2, 4

                                declare {
                                    variable("a", t("int")) {
                                        this.initializer =
                                            newConditionalExpression(
                                                ref("b") lt literal(2, t("int")),
                                                literal(3, t("int")),
                                                literal(5, t("int")).inc(),
                                            )
                                    }
                                }

                                call("println") { ref("a") } // 3, 6

                                returnStmt { literal(0, t("int")) }
                            }
                        }

                        function("loop", t("int")) {
                            body {
                                declare {
                                    variable("array", t("int").array()) {
                                        val creationExpr = newNewArrayExpression()
                                        creationExpr.addDimension(literal(6, t("int")))
                                        this.initializer = creationExpr
                                    }
                                }

<<<<<<< HEAD
                                forStmt {
                                    loopBody {
                                        subscriptExpr {
                                            ref("array")
                                            ref("i")
                                        } assign ref("i")
                                    }
                                    forInitializer {
                                        declareVar("i", t("int")) { literal(0, t("int")) }
                                    }
                                    forCondition { ref("i") lt literal(6, t("int")) }
                                    forIteration { ref("i").incNoContext() }
=======
                                forStmt(
                                    declareVar("i", t("int")) { literal(0, t("int")) },
                                    ref("i") lt literal(6, t("int")),
                                    ref("i").incNoContext(),
                                ) {
                                    subscriptExpr {
                                        ref("array")
                                        ref("i")
                                    } assign ref("i")
>>>>>>> d2e1343d
                                }
                                returnStmt { literal(0, t("int")) }
                            }
                        }
                    }
                }
            }
    }
}<|MERGE_RESOLUTION|>--- conflicted
+++ resolved
@@ -56,7 +56,6 @@
                                             this.initializer = newExpr
                                         }
                                     }
-<<<<<<< HEAD
                                     forStmt {
                                         loopBody {
                                             subscriptExpr {
@@ -71,19 +70,7 @@
                                         }
                                         forCondition { ref("i") lt member("length", ref("array")) }
                                         forIteration { ref("i").inc() }
-=======
-                                    forStmt(
-                                        declare {
-                                            variable("i", t("int")) { literal(0, t("int")) }
-                                        },
-                                        ref("i") lt member("length", ref("array")),
-                                        ref("i").inc(),
-                                    ) {
-                                        subscriptExpr {
-                                            ref("array")
-                                            ref("i")
-                                        } assign ref("i")
->>>>>>> d2e1343d
+
                                     }
                                     memberCall("println", member("out", ref("System"))) {
                                         subscriptExpr {
@@ -330,7 +317,6 @@
                                     }
                                 }
 
-<<<<<<< HEAD
                                 forStmt {
                                     loopBody {
                                         subscriptExpr {
@@ -343,17 +329,7 @@
                                     }
                                     forCondition { ref("i") lt literal(6, t("int")) }
                                     forIteration { ref("i").incNoContext() }
-=======
-                                forStmt(
-                                    declareVar("i", t("int")) { literal(0, t("int")) },
-                                    ref("i") lt literal(6, t("int")),
-                                    ref("i").incNoContext(),
-                                ) {
-                                    subscriptExpr {
-                                        ref("array")
-                                        ref("i")
-                                    } assign ref("i")
->>>>>>> d2e1343d
+
                                 }
                                 returnStmt { literal(0, t("int")) }
                             }
